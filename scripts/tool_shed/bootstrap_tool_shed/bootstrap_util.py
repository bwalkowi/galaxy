--- conflicted
+++ resolved
@@ -17,23 +17,8 @@
 from tool_shed.webapp.config import ToolShedAppConfiguration
 
 
-<<<<<<< HEAD
-def check_db(config_parser):
-    dburi = None
-
-    if config_parser.has_option("app:main", "database_connection"):
-        dburi = config_parser.get("app:main", "database_connection")
-    elif config_parser.has_option("app:main", "database_file"):
-        db_file = config_parser.get("app:main", "database_file")
-        dburi = "sqlite:///%s?isolation_level=IMMEDIATE" % db_file
-    else:
-        sys.exit(
-            "The database configuration setting is missing from the tool_shed.ini file.  Add this setting before attempting to bootstrap."
-        )
-=======
 def check_db(config: ToolShedAppConfiguration):
     dburi = config.database_connection
->>>>>>> 38509cac
 
     sa_session = None
 
@@ -43,13 +28,7 @@
     database_exists_message += "Create a new database that has not been migrated before attempting to bootstrap."
 
     try:
-        model = tool_shed_model.init(
-<<<<<<< HEAD
-            config_parser.get("app:main", "file_path"), dburi, engine_options={}, create_tables=False
-=======
-            config.file_path, dburi, engine_options={}, create_tables=False
->>>>>>> 38509cac
-        )
+        model = tool_shed_model.init(config.file_path, dburi, engine_options={}, create_tables=False)
         sa_session = model.context.current
         sys.exit(database_exists_message)
     except ProgrammingError:
@@ -67,15 +46,9 @@
     except ProgrammingError:
         pass
 
-<<<<<<< HEAD
-    if config_parser.has_option("app:main", "hgweb_config_dir"):
-        hgweb_config_parser = ConfigParser()
-        hgweb_dir = config_parser.get("app:main", "hgweb_config_dir")
-=======
     if config.hgweb_config_dir:
         hgweb_config_parser = ConfigParser()
         hgweb_dir = config.hgweb_config_dir
->>>>>>> 38509cac
         hgweb_config_file = os.path.join(hgweb_dir, "hgweb.config")
         if not os.path.exists(hgweb_config_file):
             sys.exit(0)
@@ -101,10 +74,6 @@
     email = None
     password = None
     if tree is None:
-<<<<<<< HEAD
-        print("The XML file ", user_info_config, " seems to be invalid, using defaults.")
-=======
->>>>>>> 38509cac
         email = "admin@test.org"
         password = "testuser"
         username = "admin"
@@ -120,59 +89,22 @@
     return (username, email, password)
 
 
-<<<<<<< HEAD
-def get_local_tool_shed_url(config_parser):
-    port = "9009"
-    if config_parser.has_section("server:main"):
-        if config_parser.has_option("server:main", "port"):
-            port = config_parser.get("server:main", "port")
-    host = "127.0.0.1"
-    print(f"http://{host}:{port}")
-    return 0
-
-
-=======
->>>>>>> 38509cac
 def main(args):
     config = ToolShedAppConfiguration(config_file=args.config)
 
-<<<<<<< HEAD
-    if os.path.exists(args.config):
-        config_parser.read(args.config)
-    else:
-        return 1
-
-    if args.method == "check_db":
-        return check_db(config_parser)
-=======
     if args.method == "check_db":
         return check_db(config)
->>>>>>> 38509cac
     elif args.method == "admin_user_info":
         (username, email, password) = admin_user_info()
         print(f"{username}__SEP__{email}__SEP__{password}")
         return 0
-<<<<<<< HEAD
-    elif args.method == "get_url":
-        return get_local_tool_shed_url(config_parser)
-=======
->>>>>>> 38509cac
     else:
         return 1
 
 
-<<<<<<< HEAD
-parser = optparse.OptionParser()
-parser.add_option("-c", "--config_file", dest="config", action="store", default="config/tool_shed.yml.sample")
-parser.add_option("-e", "--execute", dest="method", action="store", default="check_db")
-(args, options) = parser.parse_args()
-
-if __name__ == "__main__":
-=======
 if __name__ == "__main__":
     parser = optparse.OptionParser()
     parser.add_option("-c", "--config_file", dest="config", action="store", default="config/tool_shed.yml.sample")
     parser.add_option("-e", "--execute", dest="method", action="store", default="check_db")
     (args, options) = parser.parse_args()
->>>>>>> 38509cac
     sys.exit(main(args))
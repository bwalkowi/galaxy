#!/usr/bin/env python
# Dan Blankenberg

# Harvest Bacteria
# Connects to NCBI's Microbial Genome Projects website and scrapes it for information.
# Downloads and converts annotations for each Genome
from __future__ import print_function

import os
import sys
import time
from ftplib import FTP

import requests
from BeautifulSoup import BeautifulSoup
from six.moves.urllib.request import urlretrieve

from util import (
    get_bed_from_genbank,
    get_bed_from_GeneMark,
    get_bed_from_GeneMarkHMM,
    get_bed_from_glimmer3
)

<<<<<<< HEAD
assert sys.version_info[:2] >= (2, 4)
=======
assert sys.version_info[:2] >= (2, 6)
>>>>>>> 2f2acb98

# this defines the types of ftp files we are interested in, and how to process/convert them to a form for our use
desired_ftp_files = {'GeneMark': {'ext': 'GeneMark-2.5f', 'parser': 'process_GeneMark'},
                    'GeneMarkHMM': {'ext': 'GeneMarkHMM-2.6m', 'parser': 'process_GeneMarkHMM'},
                    'Glimmer3': {'ext': 'Glimmer3', 'parser': 'process_Glimmer3'},
                    'fna': {'ext': 'fna', 'parser': 'process_FASTA'},
                    'gbk': {'ext': 'gbk', 'parser': 'process_Genbank'}}


# number, name, chroms, kingdom, group, genbank, refseq, info_url, ftp_url
def iter_genome_projects(url="http://www.ncbi.nlm.nih.gov/genomes/lproks.cgi?view=1", info_url_base="http://www.ncbi.nlm.nih.gov/entrez/query.fcgi?db=genomeprj&cmd=Retrieve&dopt=Overview&list_uids="):
<<<<<<< HEAD
    for row in BeautifulSoup(urlopen(url)).findAll(name='tr', bgcolor=["#EEFFDD", "#E8E8DD"]):
=======
    for row in BeautifulSoup(requests.get(url).text).findAll(name='tr', bgcolor=["#EEFFDD", "#E8E8DD"]):
>>>>>>> 2f2acb98
        row = str(row).replace("\n", "").replace("\r", "")

        fields = row.split("</td>")

        org_num = fields[0].split("list_uids=")[-1].split("\"")[0]

        name = fields[1].split("\">")[-1].split("<")[0]

        kingdom = "archaea"
        if "<td class=\"bacteria\" align=\"center\">B" in fields[2]:
            kingdom = "bacteria"

        group = fields[3].split(">")[-1]

        info_url = "%s%s" % (info_url_base, org_num)

        org_genbank = fields[7].split("\">")[-1].split("<")[0].split(".")[0]
        org_refseq = fields[8].split("\">")[-1].split("<")[0].split(".")[0]

        # seems some things donot have an ftp url, try and except it here:
        try:
            ftp_url = fields[22].split("href=\"")[1].split("\"")[0]
        except:
            print("FAILED TO AQUIRE FTP ADDRESS:", org_num, info_url)
            ftp_url = None

        chroms = get_chroms_by_project_id(org_num)

        yield org_num, name, chroms, kingdom, group, org_genbank, org_refseq, info_url, ftp_url


def get_chroms_by_project_id(org_num, base_url="http://www.ncbi.nlm.nih.gov/entrez/query.fcgi?db=genomeprj&cmd=Retrieve&dopt=Overview&list_uids="):
    html_count = 0
    html = None
    while html_count < 500 and html is None:
        html_count += 1
        url = "%s%s" % (base_url, org_num)
        try:
<<<<<<< HEAD
            html = urlopen(url)
=======
            html = requests.get(url).text
>>>>>>> 2f2acb98
        except:
            print("GENOME PROJECT FAILED:", html_count, "org:", org_num, url)
            html = None
            time.sleep(1)  # Throttle Connection
    if html is None:
        "GENOME PROJECT COMPLETELY FAILED TO LOAD", "org:", org_num, "http://www.ncbi.nlm.nih.gov/entrez/query.fcgi?db=genomeprj&cmd=Retrieve&dopt=Overview&list_uids=" + org_num
        return None

    chroms = []
    for chr_row in BeautifulSoup(html).findAll("tr", {"class": "vvv"}):
        chr_row = str(chr_row).replace("\n", "").replace("\r", "")
        fields2 = chr_row.split("</td>")
        refseq = fields2[1].split("</a>")[0].split(">")[-1]
        # genbank = fields2[2].split( "</a>" )[0].split( ">" )[-1]
        chroms.append(refseq)

    return chroms


def get_ftp_contents(ftp_url):
    ftp_count = 0
    ftp_contents = None
    while ftp_count < 500 and ftp_contents is None:
        ftp_count += 1
        try:
            ftp = FTP(ftp_url.split("/")[2])
            ftp.login()
            ftp.cwd(ftp_url.split(ftp_url.split("/")[2])[-1])
            ftp_contents = ftp.nlst()
            ftp.close()
        except:
            ftp_contents = None
            time.sleep(1)  # Throttle Connection
    return ftp_contents


def scrape_ftp(ftp_contents, org_dir, org_num, refseq, ftp_url):
    for file_type, items in desired_ftp_files.items():
        ext = items['ext']
        ftp_filename = "%s.%s" % (refseq, ext)
        target_filename = os.path.join(org_dir, "%s.%s" % (refseq, ext))
        if ftp_filename in ftp_contents:
            url_count = 0
            url = "%s/%s" % (ftp_url, ftp_filename)
            results = None
            while url_count < 500 and results is None:
                url_count += 1
                try:
                    results = urlretrieve(url, target_filename)
                except:
                    results = None
                    time.sleep(1)  # Throttle Connection
            if results is None:
                "URL COMPLETELY FAILED TO LOAD:", url
                return

            # do special processing for each file type:
            if items['parser'] is not None:
                globals()[items['parser']](target_filename, org_num, refseq)
        else:
            print("FTP filetype:", file_type, "not found for", org_num, refseq)
    # FTP Files have been Loaded


def process_FASTA(filename, org_num, refseq):
    fasta = []
    fasta = [line.strip() for line in open(filename, 'rb').readlines()]
    fasta_header = fasta.pop(0)[1:]
    fasta_header_split = fasta_header.split("|")
    chr_name = fasta_header_split.pop(-1).strip()
    accesions = {fasta_header_split[0]: fasta_header_split[1], fasta_header_split[2]: fasta_header_split[3]}
    fasta = "".join(fasta)

    # Create Chrom Info File:
    chrom_info_file = open(os.path.join(os.path.split(filename)[0], "%s.info" % refseq), 'wb+')
    chrom_info_file.write("chromosome=%s\nname=%s\nlength=%s\norganism=%s\n" % (refseq, chr_name, len(fasta), org_num))
    try:
        chrom_info_file.write("gi=%s\n" % accesions['gi'])
    except:
        chrom_info_file.write("gi=None\n")
    try:
        chrom_info_file.write("gb=%s\n" % accesions['gb'])
    except:
        chrom_info_file.write("gb=None\n")
    try:
        chrom_info_file.write("refseq=%s\n" % refseq)
    except:
        chrom_info_file.write("refseq=None\n")
    chrom_info_file.close()


def process_Genbank(filename, org_num, refseq):
    # extracts 'CDS', 'tRNA', 'rRNA' features from genbank file
    features = get_bed_from_genbank(filename, refseq, ['CDS', 'tRNA', 'rRNA'])
<<<<<<< HEAD
    for feature in features.keys():
        feature_file = open(os.path.join(os.path.split(filename)[0], "%s.%s.bed" % (refseq, feature)), 'wb+')
        feature_file.write('\n'.join(features[feature]))
=======
    for feature, values in features.items():
        feature_file = open(os.path.join(os.path.split(filename)[0], "%s.%s.bed" % (refseq, feature)), 'wb+')
        feature_file.write('\n'.join(values))
>>>>>>> 2f2acb98
        feature_file.close()
    print("Genbank extraction finished for chrom:", refseq, "file:", filename)


def process_Glimmer3(filename, org_num, refseq):
    try:
        glimmer3_bed = get_bed_from_glimmer3(filename, refseq)
    except Exception as e:
        print("Converting Glimmer3 to bed FAILED! For chrom:", refseq, "file:", filename, e)
        glimmer3_bed = []
    glimmer3_bed_file = open(os.path.join(os.path.split(filename)[0], "%s.Glimmer3.bed" % refseq), 'wb+')
    glimmer3_bed_file.write('\n'.join(glimmer3_bed))
    glimmer3_bed_file.close()


def process_GeneMarkHMM(filename, org_num, refseq):
    try:
        geneMarkHMM_bed = get_bed_from_GeneMarkHMM(filename, refseq)
    except Exception as e:
        print("Converting GeneMarkHMM to bed FAILED! For chrom:", refseq, "file:", filename, e)
        geneMarkHMM_bed = []
    geneMarkHMM_bed_bed_file = open(os.path.join(os.path.split(filename)[0], "%s.GeneMarkHMM.bed" % refseq), 'wb+')
    geneMarkHMM_bed_bed_file.write('\n'.join(geneMarkHMM_bed))
    geneMarkHMM_bed_bed_file.close()


def process_GeneMark(filename, org_num, refseq):
    try:
        geneMark_bed = get_bed_from_GeneMark(filename, refseq)
    except Exception as e:
        print("Converting GeneMark to bed FAILED! For chrom:", refseq, "file:", filename, e)
        geneMark_bed = []
    geneMark_bed_bed_file = open(os.path.join(os.path.split(filename)[0], "%s.GeneMark.bed" % refseq), 'wb+')
    geneMark_bed_bed_file.write('\n'.join(geneMark_bed))
    geneMark_bed_bed_file.close()


def __main__():
    start_time = time.time()
    base_dir = os.path.join(os.getcwd(), "bacteria")
    try:
        base_dir = sys.argv[1]
    except:
        print("using default base_dir:", base_dir)

    try:
        os.mkdir(base_dir)
<<<<<<< HEAD
        print "path '%s' has been created" % base_dir
=======
        print("path '%s' has been created" % base_dir)
>>>>>>> 2f2acb98
    except:
        print("path '%s' seems to already exist" % base_dir)

    for org_num, name, chroms, kingdom, group, org_genbank, org_refseq, info_url, ftp_url in iter_genome_projects():
        if chroms is None:
            continue  # No chrom information, we can't really do anything with this organism
        # Create org directory, if exists, assume it is done and complete --> skip it
        try:
            org_dir = os.path.join(base_dir, org_num)
            os.mkdir(org_dir)
        except:
            print("Organism %s already exists on disk, skipping" % org_num)
            continue

        # get ftp contents
        ftp_contents = get_ftp_contents(ftp_url)
        if ftp_contents is None:
            "FTP COMPLETELY FAILED TO LOAD", "org:", org_num, "ftp:", ftp_url
        else:
            for refseq in chroms:
                scrape_ftp(ftp_contents, org_dir, org_num, refseq, ftp_url)
                # FTP Files have been Loaded
                print("Org:", org_num, "chrom:", refseq, "[", time.time() - start_time, "seconds elapsed. ]")

        # Create org info file
        info_file = open(os.path.join(org_dir, "%s.info" % org_num), 'wb+')
        info_file.write("genome project id=%s\n" % org_num)
        info_file.write("name=%s\n" % name)
        info_file.write("kingdom=%s\n" % kingdom)
        info_file.write("group=%s\n" % group)
        info_file.write("chromosomes=%s\n" % ",".join(chroms))
        info_file.write("info url=%s\n" % info_url)
        info_file.write("ftp url=%s\n" % ftp_url)
        info_file.close()

<<<<<<< HEAD
    print "Finished Harvesting", "[", time.time() - start_time, "seconds elapsed. ]"
    print "[", (time.time() - start_time) / 60, "minutes. ]"
    print "[", (time.time() - start_time) / 60 / 60, "hours. ]"
=======
    print("Finished Harvesting", "[", time.time() - start_time, "seconds elapsed. ]")
    print("[", (time.time() - start_time) / 60, "minutes. ]")
    print("[", (time.time() - start_time) / 60 / 60, "hours. ]")
>>>>>>> 2f2acb98


if __name__ == "__main__":
    __main__()<|MERGE_RESOLUTION|>--- conflicted
+++ resolved
@@ -22,11 +22,7 @@
     get_bed_from_glimmer3
 )
 
-<<<<<<< HEAD
-assert sys.version_info[:2] >= (2, 4)
-=======
 assert sys.version_info[:2] >= (2, 6)
->>>>>>> 2f2acb98
 
 # this defines the types of ftp files we are interested in, and how to process/convert them to a form for our use
 desired_ftp_files = {'GeneMark': {'ext': 'GeneMark-2.5f', 'parser': 'process_GeneMark'},
@@ -38,11 +34,7 @@
 
 # number, name, chroms, kingdom, group, genbank, refseq, info_url, ftp_url
 def iter_genome_projects(url="http://www.ncbi.nlm.nih.gov/genomes/lproks.cgi?view=1", info_url_base="http://www.ncbi.nlm.nih.gov/entrez/query.fcgi?db=genomeprj&cmd=Retrieve&dopt=Overview&list_uids="):
-<<<<<<< HEAD
-    for row in BeautifulSoup(urlopen(url)).findAll(name='tr', bgcolor=["#EEFFDD", "#E8E8DD"]):
-=======
     for row in BeautifulSoup(requests.get(url).text).findAll(name='tr', bgcolor=["#EEFFDD", "#E8E8DD"]):
->>>>>>> 2f2acb98
         row = str(row).replace("\n", "").replace("\r", "")
 
         fields = row.split("</td>")
@@ -81,11 +73,7 @@
         html_count += 1
         url = "%s%s" % (base_url, org_num)
         try:
-<<<<<<< HEAD
-            html = urlopen(url)
-=======
             html = requests.get(url).text
->>>>>>> 2f2acb98
         except:
             print("GENOME PROJECT FAILED:", html_count, "org:", org_num, url)
             html = None
@@ -180,15 +168,9 @@
 def process_Genbank(filename, org_num, refseq):
     # extracts 'CDS', 'tRNA', 'rRNA' features from genbank file
     features = get_bed_from_genbank(filename, refseq, ['CDS', 'tRNA', 'rRNA'])
-<<<<<<< HEAD
-    for feature in features.keys():
-        feature_file = open(os.path.join(os.path.split(filename)[0], "%s.%s.bed" % (refseq, feature)), 'wb+')
-        feature_file.write('\n'.join(features[feature]))
-=======
     for feature, values in features.items():
         feature_file = open(os.path.join(os.path.split(filename)[0], "%s.%s.bed" % (refseq, feature)), 'wb+')
         feature_file.write('\n'.join(values))
->>>>>>> 2f2acb98
         feature_file.close()
     print("Genbank extraction finished for chrom:", refseq, "file:", filename)
 
@@ -236,11 +218,7 @@
 
     try:
         os.mkdir(base_dir)
-<<<<<<< HEAD
-        print "path '%s' has been created" % base_dir
-=======
         print("path '%s' has been created" % base_dir)
->>>>>>> 2f2acb98
     except:
         print("path '%s' seems to already exist" % base_dir)
 
@@ -276,15 +254,9 @@
         info_file.write("ftp url=%s\n" % ftp_url)
         info_file.close()
 
-<<<<<<< HEAD
-    print "Finished Harvesting", "[", time.time() - start_time, "seconds elapsed. ]"
-    print "[", (time.time() - start_time) / 60, "minutes. ]"
-    print "[", (time.time() - start_time) / 60 / 60, "hours. ]"
-=======
     print("Finished Harvesting", "[", time.time() - start_time, "seconds elapsed. ]")
     print("[", (time.time() - start_time) / 60, "minutes. ]")
     print("[", (time.time() - start_time) / 60 / 60, "hours. ]")
->>>>>>> 2f2acb98
 
 
 if __name__ == "__main__":

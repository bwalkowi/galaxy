import pkg_resources
pkg_resources.require( "twill==0.9" )

import StringIO, os, sys, random, filecmp, time, unittest, urllib, logging, difflib, tarfile, zipfile, tempfile, re, shutil, subprocess
from itertools import *

import twill
import twill.commands as tc
from twill.other_packages._mechanize_dist import ClientForm
pkg_resources.require( "elementtree" )
pkg_resources.require( "MarkupSafe" )
from markupsafe import escape
from elementtree import ElementTree
from galaxy.web import security
from galaxy.web.framework.helpers import iff
from base.asserts import verify_assertions

buffer = StringIO.StringIO()

#Force twill to log to a buffer -- FIXME: Should this go to stdout and be captured by nose?
twill.set_output(buffer)
tc.config('use_tidy', 0)

# Dial ClientCookie logging down (very noisy)
logging.getLogger( "ClientCookie.cookies" ).setLevel( logging.WARNING )
log = logging.getLogger( __name__ )

class TwillTestCase( unittest.TestCase ):

    def setUp( self ):
        # Security helper
        self.security = security.SecurityHelper( id_secret='changethisinproductiontoo' )
        self.history_id = os.environ.get( 'GALAXY_TEST_HISTORY_ID', None )
        self.host = os.environ.get( 'GALAXY_TEST_HOST' )
        self.port = os.environ.get( 'GALAXY_TEST_PORT' )
        self.url = "http://%s:%s" % ( self.host, self.port )
        self.file_dir = os.environ.get( 'GALAXY_TEST_FILE_DIR' )
        self.keepOutdir = os.environ.get( 'GALAXY_TEST_SAVE', '' )
        if self.keepOutdir > '':
           try:
               os.makedirs(self.keepOutdir)
           except:
               pass
        self.home()

        #self.set_history()

    # Functions associated with files
    def files_diff( self, file1, file2, attributes=None ):
        """Checks the contents of 2 files for differences"""
        def get_lines_diff( diff ):
            count = 0
            for line in diff:
                if ( line.startswith( '+' ) and not line.startswith( '+++' ) ) or ( line.startswith( '-' ) and not line.startswith( '---' ) ):
                    count += 1
            return count
        if not filecmp.cmp( file1, file2 ):
            files_differ = False
            local_file = open( file1, 'U' ).readlines()
            history_data = open( file2, 'U' ).readlines()
            if attributes is None:
                attributes = {}
            if attributes.get( 'sort', False ):
                history_data.sort()
            ##Why even bother with the check loop below, why not just use the diff output? This seems wasteful.
            if len( local_file ) == len( history_data ):
                for i in range( len( history_data ) ):
                    if local_file[i].rstrip( '\r\n' ) != history_data[i].rstrip( '\r\n' ):
                        files_differ = True
                        break
            else:
                files_differ = True
            if files_differ:
                allowed_diff_count = int(attributes.get( 'lines_diff', 0 ))
                diff = list( difflib.unified_diff( local_file, history_data, "local_file", "history_data" ) )
                diff_lines = get_lines_diff( diff )
                if diff_lines > allowed_diff_count:
                    diff_slice = diff[0:40]
                    #FIXME: This pdf stuff is rather special cased and has not been updated to consider lines_diff 
                    #due to unknown desired behavior when used in conjunction with a non-zero lines_diff
                    #PDF forgiveness can probably be handled better by not special casing by __extension__ here
                    #and instead using lines_diff or a regular expression matching
                    #or by creating and using a specialized pdf comparison function
                    if file1.endswith( '.pdf' ) or file2.endswith( '.pdf' ):
                        # PDF files contain creation dates, modification dates, ids and descriptions that change with each
                        # new file, so we need to handle these differences.  As long as the rest of the PDF file does
                        # not differ we're ok.
                        valid_diff_strs = [ 'description', 'createdate', 'creationdate', 'moddate', 'id', 'producer', 'creator' ]
                        valid_diff = False
                        invalid_diff_lines = 0
                        for line in diff_slice:
                            # Make sure to lower case strings before checking.
                            line = line.lower()
                            # Diff lines will always start with a + or - character, but handle special cases: '--- local_file \n', '+++ history_data \n'
                            if ( line.startswith( '+' ) or line.startswith( '-' ) ) and line.find( 'local_file' ) < 0 and line.find( 'history_data' ) < 0:
                                for vdf in valid_diff_strs:
                                    if line.find( vdf ) < 0:
                                        valid_diff = False
                                    else:
                                        valid_diff = True
                                        # Stop checking as soon as we know we have a valid difference
                                        break
                                if not valid_diff:
                                    invalid_diff_lines += 1
                        log.info('## files diff on %s and %s lines_diff=%d, found diff = %d, found pdf invalid diff = %d' % (file1,file2,allowed_diff_count,diff_lines,invalid_diff_lines))
                        if invalid_diff_lines > allowed_diff_count:
                            # Print out diff_slice so we can see what failed
                            print "###### diff_slice ######"
                            raise AssertionError( "".join( diff_slice ) )
                    else:
                        log.info('## files diff on %s and %s lines_diff=%d, found diff = %d' % (file1,file2,allowed_diff_count,diff_lines))
                        for line in diff_slice:
                            for char in line:
                                if ord( char ) > 128:
                                    raise AssertionError( "Binary data detected, not displaying diff" )
                        raise AssertionError( "".join( diff_slice )  )

    def files_re_match( self, file1, file2, attributes=None ):
        """Checks the contents of 2 files for differences using re.match"""
        local_file = open( file1, 'U' ).readlines() #regex file
        history_data = open( file2, 'U' ).readlines()
        assert len( local_file ) == len( history_data ), 'Data File and Regular Expression File contain a different number of lines (%s != %s)\nHistory Data (first 40 lines):\n%s' % ( len( local_file ), len( history_data ), ''.join( history_data[:40] ) )
        if attributes is None:
            attributes = {}
        if attributes.get( 'sort', False ):
            history_data.sort()
        lines_diff = int(attributes.get( 'lines_diff', 0 ))
        line_diff_count = 0
        diffs = []
        for i in range( len( history_data ) ):
            if not re.match( local_file[i].rstrip( '\r\n' ), history_data[i].rstrip( '\r\n' ) ):
                line_diff_count += 1
                diffs.append( 'Regular Expression: %s\nData file         : %s' % ( local_file[i].rstrip( '\r\n' ),  history_data[i].rstrip( '\r\n' ) ) )
            if line_diff_count > lines_diff:
                raise AssertionError, "Regular expression did not match data file (allowed variants=%i):\n%s" % ( lines_diff, "".join( diffs ) )

    def files_re_match_multiline( self, file1, file2, attributes=None ):
        """Checks the contents of 2 files for differences using re.match in multiline mode"""
        local_file = open( file1, 'U' ).read() #regex file
        if attributes is None:
            attributes = {}
        if attributes.get( 'sort', False ):
            history_data = open( file2, 'U' ).readlines()
            history_data.sort()
            history_data = ''.join( history_data )
        else:
            history_data = open( file2, 'U' ).read()
        #lines_diff not applicable to multiline matching
        assert re.match( local_file, history_data, re.MULTILINE ), "Multiline Regular expression did not match data file"

    def files_contains( self, file1, file2, attributes=None ):
        """Checks the contents of file2 for substrings found in file1, on a per-line basis"""
        local_file = open( file1, 'U' ).readlines() #regex file
        #TODO: allow forcing ordering of contains
        history_data = open( file2, 'U' ).read()
        lines_diff = int( attributes.get( 'lines_diff', 0 ) )
        line_diff_count = 0
        while local_file:
            contains = local_file.pop( 0 ).rstrip( '\n\r' )
            if contains not in history_data:
                line_diff_count += 1
            if line_diff_count > lines_diff:
                raise AssertionError, "Failed to find '%s' in history data. (lines_diff=%i):\n" % ( contains, lines_diff )

    def get_filename( self, filename ):
        full = os.path.join( self.file_dir, filename)
        return os.path.abspath(full)

    def save_log( *path ):
        """Saves the log to a file"""
        filename = os.path.join( *path )
        file(filename, 'wt').write(buffer.getvalue())

    def upload_file( self, filename, ftype='auto', dbkey='unspecified (?)', space_to_tab = False, metadata = None, composite_data = None ):
        """Uploads a file"""
        self.visit_url( "%s/tool_runner?tool_id=upload1" % self.url )
        try: 
            self.refresh_form( "file_type", ftype ) #Refresh, to support composite files
            tc.fv("1","dbkey", dbkey)
            if metadata:
                for elem in metadata:
                    tc.fv( "1", "files_metadata|%s" % elem.get( 'name' ), elem.get( 'value' ) )
            if composite_data:
                for i, composite_file in enumerate( composite_data ):
                    filename = self.get_filename( composite_file.get( 'value' ) )
                    tc.formfile( "1", "files_%i|file_data" % i, filename )
                    tc.fv( "1", "files_%i|space_to_tab" % i, composite_file.get( 'space_to_tab', False ) )
            else:
                filename = self.get_filename( filename )
                tc.formfile( "1", "file_data", filename )
                tc.fv( "1", "space_to_tab", space_to_tab )
            tc.submit("runtool_btn")
            self.home()
        except AssertionError, err:
            errmsg = "Uploading file resulted in the following exception.  Make sure the file (%s) exists.  " % filename
            errmsg += str( err )
            raise AssertionError( errmsg )
        # Make sure every history item has a valid hid
        hids = self.get_hids_in_history()
        for hid in hids:
            try:
                valid_hid = int( hid )
            except:
                raise AssertionError, "Invalid hid (%s) created when uploading file %s" % ( hid, filename )
        # Wait for upload processing to finish (TODO: this should be done in each test case instead)
        self.wait()
    def upload_url_paste( self, url_paste, ftype='auto', dbkey='unspecified (?)' ):
        """Pasted data in the upload utility"""
        self.visit_page( "tool_runner/index?tool_id=upload1" )
        try: 
            tc.fv( "1", "file_type", ftype )
            tc.fv( "1", "dbkey", dbkey )
            tc.fv( "1", "url_paste", url_paste )
            tc.submit( "runtool_btn" )
            self.home()
        except Exception, e:
            errmsg = "Problem executing upload utility using url_paste: %s" % str( e )
            raise AssertionError( e )
        # Make sure every history item has a valid hid
        hids = self.get_hids_in_history()
        for hid in hids:
            try:
                valid_hid = int( hid )
            except:
                raise AssertionError, "Invalid hid (%s) created when pasting %s" % ( hid, url_paste )
        # Wait for upload processing to finish (TODO: this should be done in each test case instead)
        self.wait()

    # Functions associated with histories
    def check_history_for_errors( self ):
        """Raises an exception if there are errors in a history"""
        self.home()
        self.visit_page( "history" )
        page = self.last_page()
        if page.find( 'error' ) > -1:
            raise AssertionError('Errors in the history for user %s' % self.user )
    def check_history_for_string( self, patt, show_deleted=False ):
        """Looks for 'string' in history page"""
        self.home()
        if show_deleted:
            self.visit_page( "history?show_deleted=True" )
        else:
            self.visit_page( "history" )
        for subpatt in patt.split():
            try:
                tc.find( subpatt )
            except:
                fname = self.write_temp_file( tc.browser.get_html() )
                errmsg = "no match to '%s'\npage content written to '%s'" % ( subpatt, fname )
                raise AssertionError( errmsg )
        self.home()
    def clear_history( self ):
        """Empties a history of all datasets"""
        self.visit_page( "clear_history" )
        self.check_history_for_string( 'Your history is empty' )
        self.home()
    def delete_history( self, id ):
        """Deletes one or more histories"""
        history_list = self.get_histories_as_data_list()
        self.assertTrue( history_list )
        num_deleted = len( id.split( ',' ) )
        self.home()
        self.visit_page( "history/list?operation=delete&id=%s" % ( id ) )
        check_str = 'Deleted %d %s' % ( num_deleted, iff( num_deleted != 1, "histories", "history" ) )
        self.check_page_for_string( check_str )
        self.home()
    def delete_current_history( self, strings_displayed=[] ):
        """Deletes the current history"""
        self.home()
        self.visit_page( "history/delete_current" )
        for check_str in strings_displayed:
            self.check_page_for_string( check_str )
        self.home()
    def get_histories_as_data_list( self ):
        """Returns the data elements of all histories"""
        tree = self.histories_as_xml_tree()
        data_list = [ elem for elem in tree.findall("data") ]
        return data_list
    def get_history_as_data_list( self, show_deleted=False ):
        """Returns the data elements of a history"""
        tree = self.history_as_xml_tree( show_deleted=show_deleted )
        data_list = [ elem for elem in tree.findall("data") ]
        return data_list
    def history_as_xml_tree( self, show_deleted=False ):
        """Returns a parsed xml object of a history"""
        self.home()
        self.visit_page( 'history?as_xml=True&show_deleted=%s' % show_deleted )
        xml = self.last_page()
        tree = ElementTree.fromstring(xml)
        return tree
    def histories_as_xml_tree( self ):
        """Returns a parsed xml object of all histories"""
        self.home()
        self.visit_page( 'history/list_as_xml' )
        xml = self.last_page()
        tree = ElementTree.fromstring(xml)
        return tree
    def history_options( self, user=False, active_datasets=False, activatable_datasets=False, histories_shared_by_others=False ):
        """Mimics user clicking on history options link"""
        self.home()
        self.visit_page( "root/history_options" )
        if user:
            self.check_page_for_string( 'Previously</a> stored histories' )
            if active_datasets:
                self.check_page_for_string( 'Create</a> a new empty history' )
                self.check_page_for_string( 'Construct workflow</a> from current history' )
                self.check_page_for_string( 'Clone</a> current history' ) 
            self.check_page_for_string( 'Share</a> current history' )
            self.check_page_for_string( 'Change default permissions</a> for current history' )
            if histories_shared_by_others:
                self.check_page_for_string( 'Histories</a> shared with you by others' )
        if activatable_datasets:
            self.check_page_for_string( 'Show deleted</a> datasets in current history' )
        self.check_page_for_string( 'Rename</a> current history' )
        self.check_page_for_string( 'Delete</a> current history' )
        self.home()
    def new_history( self, name=None ):
        """Creates a new, empty history"""
        self.home()
        if name:
            self.visit_url( "%s/history_new?name=%s" % ( self.url, name ) )
        else:
            self.visit_url( "%s/history_new" % self.url )
        self.check_history_for_string('Your history is empty')
        self.home()
    def rename_history( self, id, old_name, new_name ):
        """Rename an existing history"""
        self.home()
        self.visit_page( "history/rename?id=%s&name=%s" %( id, new_name ) )
        check_str = 'History: %s renamed to: %s' % ( old_name, urllib.unquote( new_name ) )
        self.check_page_for_string( check_str )
        self.home()
    def set_history( self ):
        """Sets the history (stores the cookies for this run)"""
        if self.history_id:
            self.home()
            self.visit_page( "history?id=%s" % self.history_id )
        else:
            self.new_history()
        self.home()
    def share_current_history( self, email, strings_displayed=[], strings_displayed_after_submit=[],
                               action='', action_strings_displayed=[], action_strings_displayed_after_submit=[] ):
        """Share the current history with different users"""
        self.visit_url( "%s/history/share" % self.url )
        for check_str in strings_displayed:
            self.check_page_for_string( check_str )
        tc.fv( 'share', 'email', email )
        tc.submit( 'share_button' )
        for check_str in strings_displayed_after_submit:
            self.check_page_for_string( check_str )
        if action:
            # If we have an action, then we are sharing datasets with users that do not have access permissions on them
            for check_str in action_strings_displayed:
                self.check_page_for_string( check_str )
            tc.fv( 'share_restricted', 'action', action )
            tc.submit( "share_restricted_button" )
            for check_str in action_strings_displayed_after_submit:
                self.check_page_for_string( check_str )
        self.home()
    def share_histories_with_users( self, ids, emails, strings_displayed=[], strings_displayed_after_submit=[],
                                    action=None, action_strings_displayed=[] ):
        """Share one or more histories with one or more different users"""
        self.visit_url( "%s/history/list?id=%s&operation=Share" % ( self.url, ids ) )
        for check_str in strings_displayed:
            self.check_page_for_string( check_str )
        tc.fv( 'share', 'email', emails )
        tc.submit( 'share_button' )
        for check_str in strings_displayed_after_submit:
            self.check_page_for_string( check_str )
        if action:
            # If we have an action, then we are sharing datasets with users that do not have access permissions on them
            tc.fv( 'share_restricted', 'action', action )
            tc.submit( "share_restricted_button" )
            for check_str in action_strings_displayed:
                self.check_page_for_string( check_str )
        self.home()
    def unshare_history( self, history_id, user_id, strings_displayed=[] ):
        """Unshare a history that has been shared with another user"""
        self.visit_url( "%s/history/list?id=%s&operation=share+or+publish" % ( self.url, history_id ) )
        for check_str in strings_displayed:
            self.check_page_for_string( check_str )
        self.visit_url( "%s/history/sharing?unshare_user=%s&id=%s" % ( self.url, user_id, history_id ) )
        self.home()
    def switch_history( self, id='', name='' ):
        """Switches to a history in the current list of histories"""
        self.visit_url( "%s/history/list?operation=switch&id=%s" % ( self.url, id ) )
        if name:
            self.check_history_for_string( escape( name ) )
        self.home()
    def view_stored_active_histories( self, strings_displayed=[] ):
        self.home()
        self.visit_page( "history/list" )
        self.check_page_for_string( 'Saved Histories' )
        self.check_page_for_string( '<input type="checkbox" name="id" value=' )
        self.check_page_for_string( 'operation=Rename' )
        self.check_page_for_string( 'operation=Switch' )
        self.check_page_for_string( 'operation=Delete' )
        for check_str in strings_displayed:
            self.check_page_for_string( check_str )
        self.home()
    def view_stored_deleted_histories( self, strings_displayed=[] ):
        self.home()
        self.visit_page( "history/list?f-deleted=True" )
        self.check_page_for_string( 'Saved Histories' )
        self.check_page_for_string( '<input type="checkbox" name="id" value=' )
        self.check_page_for_string( 'operation=Undelete' )
        for check_str in strings_displayed:
            self.check_page_for_string( check_str )
        self.home()
    def view_shared_histories( self, strings_displayed=[] ):
        self.home()
        self.visit_page( "history/list_shared" )
        for check_str in strings_displayed:
            self.check_page_for_string( check_str )
        self.home()
    def clone_history( self, history_id, clone_choice, strings_displayed=[], strings_displayed_after_submit=[] ):
        self.home()
        self.visit_page( "history/clone?id=%s" % history_id )
        for check_str in strings_displayed:
            self.check_page_for_string( check_str )
        tc.fv( '1', 'clone_choice', clone_choice )
        tc.submit( 'clone_choice_button' )
        for check_str in strings_displayed_after_submit:
            self.check_page_for_string( check_str )
        self.home()
    def make_accessible_via_link( self, history_id, strings_displayed=[], strings_displayed_after_submit=[] ):
        self.home()
        self.visit_page( "history/list?operation=share+or+publish&id=%s" % history_id )
        for check_str in strings_displayed:
            self.check_page_for_string( check_str )
        # twill barfs on this form, possibly because it contains no fields, but not sure.
        # In any case, we have to mimic the form submission
        self.home()
        self.visit_page( 'history/sharing?id=%s&make_accessible_via_link=True' % history_id )
        for check_str in strings_displayed_after_submit:
            self.check_page_for_string( check_str )
        self.home()
    def disable_access_via_link( self, history_id, strings_displayed=[], strings_displayed_after_submit=[] ):
        self.home()
        self.visit_page( "history/list?operation=share+or+publish&id=%s" % history_id )
        for check_str in strings_displayed:
            self.check_page_for_string( check_str )
        # twill barfs on this form, possibly because it contains no fields, but not sure.
        # In any case, we have to mimic the form submission
        self.home()
        self.visit_page( 'history/sharing?id=%s&disable_link_access=True' % history_id )
        for check_str in strings_displayed_after_submit:
            self.check_page_for_string( check_str )
        self.home()
    def import_history_via_url( self, history_id, email, strings_displayed_after_submit=[] ):
        self.home()
        self.visit_page( "history/imp?&id=%s" % history_id )
        for check_str in strings_displayed_after_submit:
            self.check_page_for_string( check_str )
        self.home()

    # Functions associated with datasets (history items) and meta data
    def get_job_stderr( self, id ):
        self.visit_page( "dataset/stderr?id=%s" % id )
        return self.last_page()

    def _assert_dataset_state( self, elem, state ):
        if elem.get( 'state' ) != state:
            errmsg = "Expecting dataset state '%s', but state is '%s'. Dataset blurb: %s\n\n" % ( state, elem.get('state'), elem.text.strip() )
            errmsg += "---------------------- >> begin tool stderr << -----------------------\n"
            errmsg += self.get_job_stderr( elem.get( 'id' ) ) + "\n"
            errmsg += "----------------------- >> end tool stderr << ------------------------\n"
            raise AssertionError( errmsg )

    def check_metadata_for_string( self, patt, hid=None ):
        """Looks for 'patt' in the edit page when editing a dataset"""
        data_list = self.get_history_as_data_list()
        self.assertTrue( data_list )
        if hid is None: # take last hid
            elem = data_list[-1]
            hid = int( elem.get('hid') )
        self.assertTrue( hid )
        self.visit_page( "edit?hid=%s" % hid )
        for subpatt in patt.split():
            tc.find(subpatt)
    def delete_history_item( self, hda_id, strings_displayed=[] ):
        """Deletes an item from a history"""
        try:
            hda_id = int( hda_id )
        except:
            raise AssertionError, "Invalid hda_id '%s' - must be int" % hda_id
        self.visit_url( "%s/root/delete?show_deleted_on_refresh=False&id=%s" % ( self.url, hda_id ) )
        for check_str in strings_displayed:
            self.check_page_for_string( check_str )
    def undelete_history_item( self, hda_id, strings_displayed=[] ):
        """Un-deletes a deleted item in a history"""
        try:
            hda_id = int( hda_id )
        except:
            raise AssertionError, "Invalid hda_id '%s' - must be int" % hda_id
        self.visit_url( "%s/dataset/undelete?id=%s" % ( self.url, hda_id ) )
        for check_str in strings_displayed:
            self.check_page_for_string( check_str )
    def display_history_item( self, hda_id, strings_displayed=[] ):
        """Displays a history item - simulates eye icon click"""
        self.visit_url( '%s/datasets/%s/display/' % ( self.url, self.security.encode_id( hda_id ) ) )
        for check_str in strings_displayed:
            self.check_page_for_string( check_str )
        self.home()
    def view_history( self, history_id, strings_displayed=[] ):
        """Displays a history for viewing"""
        self.visit_url( '%s/history/view?id=%s' % ( self.url, self.security.encode_id( history_id ) ) )
        for check_str in strings_displayed:
            self.check_page_for_string( check_str )
        self.home()
    def edit_hda_attribute_info( self, hda_id, new_name='', new_info='', new_dbkey='', new_startcol='',
                                 strings_displayed=[], strings_not_displayed=[] ):
        """Edit history_dataset_association attribute information"""
        self.home()
        self.visit_url( "%s/root/edit?id=%s" % ( self.url, hda_id ) )
        submit_required = False
        self.check_page_for_string( 'Edit Attributes' )
        if new_name:
            tc.fv( 'edit_attributes', 'name', new_name )
            submit_required = True
        if new_info:
            tc.fv( 'edit_attributes', 'info', new_info )
            submit_required = True
        if new_dbkey:
            tc.fv( 'edit_attributes', 'dbkey', new_dbkey )
            submit_required = True
        if new_startcol:
            tc.fv( 'edit_attributes', 'startCol', new_startcol )
            submit_required = True
        if submit_required:
            tc.submit( 'save' )
            self.check_page_for_string( 'Attributes updated' )
        for check_str in strings_displayed:
            self.check_page_for_string( check_str )
        for check_str in strings_not_displayed:
            try:
                self.check_page_for_string( check_str )
                raise AssertionError, "String (%s) incorrectly displayed on Edit Attributes page." % check_str
            except:
                pass
        self.home()
    def check_hda_attribute_info( self, hda_id, strings_displayed=[] ):
        """Edit history_dataset_association attribute information"""
        for check_str in strings_displayed:
            self.check_page_for_string( check_str )
    def auto_detect_metadata( self, hda_id ):
        """Auto-detect history_dataset_association metadata"""
        self.home()
        self.visit_url( "%s/root/edit?id=%s" % ( self.url, hda_id ) )
        self.check_page_for_string( 'This will inspect the dataset and attempt' )
        tc.fv( 'auto_detect', 'id', hda_id )
        tc.submit( 'detect' )
        try:
            self.check_page_for_string( 'Attributes have been queued to be updated' )
            self.wait()
        except AssertionError:
            self.check_page_for_string( 'Attributes updated' )
        #self.check_page_for_string( 'Attributes updated' )
        self.home()
    def convert_format( self, hda_id, target_type ):
        """Convert format of history_dataset_association"""
        self.home()
        self.visit_url( "%s/root/edit?id=%s" % ( self.url, hda_id ) )
        self.check_page_for_string( 'This will inspect the dataset and attempt' )
        tc.fv( 'convert_data', 'target_type', target_type )
        tc.submit( 'convert_data' )
        self.check_page_for_string( 'The file conversion of Convert BED to GFF on data' )
        self.wait() #wait for the format convert tool to finish before returning
        self.home()
    def change_datatype( self, hda_id, datatype ):
        """Change format of history_dataset_association"""
        self.home()
        self.visit_url( "%s/root/edit?id=%s" % ( self.url, hda_id ) )
        self.check_page_for_string( 'This will change the datatype of the existing dataset but' )
        tc.fv( 'change_datatype', 'datatype', datatype )
        tc.submit( 'change' )
        self.check_page_for_string( 'Changed the type of dataset' )
        self.home()
    def copy_history_item( self, source_dataset_id=None, target_history_id=None, all_target_history_ids=[],
                           deleted_history_ids=[] ):
        """
        Copy 1 history_dataset_association to 1 history (Limited by twill since it doesn't support multiple
        field names, such as checkboxes
        """
        self.home()
        self.visit_url( "%s/dataset/copy_datasets?source_dataset_ids=%s" % ( self.url, source_dataset_id ) )
        self.check_page_for_string( 'Source History:' )
        # Make sure all of users active histories are displayed
        for id in all_target_history_ids:
            self.check_page_for_string( id )
        # Make sure only active histories are displayed
        for id in deleted_history_ids:
            try:
                self.check_page_for_string( id )
                raise AssertionError, "deleted history id %d displayed in list of target histories" % id
            except:
                pass
        
        tc.fv( '1', 'target_history_id', target_history_id )
        tc.submit( 'do_copy' )
        check_str = '1 dataset copied to 1 history'
        self.check_page_for_string( check_str )
        self.home()
    def get_hids_in_history( self ):
        """Returns the list of hid values for items in a history"""
        data_list = self.get_history_as_data_list()
        hids = []
        for elem in data_list:
            hid = elem.get('hid')
            hids.append(hid)
        return hids
    def get_hids_in_histories( self ):
        """Returns the list of hids values for items in all histories"""
        data_list = self.get_histories_as_data_list()
        hids = []
        for elem in data_list:
            hid = elem.get('hid')
            hids.append(hid)
        return hids

    def makeTfname(self, fname=None):
        """safe temp name - preserve the file extension for tools that interpret it"""
        suffix = os.path.split(fname)[-1] # ignore full path
        fd,temp_prefix = tempfile.mkstemp(prefix='tmp',suffix=suffix)
        return temp_prefix

    def verify_dataset_correctness( self, filename, hid=None, wait=True, maxseconds=120, attributes=None ):
        """Verifies that the attributes and contents of a history item meet expectations"""
        if wait:
            self.wait( maxseconds=maxseconds ) #wait for job to finish
        data_list = self.get_history_as_data_list()
        self.assertTrue( data_list )
        if hid is None: # take last hid
            elem = data_list[-1]
            hid = str( elem.get('hid') )
        else:
            hid = str( hid )
            elems = [ elem for elem in data_list if elem.get('hid') == hid ]
            self.assertTrue( len(elems) == 1 )
            elem = elems[0]
        self.assertTrue( hid )
        self._assert_dataset_state( elem, 'ok' )
        if filename is not None and self.is_zipped( filename ):
            errmsg = 'History item %s is a zip archive which includes invalid files:\n' % hid
            zip_file = zipfile.ZipFile( filename, "r" )
            name = zip_file.namelist()[0]
            test_ext = name.split( "." )[1].strip().lower()
            if not ( test_ext == 'scf' or test_ext == 'ab1' or test_ext == 'txt' ):
                raise AssertionError( errmsg )
            for name in zip_file.namelist():
                ext = name.split( "." )[1].strip().lower()
                if ext != test_ext:
                    raise AssertionError( errmsg )
        else:
            self.home()
            self.visit_page( "display?hid=" + hid )
            data = self.last_page()
            assert_list = attributes["assert_list"]
            if assert_list is not None:
                try:
<<<<<<< HEAD
                    verify_assertions(data, assert_list)
=======
                    if attributes is None:
                        attributes = {}
                    compare = attributes.get( 'compare', 'diff' )
                    if attributes.get( 'ftype', None ) == 'bam':
                        local_fh, temp_name = self._bam_to_sam( local_name, temp_name )
                        local_name = local_fh.name
                    extra_files = attributes.get( 'extra_files', None )
                    if compare == 'diff':
                        self.files_diff( local_name, temp_name, attributes=attributes )
                    elif compare == 're_match':
                        self.files_re_match( local_name, temp_name, attributes=attributes )
                    elif compare == 're_match_multiline':
                        self.files_re_match_multiline( local_name, temp_name, attributes=attributes )
                    elif compare == 'sim_size':
                        delta = attributes.get('delta','100')
                        s1 = len(data)
                        s2 = os.path.getsize(local_name)
                        if abs(s1-s2) > int(delta):
                           raise Exception, 'Files %s=%db but %s=%db - compare (delta=%s) failed' % (temp_name,s1,local_name,s2,delta)
                    elif compare == "contains":
                        self.files_contains( local_name, temp_name, attributes=attributes )
                    else:
                        raise Exception, 'Unimplemented Compare type: %s' % compare
                    if extra_files:
                        self.verify_extra_files_content( extra_files, elem.get( 'id' ) )
>>>>>>> 1c1a8546
                except AssertionError, err:
                    errmsg = 'History item %s different than expected\n' % (hid)
                    errmsg += str( err )
                    raise AssertionError( errmsg )
            if filename is not None:
               local_name = self.get_filename( filename )
               temp_name = self.makeTfname(fname = filename)
               file( temp_name, 'wb' ).write(data)
               if self.keepOutdir > '':
                   ofn = os.path.join(self.keepOutdir,os.path.basename(local_name))
                   shutil.copy(temp_name,ofn)
                   log.debug('## GALAXY_TEST_SAVE=%s. saved %s' % (self.keepOutdir,ofn))
               try:
                   # have to nest try-except in try-finally to handle 2.4
                   try:
                       if attributes is None:
                           attributes = {}
                       compare = attributes.get( 'compare', 'diff' )
                       if attributes.get( 'ftype', None ) == 'bam':
                           local_fh, temp_name = self._bam_to_sam( local_name, temp_name )
                           local_name = local_fh.name
                       extra_files = attributes.get( 'extra_files', None )
                       if compare == 'diff':
                           self.files_diff( local_name, temp_name, attributes=attributes )
                       elif compare == 're_match':
                           self.files_re_match( local_name, temp_name, attributes=attributes )
                       elif compare == 're_match_multiline':
                           self.files_re_match_multiline( local_name, temp_name, attributes=attributes )
                       elif compare == 'sim_size':
                           delta = attributes.get('delta','100')
                           s1 = len(data)
                           s2 = os.path.getsize(local_name)
                           if abs(s1-s2) > int(delta):
                               raise Exception, 'Files %s=%db but %s=%db - compare (delta=%s) failed' % (temp_name,s1,local_name,s2,delta)
                       elif compare == "contains":
                           self.files_contains( local_name, temp_name, attributes=attributes )
                       else:
                           raise Exception, 'Unimplemented Compare type: %s' % compare
                       if extra_files:
                           self.verify_extra_files_content( extra_files, elem.get( 'id' ) )
                   except AssertionError, err:
                       errmsg = 'History item %s different than expected, difference (using %s):\n' % ( hid, compare )
                       errmsg += str( err )
                       raise AssertionError( errmsg )
               finally:
                   os.remove( temp_name )

    def _bam_to_sam( self, local_name, temp_name ):
        temp_local = tempfile.NamedTemporaryFile( suffix='.sam', prefix='local_bam_converted_to_sam_' )
        fd, temp_temp = tempfile.mkstemp( suffix='.sam', prefix='history_bam_converted_to_sam_' )
        os.close( fd )
        p = subprocess.Popen( args="samtools view -h %s -o %s" % ( local_name, temp_local.name ), shell=True )
        assert not p.wait(), 'Converting local (test-data) bam to sam failed'
        p = subprocess.Popen( args="samtools view -h %s -o %s" % ( temp_name, temp_temp ), shell=True )
        assert not p.wait(), 'Converting history bam to sam failed'
        os.remove( temp_name )
        return temp_local, temp_temp

    def verify_extra_files_content( self, extra_files, hda_id ):
        files_list = []
        for extra_type, extra_value, extra_name, extra_attributes in extra_files:
            if extra_type == 'file':
                files_list.append( ( extra_name, extra_value, extra_attributes ) )
            elif extra_type == 'directory':
                for filename in os.listdir( self.get_filename( extra_value ) ):
                    files_list.append( ( filename, os.path.join( extra_value, filename ), extra_attributes ) )
            else:
                raise ValueError, 'unknown extra_files type: %s' % extra_type
        for filename, filepath, attributes in files_list:
            self.verify_composite_datatype_file_content( filepath, hda_id, base_name = filename, attributes = attributes )
        
    def verify_composite_datatype_file_content( self, file_name, hda_id, base_name = None, attributes = None ):
        local_name = self.get_filename( file_name )
        if base_name is None:
            base_name = os.path.split(file_name)[-1]
        temp_name = self.makeTfname(fname = base_name)
        self.visit_url( "%s/datasets/%s/display/%s" % ( self.url, self.security.encode_id( hda_id ), base_name ) )
        data = self.last_page()
        file( temp_name, 'wb' ).write( data )
        try:
            # have to nest try-except in try-finally to handle 2.4
            try:
                if attributes is None:
                    attributes = {}
                compare = attributes.get( 'compare', 'diff' )
                if compare == 'diff':
                    self.files_diff( local_name, temp_name, attributes=attributes )
                elif compare == 're_match':
                    self.files_re_match( local_name, temp_name, attributes=attributes )
                elif compare == 're_match_multiline':
                    self.files_re_match_multiline( local_name, temp_name, attributes=attributes )
                elif compare == 'sim_size':
                    delta = attributes.get('delta','100')
                    s1 = len(data)
                    s2 = os.path.getsize(local_name)
                    if abs(s1-s2) > int(delta):
                       raise Exception, 'Files %s=%db but %s=%db - compare (delta=%s) failed' % (temp_name,s1,local_name,s2,delta)
                else:
                    raise Exception, 'Unimplemented Compare type: %s' % compare
            except AssertionError, err:
                errmsg = 'Composite file (%s) of History item %s different than expected, difference (using %s):\n' % ( base_name, hda_id, compare )
                errmsg += str( err )
                raise AssertionError( errmsg )
        finally:
            os.remove( temp_name )

    def is_zipped( self, filename ):
        if not zipfile.is_zipfile( filename ):
            return False
        return True

    def is_binary( self, filename ):
        temp = open( filename, "U" ) # why is this not filename? Where did temp_name come from
        lineno = 0
        for line in temp:
            lineno += 1
            line = line.strip()
            if line:
                for char in line:
                    if ord( char ) > 128:
                        return True
            if lineno > 10:
                break
        return False

    def verify_genome_build( self, dbkey='hg17' ):
        """Verifies that the last used genome_build at history id 'hid' is as expected"""
        data_list = self.get_history_as_data_list()
        self.assertTrue( data_list )
        elems = [ elem for elem in data_list ]
        elem = elems[-1]
        genome_build = elem.get('dbkey')
        self.assertTrue( genome_build == dbkey )

    # Functions associated with user accounts
    def create( self, cntrller='user', email='test@bx.psu.edu', password='testuser', username='admin-user', webapp='galaxy', referer='' ):
        # HACK: don't use panels because late_javascripts() messes up the twill browser and it 
        # can't find form fields (and hence user can't be logged in).
        self.visit_url( "%s/user/create?cntrller=%s&use_panels=False" % ( self.url, cntrller ) )
        tc.fv( '1', 'email', email )
        tc.fv( '1', 'webapp', webapp )
        tc.fv( '1', 'referer', referer )
        tc.fv( '1', 'password', password )
        tc.fv( '1', 'confirm', password )
        tc.fv( '1', 'username', username )
        tc.submit( 'create_user_button' )
        previously_created = False
        username_taken = False
        invalid_username = False
        try:
            self.check_page_for_string( "Created new user account" )
        except:
            try:
                # May have created the account in a previous test run...
                self.check_page_for_string( "User with that email already exists" )
                previously_created = True
            except:
                try:
                    self.check_page_for_string( 'This user name is not available' )
                    username_taken = True
                except:
                    try:
                        # Note that we're only checking if the usr name is >< 4 chars here...
                        self.check_page_for_string( 'User name must be at least 4 characters in length' )
                        invalid_username = True
                    except:
                        pass
        return previously_created, username_taken, invalid_username
    def create_user_with_info( self, email, password, username, user_info_values, user_type_fd_id='', cntrller='user',
                               strings_displayed=[], strings_displayed_after_submit=[] ):
        # This method creates a new user with associated info
        self.visit_url( "%s/user/create?cntrller=%s&use_panels=False" % ( self.url, cntrller ) )
        tc.fv( "1", "email", email )
        tc.fv( "1", "password", password )
        tc.fv( "1", "confirm", password )
        tc.fv( "1", "username", username )
        if user_type_fd_id:
            # The user_type_fd_id SelectField requires a refresh_on_change
            self.refresh_form( 'user_type_fd_id', user_type_fd_id )
            for index, ( field_name, info_value ) in enumerate( user_info_values ):
                tc.fv( "1", field_name, info_value )
        for check_str in strings_displayed:
            self.check_page_for_string( check_str)
        tc.submit( "create_user_button" )
    def edit_user_info( self, cntrller='user', id='', new_email='', new_username='', password='', new_password='',
                        info_values=[], strings_displayed=[], strings_displayed_after_submit=[] ):
        if cntrller == 'admin':
            url = "%s/admin/users?id=%s&operation=information" % ( self.url, id )
        else:  # cntrller == 'user:
            # The user is editing his own info, so the user id is gotten from trans.user.
            url = "%s/user/manage_user_info?cntrller=user" % self.url
        self.visit_url( url )
        for check_str in strings_displayed:
            self.check_page_for_string( check_str )
        if new_email or new_username:
            if new_email:
                tc.fv( "login_info", "email", new_email )
            if new_username:
                tc.fv( "login_info", "username", new_username )
            tc.submit( "login_info_button" )
        if password and new_password:
            tc.fv( "change_password", "current", password )
            tc.fv( "change_password", "password", new_password )
            tc.fv( "change_password", "confirm", new_password )
            tc.submit( "change_password_button" )
        if info_values:
            for index, ( field_name, info_value ) in enumerate( info_values ):
                field_index = index + 1
                tc.fv( "user_info", field_name, info_value )
            tc.submit( "edit_user_info_button" )
        for check_str in strings_displayed_after_submit:
            self.check_page_for_string( check_str )
        self.home()
    def user_set_default_permissions( self, cntrller='user', permissions_out=[], permissions_in=[], role_id='2' ):
        # role.id = 2 is Private Role for test2@bx.psu.edu 
        # NOTE: Twill has a bug that requires the ~/user/permissions page to contain at least 1 option value 
        # in each select list or twill throws an exception, which is: ParseError: OPTION outside of SELECT
        # Due to this bug, we'll bypass visiting the page, and simply pass the permissions on to the 
        # /user/set_default_permissions method.
        url = "user/set_default_permissions?cntrller=%s&update_roles_button=Save&id=None" % cntrller
        for po in permissions_out:
            key = '%s_out' % po
            url ="%s&%s=%s" % ( url, key, str( role_id ) )
        for pi in permissions_in:
            key = '%s_in' % pi
            url ="%s&%s=%s" % ( url, key, str( role_id ) )
        self.visit_url( "%s/%s" % ( self.url, url ) )
        self.check_page_for_string( 'Default new history permissions have been changed.' )
        self.home()
    def history_set_default_permissions( self, permissions_out=[], permissions_in=[], role_id=3 ): # role.id = 3 is Private Role for test3@bx.psu.edu 
        # NOTE: Twill has a bug that requires the ~/user/permissions page to contain at least 1 option value 
        # in each select list or twill throws an exception, which is: ParseError: OPTION outside of SELECT
        # Due to this bug, we'll bypass visiting the page, and simply pass the permissions on to the 
        # /user/set_default_permissions method.
        url = "root/history_set_default_permissions?update_roles_button=Save&id=None&dataset=True"
        for po in permissions_out:
            key = '%s_out' % po
            url ="%s&%s=%s" % ( url, key, str( role_id ) )
        for pi in permissions_in:
            key = '%s_in' % pi
            url ="%s&%s=%s" % ( url, key, str( role_id ) )
        self.home()
        self.visit_url( "%s/%s" % ( self.url, url ) )
        self.check_page_for_string( 'Default history permissions have been changed.' )
        self.home()
    def login( self, email='test@bx.psu.edu', password='testuser', username='admin-user', webapp='galaxy', referer='' ):
        # test@bx.psu.edu is configured as an admin user
        previously_created, username_taken, invalid_username = \
            self.create( email=email, password=password, username=username, webapp=webapp, referer=referer )
        if previously_created:
            # The acount has previously been created, so just login.
            # HACK: don't use panels because late_javascripts() messes up the twill browser and it 
            # can't find form fields (and hence user can't be logged in).
            self.visit_url( "%s/user/login?use_panels=False" % self.url )
            tc.fv( '1', 'email', email )
            tc.fv( '1', 'webapp', webapp )
            tc.fv( '1', 'referer', referer )
            tc.fv( '1', 'password', password )
            tc.submit( 'login_button' )
    def logout( self ):
        self.home()
        self.visit_page( "user/logout" )
        self.check_page_for_string( "You have been logged out" )
        self.home()
    
    # Functions associated with browsers, cookies, HTML forms and page visits

    def check_page_for_string( self, patt ):
        """Looks for 'patt' in the current browser page"""        
        page = self.last_page()
        if page.find( patt ) == -1:
            fname = self.write_temp_file( page )
            errmsg = "no match to '%s'\npage content written to '%s'" % ( patt, fname )
            raise AssertionError( errmsg )
        
    def check_string_count_in_page( self, patt, min_count ):
        """Checks the number of 'patt' occurrences in the current browser page"""        
        page = self.last_page()
        patt_count = page.count( patt )
        # The number of occurrences of patt in the page should be at least min_count
        # so show error if patt_count is less than min_count
        if patt_count < min_count:
            fname = self.write_temp_file( page )
            errmsg = "%i occurrences of '%s' found instead of %i.\npage content written to '%s' " % ( min_count, patt, patt_count, fname )
            raise AssertionError( errmsg )
            
    def check_string_not_in_page( self, patt ):
        """Checks to make sure 'patt' is NOT in the page."""        
        page = self.last_page()
        if page.find( patt ) != -1:
            fname = self.write_temp_file( page )
            errmsg = "string (%s) incorrectly displayed in page.\npage content written to '%s'" % ( patt, fname )
            raise AssertionError( errmsg )
        
    def check_page(self, strings_displayed, strings_displayed_count, strings_not_displayed):
        """Checks a page for strings displayed, not displayed and number of occurrences of a string"""
        for check_str in strings_displayed:
            self.check_page_for_string( check_str )
        for check_str, count in strings_displayed_count:
            self.check_string_count_in_page( check_str, count )
        for check_str in strings_not_displayed:
            self.check_string_not_in_page( check_str )

    
    def write_temp_file( self, content, suffix='.html' ):
        fd, fname = tempfile.mkstemp( suffix=suffix, prefix='twilltestcase-' )
        f = os.fdopen( fd, "w" )
        f.write( content )
        f.close()
        return fname

    def clear_cookies( self ):
        tc.clear_cookies()

    def clear_form( self, form=0 ):
        """Clears a form"""
        tc.formclear(str(form))

    def home( self ):
        self.visit_url( self.url )

    def last_page( self ):
        return tc.browser.get_html()

    def load_cookies( self, file ):
        filename = self.get_filename(file)
        tc.load_cookies(filename)

    def reload_page( self ):
        tc.reload()
        tc.code(200)

    def show_cookies( self ):
        return tc.show_cookies()

    def showforms( self ):
        """Shows form, helpful for debugging new tests"""
        return tc.showforms()

    def submit_form( self, form_no=0, button="runtool_btn", **kwd ):
        """Populates and submits a form from the keyword arguments."""
        # An HTMLForm contains a sequence of Controls.  Supported control classes are:
        # TextControl, FileControl, ListControl, RadioControl, CheckboxControl, SelectControl,
        # SubmitControl, ImageControl
        for i, f in enumerate( self.showforms() ):
            if i == form_no:
                break
        # To help with debugging a tool, print out the form controls when the test fails
        print "form '%s' contains the following controls ( note the values )" % f.name
        controls = {}
        hc_prefix = '<HiddenControl('
        for i, control in enumerate( f.controls ):
           print "control %d: %s" % ( i, str( control ) )
           if not hc_prefix in str( control ):
              try:
                #check if a repeat element needs to be added
                if control.name not in kwd and control.name.endswith( '_add' ):
                    #control name doesn't exist, could be repeat
                    repeat_startswith = control.name[0:-4]
                    if repeat_startswith and not [ c_name for c_name in controls.keys() if c_name.startswith( repeat_startswith ) ] and [ c_name for c_name in kwd.keys() if c_name.startswith( repeat_startswith ) ]:
                        tc.submit( control.name )
                        return self.submit_form( form_no=form_no, button=button, **kwd )
                # Check for refresh_on_change attribute, submit a change if required
                if hasattr( control, 'attrs' ) and 'refresh_on_change' in control.attrs.keys():
                    changed = False
                    item_labels = [ item.attrs[ 'label' ] for item in control.get_items() if item.selected ] #For DataToolParameter, control.value is the HDA id, but kwd contains the filename.  This loop gets the filename/label for the selected values.
                    for value in kwd[ control.name ]:
                        if value not in control.value and True not in [ value in item_label for item_label in item_labels ]:
                            changed = True
                            break
                    if changed:
                        # Clear Control and set to proper value
                        control.clear()
                        # kwd[control.name] should be a singlelist
                        for elem in kwd[ control.name ]:
                            tc.fv( f.name, control.name, str( elem ) )
                        # Create a new submit control, allows form to refresh, instead of going to next page
                        control = ClientForm.SubmitControl( 'SubmitControl', '___refresh_grouping___', {'name':'refresh_grouping'} )
                        control.add_to_form( f )
                        control.fixup()
                        # Submit for refresh
                        tc.submit( '___refresh_grouping___' )
                        return self.submit_form( form_no=form_no, button=button, **kwd )
              except Exception, e:
                log.debug( "In submit_form, continuing, but caught exception: %s" % str( e ) )
                continue
              controls[ control.name ] = control
        # No refresh_on_change attribute found in current form, so process as usual
        for control_name, control_value in kwd.items():
            if control_name not in controls:
                continue # these cannot be handled safely - cause the test to barf out
            if not isinstance( control_value, list ):
                control_value = [ control_value ]
            control = controls[ control_name ]
            control.clear()
            if control.is_of_kind( "text" ):
                tc.fv( f.name, control.name, ",".join( control_value ) )
            elif control.is_of_kind( "list" ):
                try:
                    if control.is_of_kind( "multilist" ):
                        if control.type == "checkbox":
                            def is_checked( value ):
                                # Copied from form_builder.CheckboxField
                                if value == True:
                                    return True
                                if isinstance( value, list ):
                                    value = value[0]
                                return isinstance( value, basestring ) and value.lower() in ( "yes", "true", "on" )
                            try:
                                checkbox = control.get()
                                checkbox.selected = is_checked( control_value )
                            except Exception, e1:
                                print "Attempting to set checkbox selected value threw exception: ", e1
                                # if there's more than one checkbox, probably should use the behaviour for
                                # ClientForm.ListControl ( see twill code ), but this works for now...
                                for elem in control_value:
                                    control.get( name=elem ).selected = True
                        else:
                            for elem in control_value:
                                control.get( name=elem ).selected = True
                    else: # control.is_of_kind( "singlelist" )
                        for elem in control_value:
                            try:
                                tc.fv( f.name, control.name, str( elem ) )
                            except Exception, e2:
                                print "Attempting to set control '", control.name, "' to value '", elem, "' threw exception: ", e2
                                # Galaxy truncates long file names in the dataset_collector in ~/parameters/basic.py
                                if len( elem ) > 30:
                                    elem_name = '%s..%s' % ( elem[:17], elem[-11:] )
                                else:
                                    elem_name = elem
                                tc.fv( f.name, control.name, str( elem_name ) )
                except Exception, exc:
                    errmsg = "Attempting to set field '%s' to value '%s' in form '%s' threw exception: %s\n" % ( control_name, str( control_value ), f.name, str( exc ) )
                    errmsg += "control: %s\n" % str( control )
                    errmsg += "If the above control is a DataToolparameter whose data type class does not include a sniff() method,\n"
                    errmsg += "make sure to include a proper 'ftype' attribute to the tag for the control within the <test> tag set.\n"
                    raise AssertionError( errmsg )
            else:
                # Add conditions for other control types here when necessary.
                pass
        tc.submit( button )
    def refresh_form( self, control_name, value, form_no=0, **kwd ):
        """Handles Galaxy's refresh_on_change for forms without ultimately submitting the form"""
        # control_name is the name of the form field that requires refresh_on_change, and value is
        # the value to which that field is being set.
        for i, f in enumerate( self.showforms() ):
            if i == form_no:
                break
        try:
            control = f.find_control( name=control_name )
        except:
            # This assumes we always want the first control of the given name, which may not be ideal...
            control = f.find_control( name=control_name, nr=0 )
        # Check for refresh_on_change attribute, submit a change if required
        if 'refresh_on_change' in control.attrs.keys():
            # Clear Control and set to proper value
            control.clear()
            tc.fv( f.name, control.name, value )
            # Create a new submit control, allows form to refresh, instead of going to next page
            control = ClientForm.SubmitControl( 'SubmitControl', '___refresh_grouping___', {'name':'refresh_grouping'} )
            control.add_to_form( f )
            control.fixup()
            # Submit for refresh
            tc.submit( '___refresh_grouping___' )
    def visit_page( self, page ):
        # tc.go("./%s" % page)
        if not page.startswith( "/" ):
            page = "/" + page 
        tc.go( self.url + page )
        tc.code( 200 )

    def visit_url( self, url ):
        tc.go("%s" % url)
        tc.code( 200 )

    """Functions associated with Galaxy tools"""
    def run_tool( self, tool_id, repeat_name=None, **kwd ):
        tool_id = tool_id.replace(" ", "+")
        """Runs the tool 'tool_id' and passes it the key/values from the *kwd"""
        self.visit_url( "%s/tool_runner/index?tool_id=%s" % (self.url, tool_id) )
        if repeat_name is not None:
            repeat_button = '%s_add' % repeat_name
            # Submit the "repeat" form button to add an input)
            tc.submit( repeat_button )
            print "button '%s' clicked" % repeat_button
        tc.find( 'runtool_btn' )
        self.submit_form( **kwd )

    def run_ucsc_main( self, track_params, output_params ):
        """Gets Data From UCSC"""
        tool_id = "ucsc_table_direct1"
        track_string = urllib.urlencode( track_params )
        galaxy_url = urllib.quote_plus( "%s/tool_runner/index?" % self.url )
        self.visit_url( "http://genome.ucsc.edu/cgi-bin/hgTables?GALAXY_URL=%s&hgta_compressType=none&tool_id=%s&%s" % ( galaxy_url, tool_id, track_string ) )
        tc.fv( "mainForm", "hgta_doTopSubmit", "get output" )
        self.submit_form( button="get output" )#, **track_params )
        tc.fv( 2, "hgta_doGalaxyQuery", "Send query to Galaxy" )
        self.submit_form( button="Send query to Galaxy" )#, **output_params ) #AssertionError: Attempting to set field 'fbQual' to value '['whole']' in form 'None' threw exception: no matching forms! control: <RadioControl(fbQual=[whole, upstreamAll, endAll])>

    def wait( self, maxseconds=120 ):
        """Waits for the tools to finish"""
        sleep_amount = 0.1
        slept = 0
        self.home()
        while slept <= maxseconds:
            self.visit_page( "history" )
            page = tc.browser.get_html()
            if page.find( '<!-- running: do not change this comment, used by TwillTestCase.wait -->' ) > -1:
                time.sleep( sleep_amount )
                slept += sleep_amount
                sleep_amount *= 2
                if slept + sleep_amount > maxseconds:
                    sleep_amount = maxseconds - slept # don't overshoot maxseconds
            else:
                break
        assert slept < maxseconds

    # Dataset Security stuff
    # Tests associated with users
    def create_new_account_as_admin( self, email='test4@bx.psu.edu', password='testuser',
                                     username='regular-user4', webapp='galaxy', referer='' ):
        """Create a new account for another user"""
        # HACK: don't use panels because late_javascripts() messes up the twill browser and it 
        # can't find form fields (and hence user can't be logged in).
        self.visit_url( "%s/user/create?cntrller=admin" % self.url )
        tc.fv( '1', 'email', email )
        tc.fv( '1', 'webapp', webapp )
        tc.fv( '1', 'referer', referer )
        tc.fv( '1', 'password', password )
        tc.fv( '1', 'confirm', password )
        tc.fv( '1', 'username', username )
        tc.submit( 'create_user_button' )
        previously_created = False
        username_taken = False
        invalid_username = False
        try:
            self.check_page_for_string( "Created new user account" )
        except:
            try:
                # May have created the account in a previous test run...
                self.check_page_for_string( "User with that email already exists" )
                previously_created = True
            except:
                try:
                    self.check_page_for_string( 'This user name is not available' )
                    username_taken = True
                except:
                    try:
                        # Note that we're only checking if the usr name is >< 4 chars here...
                        self.check_page_for_string( 'User name must be at least 4 characters in length' )
                        invalid_username = True
                    except:
                        pass
        return previously_created, username_taken, invalid_username
    def reset_password_as_admin( self, user_id, password='testreset' ):
        """Reset a user password"""
        self.home()
        self.visit_url( "%s/admin/reset_user_password?id=%s" % ( self.url, user_id ) )
        tc.fv( "1", "password", password )
        tc.fv( "1", "confirm", password )
        tc.submit( "reset_user_password_button" )
        self.check_page_for_string( "Passwords reset for 1 users" )
        self.home()
    def mark_user_deleted( self, user_id, email='' ):
        """Mark a user as deleted"""
        self.home()
        self.visit_url( "%s/admin/users?operation=delete&id=%s" % ( self.url, user_id ) )
        check_str = "Deleted 1 users"
        self.check_page_for_string( check_str )
        self.home()
    def undelete_user( self, user_id, email='' ):
        """Undelete a user"""
        self.home()
        self.visit_url( "%s/admin/users?operation=undelete&id=%s" % ( self.url, user_id ) )
        check_str = "Undeleted 1 users"
        self.check_page_for_string( check_str )
        self.home()
    def purge_user( self, user_id, email ):
        """Purge a user account"""
        self.home()
        self.visit_url( "%s/admin/users?operation=purge&id=%s" % ( self.url, user_id ) )
        check_str = "Purged 1 users"
        self.check_page_for_string( check_str )
        self.home()
    def manage_roles_and_groups_for_user( self, user_id, in_role_ids=[], out_role_ids=[],
                                          in_group_ids=[], out_group_ids=[], strings_displayed=[] ):
        self.home()
        url = "%s/admin/manage_roles_and_groups_for_user?id=%s" % ( self.url, user_id )
        if in_role_ids:
            url += "&in_roles=%s" % ','.join( in_role_ids )
        if out_role_ids:
            url += "&out_roles=%s" % ','.join( out_role_ids )
        if in_group_ids:
            url += "&in_groups=%s" % ','.join( in_group_ids )
        if out_group_ids:
            url += "&out_groups=%s" % ','.join( out_group_ids )
        if in_role_ids or out_role_ids or in_group_ids or out_group_ids:
            url += "&user_roles_groups_edit_button=Save"
        self.visit_url( url )
        for check_str in strings_displayed:
            self.check_page_for_string( check_str )
        self.home()

    # Tests associated with roles
    def browse_roles( self, strings_displayed=[] ):
        self.visit_url( '%s/admin/roles' % self.url )
        for check_str in strings_displayed:
            self.check_page_for_string( check_str )
    def create_role( self,
                     name='Role One',
                     description="This is Role One",
                     in_user_ids=[],
                     in_group_ids=[],
                     create_group_for_role='',
                     private_role='',
                     strings_displayed=[] ):
        """Create a new role"""
        url = "%s/admin/roles?operation=create&create_role_button=Save&name=%s&description=%s" % \
            ( self.url, name.replace( ' ', '+' ), description.replace( ' ', '+' ) )
        if in_user_ids:
            url += "&in_users=%s" % ','.join( in_user_ids )
        if in_group_ids:
            url += "&in_groups=%s" % ','.join( in_group_ids )
        if create_group_for_role == 'yes':
            url += '&create_group_for_role=yes&create_group_for_role=yes'
        self.home()
        self.visit_url( url )
        for check_str in strings_displayed:
            self.check_page_for_string( check_str )
        if private_role:
            # Make sure no private roles are displayed
            try:
                self.check_page_for_string( private_role )
                errmsg = 'Private role %s displayed on Roles page' % private_role
                raise AssertionError( errmsg )
            except AssertionError:
                # Reaching here is the behavior we want since no private roles should be displayed
                pass
        self.home()
        self.visit_url( "%s/admin/roles" % self.url )
        self.check_page_for_string( name )
        self.home()
    def rename_role( self, role_id, name='Role One Renamed', description='This is Role One Re-described' ):
        """Rename a role"""
        self.home()
        self.visit_url( "%s/admin/roles?operation=rename&id=%s" % ( self.url, role_id ) )
        self.check_page_for_string( 'Change role name and description' )
        tc.fv( "1", "name", name )
        tc.fv( "1", "description", description )
        tc.submit( "rename_role_button" )
        self.home()
    def mark_role_deleted( self, role_id, role_name ):
        """Mark a role as deleted"""
        self.home()
        self.visit_url( "%s/admin/roles?operation=delete&id=%s" % ( self.url, role_id ) )
        check_str = "Deleted 1 roles:  %s" % role_name
        self.check_page_for_string( check_str )
        self.home()
    def undelete_role( self, role_id, role_name ):
        """Undelete an existing role"""
        self.home()
        self.visit_url( "%s/admin/roles?operation=undelete&id=%s" % ( self.url, role_id ) )
        check_str = "Undeleted 1 roles:  %s" % role_name
        self.check_page_for_string( check_str )
        self.home()
    def purge_role( self, role_id, role_name ):
        """Purge an existing role"""
        self.home()
        self.visit_url( "%s/admin/roles?operation=purge&id=%s" % ( self.url, role_id ) )
        check_str = "Purged 1 roles:  %s" % role_name
        self.check_page_for_string( check_str )
        self.home()
    def associate_users_and_groups_with_role( self, role_id, role_name, user_ids=[], group_ids=[] ):
        self.home()
        url = "%s/admin/role?id=%s&role_members_edit_button=Save" % ( self.url, role_id )
        if user_ids:
            url += "&in_users=%s" % ','.join( user_ids )
        if group_ids:
            url += "&in_groups=%s" % ','.join( group_ids )
        self.visit_url( url )
        check_str = "Role '%s' has been updated with %d associated users and %d associated groups" % ( role_name, len( user_ids ), len( group_ids ) )
        self.check_page_for_string( check_str )
        self.home()

    # Tests associated with groups
    def create_group( self, name='Group One', in_user_ids=[], in_role_ids=[], create_role_for_group='', strings_displayed=[] ):
        """Create a new group"""
        url = "%s/admin/groups?operation=create&create_group_button=Save&name=%s" % ( self.url, name.replace( ' ', '+' ) )
        if in_user_ids:
            url += "&in_users=%s" % ','.join( in_user_ids )
        if in_role_ids:
            url += "&in_roles=%s" % ','.join( in_role_ids )
        if create_role_for_group == 'yes':
            url += '&create_role_for_group=yes&create_role_for_group=yes'
        self.home()
        self.visit_url( url )
        for check_str in strings_displayed:
            self.check_page_for_string( check_str )
        self.home()
        self.visit_url( "%s/admin/groups" % self.url )
        self.check_page_for_string( name )
        self.home()
    def browse_groups( self, strings_displayed=[] ):
        self.visit_url( '%s/admin/groups' % self.url )
        for check_str in strings_displayed:
            self.check_page_for_string( check_str )
    def rename_group( self, group_id, name='Group One Renamed' ):
        """Rename a group"""
        self.home()
        self.visit_url( "%s/admin/groups?operation=rename&id=%s" % ( self.url, group_id ) )
        self.check_page_for_string( 'Change group name' )
        tc.fv( "1", "name", name )
        tc.submit( "rename_group_button" )
        self.home()
    def associate_users_and_roles_with_group( self, group_id, group_name, user_ids=[], role_ids=[] ):
        self.home()
        url = "%s/admin/manage_users_and_roles_for_group?id=%s&group_roles_users_edit_button=Save" % ( self.url, group_id )
        if user_ids:
            url += "&in_users=%s" % ','.join( user_ids )
        if role_ids:
            url += "&in_roles=%s" % ','.join( role_ids )
        self.visit_url( url )
        check_str = "Group '%s' has been updated with %d associated roles and %d associated users" % ( group_name, len( role_ids ), len( user_ids ) )
        self.check_page_for_string( check_str )
        self.home()
    def mark_group_deleted( self, group_id, group_name ):
        """Mark a group as deleted"""
        self.home()
        self.visit_url( "%s/admin/groups?operation=delete&id=%s" % ( self.url, group_id ) )
        check_str = "Deleted 1 groups:  %s" % group_name
        self.check_page_for_string( check_str )
        self.home()
    def undelete_group( self, group_id, group_name ):
        """Undelete an existing group"""
        self.home()
        self.visit_url( "%s/admin/groups?operation=undelete&id=%s" % ( self.url, group_id ) )
        check_str = "Undeleted 1 groups:  %s" % group_name
        self.check_page_for_string( check_str )
        self.home()
    def purge_group( self, group_id, group_name ):
        """Purge an existing group"""
        self.home()
        self.visit_url( "%s/admin/groups?operation=purge&id=%s" % ( self.url, group_id ) )
        check_str = "Purged 1 groups:  %s" % group_name
        self.check_page_for_string( check_str )
        self.home()

    # Form stuff
    def create_form( self, name, description, form_type, field_type='TextField', form_layout_name='',
                     num_fields=1, num_options=0, field_name='1_field_name', strings_displayed=[],
                     strings_displayed_after_submit=[] ):
        """Create a new form definition."""
        self.visit_url( "%s/forms/create_form_definition" % self.url )
        for check_str in strings_displayed:
            self.check_page_for_string( check_str )
        tc.fv( "1", "name", name )
        tc.fv( "1", "description", description )
        tc.fv( "1", "form_type_select_field", form_type )
        tc.submit( "create_form_button" )
        if form_type == "Sequencing Sample Form":
            tc.submit( "add_layout_grid" )
            tc.fv( "1", "grid_layout0", form_layout_name )
        # if not adding any fields at this time, remove the default empty field
        if num_fields == 0:
            tc.submit( "remove_button" )
        # Add fields to the new form definition
        for index1 in range( num_fields ):
            field_label = 'field_label_%i' % index1
            field_contents = field_type
            field_help_name = 'field_helptext_%i' % index1
            field_help_contents = 'Field %i help' % index1
            field_default = 'field_default_0'
            field_default_contents = '%s default contents' % form_type
            tc.fv( "1", field_label, field_contents )
            tc.fv( "1", field_help_name, field_help_contents )
            if field_type == 'SelectField':
                # SelectField field_type requires a refresh_on_change
                self.refresh_form( 'field_type_0', field_type )
                # Add options so our select list is functional
                if num_options == 0:
                    # Default to 2 options
                    num_options = 2
                for index2 in range( 1, num_options+1 ):
                    tc.submit( "addoption_0" )
                # Add contents to the new options fields
                for index2 in range( num_options ):
                    option_field_name = 'field_0_option_%i' % index2
                    option_field_value = 'Option%i' % index2
                    tc.fv( "1", option_field_name, option_field_value )
            else:
                tc.fv( "1", "field_type_0", field_type )
            tc.fv( "1", 'field_name_0', field_name )
            tc.fv( "1", field_default, field_default_contents )
        # All done... now save
        tc.submit( "save_changes_button" )
        for check_str in strings_displayed_after_submit:
            self.check_page_for_string( check_str )
        self.home()
    def edit_form( self, id, form_type='', new_form_name='', new_form_desc='', field_dicts=[], field_index=0,
                   strings_displayed=[], strings_not_displayed=[], strings_displayed_after_submit=[] ):
        """Edit form details; name and description"""
        self.home()
        self.visit_url( "%s/forms/edit_form_definition?id=%s" % ( self.url, id ) )
        for check_str in strings_displayed:
            self.check_page_for_string( check_str )
        if new_form_name:
            tc.fv( "1", "name", new_form_name )
        if new_form_desc:
            tc.fv( "1", "description", new_form_desc )
        for i, field_dict in enumerate( field_dicts ):
            index = i + field_index
            tc.submit( "add_field_button" )
            field_label = "field_label_%i" % index
            field_label_value = field_dict[ 'label' ]
            field_help = "field_helptext_%i" % index
            field_help_value = field_dict[ 'desc' ]
            field_type = "field_type_%i" % index
            field_type_value = field_dict[ 'type' ]
            field_required = "field_required_%i" % index
            field_required_value = field_dict[ 'required' ]
            field_name = "field_name_%i" % index
            field_name_value = field_dict.get( 'name', '%i_field_name' % index )
            tc.fv( "1", field_label, field_label_value )
            tc.fv( "1", field_help, field_help_value )
            tc.fv( "1", field_required, field_required_value )
            tc.fv( "1", field_name, field_name_value )
            if field_type_value.lower() == 'selectfield':
                # SelectFields require a refresh_on_change
                self.refresh_form( field_type, field_type_value )
                for option_index, option in enumerate( field_dict[ 'selectlist' ] ):
                    tc.submit( "addoption_%i" % index )
                    tc.fv( "1", "field_%i_option_%i" % ( index, option_index ), option )
            else:
                tc.fv( "1", field_type, field_type_value )
        tc.submit( "save_changes_button" )
        for check_str in strings_displayed_after_submit:
            self.check_page_for_string( check_str )
        self.home()
    def view_form( self, id, form_type='', form_name='', form_desc='', form_layout_name='', field_dicts=[] ):
        '''View form details'''
        self.home()
        self.visit_url( "%s/forms/view_latest_form_definition?id=%s" % ( self.url, id ) )
        #self.check_page_for_string( form_type )
        self.check_page_for_string( form_name )
        #self.check_page_for_string( form_desc )
        self.check_page_for_string( form_layout_name )
        for i, field_dict in enumerate( field_dicts ):
            self.check_page_for_string( field_dict[ 'label' ] )
            self.check_page_for_string( field_dict[ 'desc' ] )
            self.check_page_for_string( field_dict[ 'type' ] )
            if field_dict[ 'type' ].lower() == 'selectfield':
                for option_index, option in enumerate( field_dict[ 'selectlist' ] ):
                    self.check_page_for_string( option )
        self.home()
    def mark_form_deleted( self, form_id ):
        """Mark a form_definition as deleted"""
        self.home()
        url = "%s/forms/delete_form_definition?id=%s" % ( self.url, form_id )
        self.visit_url( url )
        check_str = "1 forms have been deleted."
        self.check_page_for_string( check_str )
        self.home()
    
    # External services stuff
    def reload_external_service( self, external_service_type_id, strings_displayed=[], strings_displayed_after_submit=[] ):
        self.visit_url( '%s/external_service/reload_external_service_types' % self.url )
        for check_str in strings_displayed:
            self.check_page_for_string( check_str )
        tc.fv( "1", "external_service_type_id", external_service_type_id )
        tc.submit( "reload_external_service_type_button" )
        for check_str in strings_displayed_after_submit:
            self.check_page_for_string( check_str )
    def create_external_service( self, name, description, version, external_service_type_id, field_values={}, strings_displayed=[], strings_displayed_after_submit=[] ):
        self.visit_url( '%s/external_service/create_external_service' % self.url )
        for check_str in strings_displayed:
            self.check_page_for_string( check_str )
        tc.fv( "1", "name", name )
        tc.fv( "1", "description", description )
        tc.fv( "1", "version", version )
        self.refresh_form( "external_service_type_id", external_service_type_id )
        for field, value in field_values.items():
            tc.fv( "1", field, value )
        tc.submit( "create_external_service_button" )
        for check_str in strings_displayed_after_submit:
            self.check_page_for_string( check_str )
    def view_external_service( self, external_service_id, strings_displayed=[] ):
        self.visit_url( '%s/external_service/view_external_service?id=%s' % ( self.url, external_service_id ) )
        for check_str in strings_displayed:
            self.check_page_for_string( check_str )
    def edit_external_service( self, external_service_id, field_values={}, strings_displayed=[], strings_displayed_after_submit=[] ):
        self.visit_url( '%s/external_service/edit_external_service?id=%s' % ( self.url, external_service_id ) )
        for check_str in strings_displayed:
            self.check_page_for_string( check_str )
        for field, value in field_values.items():
            tc.fv( "1", field, value )
        tc.submit( "edit_external_service_button" )
        for check_str in strings_displayed_after_submit:
            self.check_page_for_string( check_str )
    # Sample tracking stuff
    def check_request_grid( self, cntrller, state, deleted=False, strings_displayed=[] ):
        self.visit_url( '%s/%s/browse_requests?sort=create_time&f-state=%s&f-deleted=%s' % \
                        ( self.url, cntrller, state.replace( ' ', '+' ), str( deleted ) ) )
        for check_str in strings_displayed:
            self.check_page_for_string( check_str )
    def create_request_type( self, name, desc, request_form_id, sample_form_id, states, strings_displayed=[], strings_displayed_after_submit=[] ):
        self.home()
        self.visit_url( "%s/request_type/create_request_type" % self.url )
        for check_str in strings_displayed:
            self.check_page_for_string( check_str )
        tc.fv( "1", "name", name )
        tc.fv( "1", "desc", desc )
        tc.fv( "1", "request_form_id", request_form_id )
        tc.fv( "1", "sample_form_id", sample_form_id )
        for index, state in enumerate(states):
            tc.fv("1", "state_name_%i" % index, state[0])
            tc.fv("1", "state_desc_%i" % index, state[1])
            tc.submit( "add_state_button" )
        tc.submit( "create_request_type_button" )
        for check_str in strings_displayed_after_submit:
            self.check_page_for_string( check_str )
    def request_type_permissions( self, request_type_id, request_type_name, role_ids_str, permissions_in, permissions_out ):
        # role_ids_str must be a comma-separated string of role ids
        url = "request_type/request_type_permissions?id=%s&update_roles_button=Save" % ( request_type_id )
        for po in permissions_out:
            key = '%s_out' % po
            url ="%s&%s=%s" % ( url, key, role_ids_str )
        for pi in permissions_in:
            key = '%s_in' % pi
            url ="%s&%s=%s" % ( url, key, role_ids_str )
        self.home()
        self.visit_url( "%s/%s" % ( self.url, url ) )
        check_str = "Permissions updated for request type '%s'" % request_type_name
        self.check_page_for_string( check_str )
        self.home()
    def view_request_type( self, request_type_id, request_type_name, sample_states, strings_displayed=[] ):
        '''View request_type details'''
        self.home()
        self.visit_url( "%s/request_type/view_request_type?id=%s" % ( self.url, request_type_id ) )
        self.check_page_for_string( '"%s" request type' % request_type_name )
        for name, desc in sample_states:
            self.check_page_for_string( name )
            self.check_page_for_string( desc )
        for check_str in strings_displayed:
            self.check_page_for_string( check_str )
    def create_request( self, cntrller, request_type_id, name, desc, field_value_tuples, other_users_id='',
                        strings_displayed=[], strings_displayed_after_submit=[] ):
        self.visit_url( "%s/requests_common/create_request?cntrller=%s" % ( self.url, cntrller ) )
        # The request_type SelectList requires a refresh_on_change
        self.refresh_form( 'request_type_id', request_type_id )
        if cntrller == 'requests_admin' and other_users_id:
            # The admin is creating a request on behalf of another user
            # The user_id SelectField requires a refresh_on_change so that the selected
            # user's addresses will be populated in the AddressField widget
            self.refresh_form( "user_id", other_users_id )
        for check_str in strings_displayed:
            self.check_page_for_string( check_str )
        tc.fv( "1", "name", name )
        tc.fv( "1", "desc", desc )
        for index, field_value_tuple in enumerate( field_value_tuples ):
            field_index = index + 1
            field_name, field_value, refresh_on_change = field_value_tuple
            if refresh_on_change:
                # Only the AddressField type has a refresh on change setup on selecting an option
                address_option = field_value[0]
                address_value = field_value[1]
                self.refresh_form( field_name, address_option )
                if address_option == 'new':
                    # handle new address
                    self.check_page_for_string( 'Short address description' )
                    for address_field, value in address_value.items():
                        tc.fv( "1", field_name+'_'+address_field, value )
                else:
                    # existing address
                    tc.fv( "1", field_name, address_value )
            else:
                tc.fv( "1", field_name, field_value )
        tc.submit( "create_request_button" )
        for check_str in strings_displayed_after_submit:
            self.check_page_for_string( check_str )
        self.home()
    def view_request( self, cntrller, request_id, strings_displayed=[], strings_displayed_count=[], strings_not_displayed=[] ):
        self.visit_url( "%s/%s/browse_requests?operation=view_request&id=%s" % ( self.url, cntrller, request_id ) )
        self.check_page( strings_displayed, strings_displayed_count, strings_not_displayed )
    def view_request_history( self, cntrller, request_id, strings_displayed=[], strings_displayed_count=[], strings_not_displayed=[] ):
        self.visit_url( "%s/requests_common/view_request_history?cntrller=%s&id=%s" % ( self.url, cntrller, request_id ) )
        self.check_page( strings_displayed, strings_displayed_count, strings_not_displayed )
    def view_sample_history( self, cntrller, sample_id, strings_displayed=[], strings_displayed_count=[], strings_not_displayed=[] ):
        self.visit_url( "%s/requests_common/view_sample_history?cntrller=%s&sample_id=%s" % ( self.url, cntrller, sample_id ) )
        self.check_page( strings_displayed, strings_displayed_count, strings_not_displayed )
    def view_sample_dataset( self, sample_dataset_id, strings_displayed=[], strings_displayed_count=[], strings_not_displayed=[] ):
        self.visit_url( "%s/requests_admin/manage_datasets?operation=view&id=%s" % ( self.url, sample_dataset_id ) )
        self.check_page( strings_displayed, strings_displayed_count, strings_not_displayed )
    def edit_basic_request_info( self, cntrller, request_id, name, new_name='', new_desc='', new_fields=[],
                                 strings_displayed=[], strings_displayed_after_submit=[] ):
        self.visit_url( "%s/requests_common/edit_basic_request_info?cntrller=%s&id=%s" % ( self.url, cntrller, request_id ) )
        for check_str in strings_displayed:
            self.check_page_for_string( check_str )
        if new_name:
            tc.fv( "1", "name", new_name )
        if new_desc:
            tc.fv( "1", "desc", new_desc )
        for index, ( field_name, field_value ) in enumerate( new_fields ):
            field_name_index = index + 1
            tc.fv( "1", field_name, field_value )
        tc.submit( "edit_basic_request_info_button" )
        for check_str in strings_displayed_after_submit:
            self.check_page_for_string( check_str )
    def edit_request_email_settings( self, cntrller, request_id, check_request_owner=True, additional_emails='', 
                                     check_sample_states=[], strings_displayed=[], strings_displayed_after_submit=[] ):
        self.visit_url( "%s/requests_common/edit_basic_request_info?cntrller=%s&id=%s" % ( self.url, cntrller, request_id ) )
        for check_str in strings_displayed:
            self.check_page_for_string( check_str )
        tc.fv( "2", "email_address", check_request_owner )
        tc.fv( "2", "additional_email_addresses", additional_emails )
        for state_name, state_id, is_checked in check_sample_states:
            tc.fv( "2", "sample_state_%i" % state_id, is_checked )
        tc.submit( "edit_email_settings_button" )
        for check_str in strings_displayed_after_submit:
            self.check_page_for_string( check_str )
    def add_samples( self, cntrller, request_id, sample_value_tuples, folder_options=[], strings_displayed=[], strings_displayed_after_submit=[] ):
        url = "%s/requests_common/add_sample?cntrller=%s&request_id=%s&add_sample_button=Add+sample" % ( self.url, cntrller, request_id )
        self.visit_url( url )
        for check_str in strings_displayed:
            self.check_page_for_string( check_str )
        for sample_index, ( sample_name, target_library_info, sample_field_values ) in enumerate( sample_value_tuples ):
            tc.fv( "1", "sample_%i_name" % sample_index, sample_name )
            tc.fv( "1", "sample_%i_library_id" % sample_index, target_library_info[ 'library' ] )
            self.refresh_form( "sample_%i_library_id" % sample_index, target_library_info[ 'library' ] )
            # check if the folder selectfield has been correctly populated
            for check_str in folder_options:
                self.check_page_for_string( check_str )
            tc.fv( "1", "sample_%i_folder_id" % sample_index, target_library_info[ 'folder' ] )
            for field_index, field_value in enumerate( sample_field_values ):
                tc.fv( "1", "sample_%i_field_%i" % ( sample_index, field_index ), field_value )
            # Do not click on Add sample button when all the sample have been added 
            if sample_index < len( sample_value_tuples ) - 1:
                tc.submit( "add_sample_button" )
        # select the correct form before submitting it
        tc.fv( "1", "copy_sample_index", "-1" )
        tc.submit( "save_samples_button" )
        for check_str in strings_displayed_after_submit:
            self.check_page_for_string( check_str )
    def edit_samples( self, cntrller, request_id, sample_value_tuples, strings_displayed=[], strings_displayed_after_submit=[] ):
        url = "%s/requests_common/edit_samples?cntrller=%s&id=%s" % ( self.url, cntrller, request_id )
        self.visit_url( url )
        for check_str in strings_displayed:
            self.check_page_for_string( check_str )
        for sample_index, ( sample_name, target_library_info, sample_field_values ) in enumerate( sample_value_tuples ):
            tc.fv( "1", "sample_%i_name" % sample_index, sample_name )
            tc.fv( "1", "sample_%i_library_id" % sample_index, target_library_info[ 'library' ] )
            self.refresh_form( "sample_%i_library_id" % sample_index, target_library_info[ 'library' ] )
            tc.fv( "1", "sample_%i_folder_id" % sample_index, target_library_info[ 'folder' ] )
            for field_index, field_value in enumerate( sample_field_values ):
                tc.fv( "1", "sample_%i_field_%i" % ( sample_index, field_index ), field_value )
        tc.submit( "save_samples_button" )
        for check_str in strings_displayed_after_submit:
            self.check_page_for_string( check_str )
    def add_bar_codes( self, cntrller, request_id, bar_codes, strings_displayed=[], strings_displayed_after_submit=[] ):
        url = "%s/requests_common/edit_samples?cntrller=%s&id=%s" % ( self.url, cntrller, request_id )
        self.visit_url( url )
        for check_str in strings_displayed:
            self.check_page_for_string( check_str )
        for sample_index, bar_code in enumerate( bar_codes ):
            tc.fv( "1", "sample_%i_bar_code" % sample_index, bar_code )
        tc.submit( "save_samples_button" )
        for check_str in strings_displayed_after_submit:
            self.check_page_for_string( check_str )
    def submit_request( self, cntrller, request_id, request_name, strings_displayed_after_submit=[] ):
        self.visit_url( "%s/requests_common/submit_request?cntrller=%s&id=%s" % ( self.url, cntrller, request_id ) )
        for check_str in strings_displayed_after_submit:
            self.check_page_for_string( check_str )
    def reject_request( self, request_id, request_name, comment, strings_displayed=[], strings_displayed_after_submit=[] ):
        self.visit_url( "%s/requests_admin/reject_request?id=%s" % ( self.url, request_id ) )
        for check_str in strings_displayed:
            self.check_page_for_string( check_str )
        tc.fv( "1", "comment", comment )
        tc.submit( "reject_button" )
        for check_str in strings_displayed_after_submit:
            self.check_page_for_string( check_str )
    def change_sample_state( self, request_id, sample_ids, new_sample_state_id, comment='', strings_displayed=[], strings_displayed_after_submit=[] ):
        url = "%s/requests_common/edit_samples?cntrller=requests_admin&id=%s" % ( self.url, request_id )
        self.visit_url( url )
        for check_str in strings_displayed:
            self.check_page_for_string( check_str )
        for sample_id in sample_ids:
            tc.fv( "1", "select_sample_%i" % sample_id, True )
        tc.fv( "1", "sample_operation", 'Change state' )
        # refresh on change to show the sample states selectfield
        self.refresh_form( "sample_operation", 'Change state' )
        self.check_page_for_string( "Change current state" )
        tc.fv( "1", "sample_state_id", new_sample_state_id )
        tc.fv( "1", "sample_event_comment", comment )
        tc.submit( "save_samples_button" )
        for check_str in strings_displayed_after_submit:
            self.check_page_for_string( check_str )
    def change_sample_target_data_library( self, cntrller, request_id, sample_ids, new_library_id, new_folder_id, folder_options=[], comment='', strings_displayed=[], strings_displayed_after_submit=[] ):
        url = "%s/requests_common/edit_samples?cntrller=%s&id=%s" % ( self.url, cntrller, request_id )
        self.visit_url( url )
        for check_str in strings_displayed:
            self.check_page_for_string( check_str )
        for sample_id in sample_ids:
            tc.fv( "1", "select_sample_%i" % sample_id, True )
        tc.fv( "1", "sample_operation", 'Select data library and folder' )
        # refresh on change to show the data libraries selectfield
        self.refresh_form( "sample_operation", 'Select data library and folder' )
        self.check_page_for_string( "Select data library:" )
        tc.fv( "1", "sample_operation_library_id", new_library_id )
        # refresh on change to show the selectfield with the list of 
        # folders in the selected data library above
        self.refresh_form( "sample_operation_library_id", new_library_id )
        self.check_page_for_string( "Select folder:" )
        # check if the folder selectfield has been correctly populated
        for check_str in folder_options:
            self.check_page_for_string( check_str )
        tc.fv( "1", "sample_operation_folder_id", new_folder_id )
        tc.submit( "save_samples_button" )
        for check_str in strings_displayed_after_submit:
            self.check_page_for_string( check_str )
    def add_datasets_to_sample( self, request_id, sample_id, sample_datasets, strings_displayed=[], strings_displayed_after_submit=[] ):
        # visit the dataset selection page
        url = "%s/requests_admin/select_datasets_to_transfer?cntrller=requests_admin&sample_id=%s&request_id=%s" % ( self.url, sample_id, request_id )
        self.visit_url( url )
        for check_str in strings_displayed:
            self.check_page_for_string( check_str )
        # Datasets are associated with the given by the building the appropriate url
        # and calling it as the dataset selection UI is a javascript dynatree
        url = "%s/requests_admin/select_datasets_to_transfer?cntrller=requests_admin&sample_id=%s&request_id=%s" % ( self.url, sample_id, request_id )
        url += '&select_datasets_to_transfer_button=Select%20datasets'
        url += '&selected_datasets_to_transfer=%s' % ','.join( sample_datasets )
        self.visit_url( url )
        for check_str in strings_displayed_after_submit:
            self.check_page_for_string( check_str )
    def rename_sample_datasets( self, sample_id, sample_dataset_ids, new_sample_dataset_names, strings_displayed=[], strings_displayed_after_submit=[] ):
        sample_dataset_ids_string = ','.join( sample_dataset_ids )
        url = "%s/requests_admin/manage_datasets?operation=rename&id=%s" % ( self.url, sample_dataset_ids_string )
        self.visit_url( url )
        for check_str in strings_displayed:
            self.check_page_for_string( check_str )
        for sample_dataset_id, ( prefix, new_name ) in zip( sample_dataset_ids, new_sample_dataset_names ):
            tc.fv( "1", 'rename_datasets_for_sample_%s' % sample_dataset_id, prefix )
            tc.fv( "1", 'new_name_%s' % sample_dataset_id, new_name )
        tc.submit( "rename_datasets_button" )
        for check_str in strings_displayed_after_submit:
            self.check_page_for_string( check_str )
    def delete_sample_datasets( self, sample_id, sample_dataset_ids, strings_displayed=[], strings_displayed_after_submit=[], strings_not_displayed=[] ):
        url = '%s/requests_admin/manage_datasets?cntrller=requests_admin&sample_id=%s' % ( self.url, sample_id )
        self.visit_url( url )
        for check_str in strings_displayed:
            self.check_page_for_string( check_str )
        # simulate selecting datasets and clicking the delete button on the sample datasets grid
        sample_dataset_ids_string = ','.join( sample_dataset_ids )
        url = "%s/requests_admin/manage_datasets?operation=delete&id=%s" % ( self.url, sample_dataset_ids_string )
        self.visit_url( url )
        for check_str in strings_displayed_after_submit:
            self.check_page_for_string( check_str )
        for check_str in strings_not_displayed:
            self.check_string_not_in_page( check_str )
    def start_sample_datasets_transfer( self, sample_id, sample_dataset_ids, strings_displayed=[], strings_displayed_after_submit=[], strings_displayed_count=[], strings_not_displayed=[] ):
        url = '%s/requests_admin/manage_datasets?cntrller=requests_admin&sample_id=%s' % ( self.url, sample_id )
        self.visit_url( url )
        for check_str in strings_displayed:
            self.check_page_for_string( check_str )
        # simulate selecting datasets and clicking the transfer button on the sample datasets grid
        sample_dataset_ids_string = ','.join( sample_dataset_ids )
        url = "%s/requests_admin/manage_datasets?operation=transfer&id=%s" % ( self.url, sample_dataset_ids_string )
        self.visit_url( url )
        for check_str in strings_displayed_after_submit:
            self.check_page_for_string( check_str )
        for check_str in strings_not_displayed:
            self.check_string_not_in_page( check_str )
        for check_str, count in strings_displayed_count:
            self.check_string_count_in_page( check_str, count )
    def add_user_address( self, user_id, address_dict ):
        self.home()
        self.visit_url( "%s/user/new_address?cntrller=user&user_id=%s" % ( self.url, user_id ) )
        self.check_page_for_string( 'Add new address' )
        for field_name, value in address_dict.items():
            tc.fv( "1", field_name, value )
        tc.submit( "new_address_button" )
        self.check_page_for_string( 'Address (%s) has been added' % address_dict[ 'short_desc' ] )
        
    # Library stuff
    def add_template( self, cntrller, item_type, form_type, form_id, form_name,
                      library_id=None, folder_id=None, ldda_id=None, request_type_id=None, sample_id=None ):
        """
        Add a new template to an item - for library items, the template will ALWAYS BE SET TO INHERITABLE here.  If you want to
        dis-inherit your template, call the manage_library_template_inheritance() below immediately after you call this
        method in your test code.  Templates added to Requesttype objects are always inherited to samples.
        """
        self.home()
        if item_type == 'library':
            url = "%s/library_common/add_template?cntrller=%s&item_type=%s&form_type=%s&library_id=%s" % \
            ( self.url, cntrller, item_type, form_type, library_id )
        elif item_type == 'folder':
            url = "%s/library_common/add_template?cntrller=%s&item_type=%s&form_type=%s&library_id=%s&folder_id=%s" % \
            ( self.url, cntrller, item_type, form_type, library_id, folder_id )
        elif item_type == 'ldda':
            url = "%s/library_common/add_template?cntrller=%s&item_type=%s&form_type=%s&library_id=%s&folder_id=%s&ldda_id=%s" % \
            ( self.url, cntrller, item_type, form_type, library_id, folder_id, ldda_id )
        self.visit_url( url )
        self.check_page_for_string ( "Select a template for the" )
        self.refresh_form( "form_id", form_id )
        # For some unknown reason, twill barfs if the form number ( 1 ) is used in the following
        # rather than the form anme ( select_template ), so we have to use the form name.
        tc.fv( "select_template", "inheritable", '1' )
        tc.submit( "add_template_button" )
        self.check_page_for_string = 'A template based on the form "%s" has been added to this' % form_name
        self.home()
    def manage_library_template_inheritance( self, cntrller, item_type, library_id, folder_id=None, ldda_id=None, inheritable=True ):
        # If inheritable is True, the item is currently inheritable.
        self.home()
        if item_type == 'library':
            url = "%s/library_common/manage_template_inheritance?cntrller=%s&item_type=%s&library_id=%s" % \
            ( self.url, cntrller, item_type, library_id )
        elif item_type == 'folder':
            url = "%s/library_common/manage_template_inheritance?cntrller=%s&item_type=%s&library_id=%s&folder_id=%s" % \
            ( self.url, cntrller, item_type, library_id, folder_id )
        elif item_type == 'ldda':
            url = "%s/library_common/manage_template_inheritance?cntrller=%s&item_type=%s&library_id=%s&folder_id=%s&ldda_id=%s" % \
            ( self.url, cntrller, item_type, library_id, folder_id, ldda_id )
        self.visit_url( url )
        if inheritable:
            self.check_page_for_string = 'will no longer be inherited to contained folders and datasets'
        else:
            self.check_page_for_string = 'will now be inherited to contained folders and datasets'
        self.home()
    def browse_libraries_admin( self, deleted=False, strings_displayed=[], strings_not_displayed=[] ):
        self.visit_url( '%s/library_admin/browse_libraries?sort=name&f-description=All&f-name=All&f-deleted=%s' % ( self.url, str( deleted ) ) )
        for check_str in strings_displayed:
            self.check_page_for_string( check_str )
        for check_str in strings_not_displayed:
            try:
                self.check_page_for_string( check_str )
                raise AssertionError, "String (%s) incorrectly displayed when browing library." % check_str
            except:
                pass
    def browse_libraries_regular_user( self, strings_displayed=[], strings_not_displayed=[] ):
        self.visit_url( '%s/library/browse_libraries' % self.url )
        for check_str in strings_displayed:
            self.check_page_for_string( check_str )
        for check_str in strings_not_displayed:
            try:
                self.check_page_for_string( check_str )
                raise AssertionError, "String (%s) incorrectly displayed when browing library." % check_str
            except:
                pass
    def browse_library( self, cntrller, library_id, show_deleted=False, strings_displayed=[], strings_not_displayed=[] ):
        self.visit_url( '%s/library_common/browse_library?cntrller=%s&id=%s&show_deleted=%s' % ( self.url, cntrller, library_id, str( show_deleted ) ) )
        for check_str in strings_displayed:
            self.check_page_for_string( check_str )
        for check_str in strings_not_displayed:
            try:
                self.check_page_for_string( check_str )
                raise AssertionError, "String (%s) incorrectly displayed when browing library." % check_str
            except:
                pass
    def create_library( self, name='Library One', description='This is Library One', synopsis='Synopsis for Library One' ):
        """Create a new library"""
        self.visit_url( "%s/library_admin/create_library" % self.url )
        self.check_page_for_string( 'Create a new data library' )
        tc.fv( "1", "name", name )
        tc.fv( "1", "description", description )
        tc.fv( "1", "synopsis", synopsis )
        tc.submit( "create_library_button" )
        check_str = "The new library named '%s' has been created" % name
        self.check_page_for_string( check_str )
        self.home()
    def edit_template( self, cntrller, item_type, form_type, library_id, field_type, field_label_1, field_helptext_1, field_default_1,
                       folder_id='', ldda_id='', action='add_field'  ):
        """Edit the form fields defining a library template"""
        self.visit_url( "%s/library_common/edit_template?cntrller=%s&item_type=%s&form_type=%s&library_id=%s" % \
                        ( self.url, cntrller, item_type, form_type, library_id ) )
        self.check_page_for_string( "Edit form definition" )
        if action == 'add_field':
            tc.submit( "add_field_button" )
            tc.fv( "edit_form", "field_label_1", field_label_1 )
            tc.fv( "edit_form", "field_helptext_1", field_helptext_1 )
            if field_type == 'SelectField':
                # Performs a refresh_on_change in this case
                self.refresh_form( "field_type_1", field_type )
            else:
                tc.fv( "edit_form", "field_type_1", field_type )
            tc.fv( "edit_form", "field_default_1", field_default_1 )
        tc.submit( 'save_changes_button' )
        self.check_page_for_string( "The template for this data library has been updated with your changes." )
    def library_info( self, cntrller, library_id, library_name='', new_name='', new_description='', new_synopsis='', 
                      template_fields=[], strings_displayed=[] ):
        """Edit information about a library, optionally using an existing template with up to 2 elements"""
        self.visit_url( "%s/library_common/library_info?cntrller=%s&id=%s" % ( self.url, cntrller, library_id ) )
        for check_str in strings_displayed:
            self.check_page_for_string( check_str )
        if new_name and new_description and new_synopsis:
            tc.fv( '1', 'name', new_name )
            tc.fv( '1', 'description', new_description )
            tc.fv( '1', 'synopsis', new_synopsis )
            tc.submit( 'library_info_button' )
            self.check_page_for_string( "Information updated for library" )
        if template_fields:
            for field_name, field_value in template_fields:
                # The 2nd form on the page contains the template, and the form is named edit_info.
                # Set the template field value
                tc.fv( "edit_info", field_name, field_value )
            tc.submit( 'edit_info_button' )
        self.home()
    def library_permissions( self, library_id, library_name, role_ids_str, permissions_in, permissions_out, cntrller='library_admin' ):
        # role_ids_str must be a comma-separated string of role ids
        url = "library_common/library_permissions?id=%s&cntrller=%s&update_roles_button=Save" % ( library_id, cntrller )
        for po in permissions_out:
            key = '%s_out' % po
            url ="%s&%s=%s" % ( url, key, role_ids_str )
        for pi in permissions_in:
            key = '%s_in' % pi
            url ="%s&%s=%s" % ( url, key, role_ids_str )
        self.home()
        self.visit_url( "%s/%s" % ( self.url, url ) )
        check_str = "Permissions updated for library '%s'." % library_name
        self.check_page_for_string( check_str )
        self.home()
    def make_library_item_public( self, library_id, id, cntrller='library_admin', item_type='library',
                                  contents=False, library_name='', folder_name='', ldda_name='' ):
        url = "%s/library_common/make_library_item_public?cntrller=%s&library_id=%s&item_type=%s&id=%s&contents=%s" % \
            ( self.url, cntrller, library_id, item_type, id, str( contents ) )
        self.visit_url( url )
        if item_type == 'library':
            if contents:
                check_str = "The data library (%s) and all it's contents have been made publicly accessible." % library_name
            else:
                check_str = "The data library (%s) has been made publicly accessible, but access to it's contents has been left unchanged." % library_name
        elif item_type == 'folder':
            check_str = "All of the contents of folder (%s) have been made publicly accessible." % folder_name
        elif item_type == 'ldda':
            check_str = "The libary dataset (%s) has been made publicly accessible." % ldda_name
        self.check_page_for_string( check_str )

    # Library folder stuff
    def add_folder( self, cntrller, library_id, folder_id, name='Folder One', description='This is Folder One' ):
        """Create a new folder"""
        url = "%s/library_common/create_folder?cntrller=%s&library_id=%s&parent_id=%s" % ( self.url, cntrller, library_id, folder_id )
        self.visit_url( url )
        self.check_page_for_string( 'Create a new folder' )
        tc.fv( "1", "name", name )
        tc.fv( "1", "description", description )
        tc.submit( "new_folder_button" )
        check_str = "The new folder named '%s' has been added to the data library." % name
        self.check_page_for_string( check_str )
        self.home()
    def folder_info( self, cntrller, folder_id, library_id, name='', new_name='', description='', template_refresh_field_name='1_field_name',
                     template_refresh_field_contents='', template_fields=[], strings_displayed=[], strings_not_displayed=[],
                     strings_displayed_after_submit=[], strings_not_displayed_after_submit=[] ):
        """Add information to a library using an existing template with 2 elements"""
        self.visit_url( "%s/library_common/folder_info?cntrller=%s&id=%s&library_id=%s" % \
                        ( self.url, cntrller, folder_id, library_id ) )
        if name and new_name and description:
            tc.fv( '1', "name", new_name )
            tc.fv( '1', "description", description )
            tc.submit( 'rename_folder_button' )
        for check_str in strings_displayed:
            self.check_page_for_string( check_str )
        for check_str in strings_not_displayed:
            try:
                self.check_page_for_string( check_str )
                raise AssertionError, "String (%s) incorrectly displayed." % check_str
            except:
                pass
        if template_refresh_field_contents:
            # A template containing an AddressField is displayed on the form, so we need to refresh the form 
            # with the received template_refresh_field_contents.  There are 2 forms on the folder_info page
            # when in edit mode, and the 2nd one is the one we want.
            self.refresh_form( template_refresh_field_name, template_refresh_field_contents, form_no=2 )
        if template_fields:
            # We have an information template associated with the folder, so
            # there are 2 forms on this page and the template is the 2nd form
            for field_name, field_value in template_fields:
                tc.fv( "edit_info", field_name, field_value )
            tc.submit( 'edit_info_button' )
        for check_str in strings_displayed_after_submit:
            self.check_page_for_string( check_str )
        for check_str in strings_not_displayed_after_submit:
            try:
                self.check_page_for_string( check_str )
                raise AssertionError, "String (%s) incorrectly displayed." % check_str
            except:
                pass
        self.home()

    # Library dataset stuff
    def upload_library_dataset( self, cntrller, library_id, folder_id, filename='', server_dir='', replace_id='',
                                upload_option='upload_file', file_type='auto', dbkey='hg18', space_to_tab='',
                                link_data_only='copy_files', preserve_dirs='Yes', filesystem_paths='', roles=[],
                                ldda_message='', hda_ids='', template_refresh_field_name='1_field_name',
                                template_refresh_field_contents='', template_fields=[], show_deleted='False', strings_displayed=[] ):
        """Add datasets to library using any upload_option"""
        # NOTE: due to the library_wait() method call at the end of this method, no tests should be done
        # for strings_displayed_after_submit.
        url = "%s/library_common/upload_library_dataset?cntrller=%s&library_id=%s&folder_id=%s" % \
            ( self.url, cntrller, library_id, folder_id )
        if replace_id:
            # If we're uploading a new version of a library dataset, we have to include the replace_id param in the
            # request because the form field named replace_id will not be displayed on the upload form if we dont.
            url += "&replace_id=%s" % replace_id
        self.visit_url( url )
        if template_refresh_field_contents:
            # A template containing an AddressField is displayed on the upload form, so we need to refresh the form 
            # with the received template_refresh_field_contents.
            self.refresh_form( template_refresh_field_name, template_refresh_field_contents )
        for tup in template_fields:
            tc.fv( "1", tup[0], tup[1] )
        tc.fv( "1", "library_id", library_id )
        tc.fv( "1", "folder_id", folder_id )
        tc.fv( "1", "show_deleted", show_deleted )
        tc.fv( "1", "ldda_message", ldda_message )
        tc.fv( "1", "file_type", file_type )
        tc.fv( "1", "dbkey", dbkey )
        if space_to_tab:
            tc.fv( "1", "space_to_tab", space_to_tab )
        for role_id in roles:
            tc.fv( "1", "roles", role_id )
        # Refresh the form by selecting the upload_option - we do this here to ensure
        # all previously entered form contents are retained.
        self.refresh_form( 'upload_option', upload_option )
        if upload_option == 'import_from_history':
            for check_str in strings_displayed:
                self.check_page_for_string( check_str )
            if hda_ids:
                # Twill cannot handle multi-checkboxes, so the form can only have 1 hda_ids checkbox
                try:
                    tc.fv( "add_history_datasets_to_library", "hda_ids", hda_ids )
                except:
                    tc.fv( "add_history_datasets_to_library", "hda_ids", '1' )
            tc.submit( 'add_history_datasets_to_library_button' )
        else:
            if upload_option in [ 'upload_paths', 'upload_directory' ]:
                tc.fv( "1", "link_data_only", link_data_only )
            if upload_option == 'upload_paths':
                tc.fv( "1", "filesystem_paths", filesystem_paths )
            if upload_option == 'upload_directory' and server_dir:
                tc.fv( "1", "server_dir", server_dir )
            if upload_option == 'upload_file':
                if filename:
                    filename = self.get_filename( filename )
                    tc.formfile( "1", "files_0|file_data", filename )
            for check_str in strings_displayed:
                self.check_page_for_string( check_str )
            tc.submit( "runtool_btn" )
        # Give the files some time to finish uploading
        self.library_wait( library_id )
        self.home()
    def ldda_permissions( self, cntrller, library_id, folder_id, id, role_ids_str,
                          permissions_in=[], permissions_out=[], strings_displayed=[], ldda_name='' ):
        # role_ids_str must be a comma-separated string of role ids
        url = "%s/library_common/ldda_permissions?cntrller=%s&library_id=%s&folder_id=%s&id=%s" % \
            ( self.url, cntrller, library_id, folder_id, id )
        for po in permissions_out:
            key = '%s_out' % po
            url ="%s&%s=%s" % ( url, key, role_ids_str )
        for pi in permissions_in:
            key = '%s_in' % pi
            url ="%s&%s=%s" % ( url, key, role_ids_str )
        if permissions_in or permissions_out:
            url += "&update_roles_button=Save"
            self.visit_url( url )
        if not strings_displayed:
            strings_displayed = [ "Permissions updated for dataset '%s'." % ldda_name ]
        for check_str in strings_displayed:
            self.check_page_for_string( check_str )
        self.home()
    def ldda_info( self, cntrller, library_id, folder_id, ldda_id, strings_displayed=[], strings_not_displayed=[] ):
        """View library_dataset_dataset_association information"""
        self.visit_url( "%s/library_common/ldda_info?cntrller=%s&library_id=%s&folder_id=%s&id=%s" % \
                        ( self.url, cntrller, library_id, folder_id, ldda_id ) )
        for check_str in strings_displayed:
            self.check_page_for_string( check_str )
        for check_str in strings_not_displayed:
            try:
                self.check_page_for_string( check_str )
                raise AssertionError, "String (%s) should not have been displayed on ldda info page." % check_str
            except:
                pass
        self.home()
    def ldda_edit_info( self, cntrller, library_id, folder_id, ldda_id, ldda_name, new_ldda_name='', template_refresh_field_name='1_field_name',
                        template_refresh_field_contents='', template_fields=[], strings_displayed=[], strings_not_displayed=[] ):
        """Edit library_dataset_dataset_association information, optionally template element information"""
        self.visit_url( "%s/library_common/ldda_edit_info?cntrller=%s&library_id=%s&folder_id=%s&id=%s" % \
                        ( self.url, cntrller, library_id, folder_id, ldda_id ) )        
        check_str = 'Edit attributes of %s' % ldda_name
        self.check_page_for_string( check_str )
        if new_ldda_name:
            tc.fv( '1', 'name', new_ldda_name )
            tc.submit( 'save' )
            check_str = "Attributes updated for library dataset '%s'." % new_ldda_name
            self.check_page_for_string( check_str )
        if template_refresh_field_contents:
            # A template containing an AddressField is displayed on the upload form, so we need to refresh the form 
            # with the received template_refresh_field_contents.  There are 4 forms on this page, and the template is
            # contained in the 4th form named "edit_info".
            self.refresh_form( template_refresh_field_name, template_refresh_field_contents, form_no=4 )
        if template_fields:
            # We have an information template associated with the folder, so
            # there are 2 forms on this page and the template is the 2nd form
            for field_name, field_value in template_fields:
                tc.fv( "edit_info", field_name, field_value )
            tc.submit( 'edit_info_button' )
        for check_str in strings_displayed:
            self.check_page_for_string( check_str )
        for check_str in strings_not_displayed:
            try:
                self.check_page_for_string( check_str )
                raise AssertionError, "String (%s) should not have been displayed on ldda Edit Attributes page." % check_str
            except:
                pass
        self.home()
    def act_on_multiple_datasets( self, cntrller, library_id, do_action, ldda_ids='', strings_displayed=[] ):
        # Can't use the ~/library_admin/libraries form as twill barfs on it so we'll simulate the form submission
        # by going directly to the form action
        self.visit_url( '%s/library_common/act_on_multiple_datasets?cntrller=%s&library_id=%s&ldda_ids=%s&do_action=%s' \
                        % ( self.url, cntrller, library_id, ldda_ids, do_action ) )
        for check_str in strings_displayed:
            self.check_page_for_string( check_str )
    def import_datasets_to_histories( self, cntrller, library_id, ldda_ids='', new_history_name='Unnamed history', strings_displayed=[] ):
        # Can't use the ~/library_admin/libraries form as twill barfs on it so we'll simulate the form submission
        # by going directly to the form action
        self.visit_url( '%s/library_common/import_datasets_to_histories?cntrller=%s&library_id=%s&ldda_ids=%s&new_history_name=%s&import_datasets_to_histories_button=Import+library+datasets' \
                        % ( self.url, cntrller, library_id, ldda_ids, new_history_name ) )
        for check_str in strings_displayed:
            self.check_page_for_string( check_str )
    def download_archive_of_library_files( self, cntrller, library_id, ldda_ids, format ):
        self.home()
        # Here it would be ideal to have twill set form values and submit the form, but
        # twill barfs on that due to the recently introduced page wrappers around the contents
        # of the browse_library.mako template which enable panel layout when visiting the
        # page from an external URL.  By "barfs", I mean that twill somehow loses hod on the 
        # cntrller param.  We'll just simulate the form submission by building the URL manually.
        # Here's the old, better approach...
        #self.visit_url( "%s/library_common/browse_library?cntrller=%s&id=%s" % ( self.url, cntrller, library_id ) )
        #for ldda_id in ldda_ids:
        #    tc.fv( "1", "ldda_ids", ldda_id )
        #tc.fv( "1", "do_action", format )
        #tc.submit( "action_on_datasets_button" )
        # Here's the new approach...
        url = "%s/library_common/act_on_multiple_datasets?cntrller=%s&library_id=%s&do_action=%s" \
            % ( self.url, cntrller, library_id, format )
        for ldda_id in ldda_ids:
            url += "&ldda_ids=%s" % ldda_id
        self.visit_url( url )
        tc.code( 200 )
        archive = self.write_temp_file( self.last_page(), suffix='.' + format )
        self.home()
        return archive
    def check_archive_contents( self, archive, lddas ):
        def get_ldda_path( ldda ):
            path = ""
            parent_folder = ldda.library_dataset.folder
            while parent_folder is not None:
                if parent_folder.parent is None:
                    path = os.path.join( parent_folder.library_root[0].name, path )
                    break
                path = os.path.join( parent_folder.name, path )
                parent_folder = parent_folder.parent
            path += ldda.name
            return path
        def mkdir( file ):
            dir = os.path.join( tmpd, os.path.dirname( file ) )
            if not os.path.exists( dir ):
                os.makedirs( dir )
        tmpd = tempfile.mkdtemp()
        if tarfile.is_tarfile( archive ):
            t = tarfile.open( archive )
            for n in t.getnames():
                mkdir( n )
                t.extract( n, tmpd )
            t.close()
        elif zipfile.is_zipfile( archive ):
            z = zipfile.ZipFile( archive, 'r' )
            for n in z.namelist():
                mkdir( n )
                open( os.path.join( tmpd, n ), 'wb' ).write( z.read( n ) )
            z.close()
        else:
            raise Exception( 'Unable to read archive: %s' % archive )
        for ldda in lddas:
            orig_file = self.get_filename( ldda.name )
            downloaded_file = os.path.join( tmpd, get_ldda_path( ldda ) )
            assert os.path.exists( downloaded_file )
            try:
                self.files_diff( orig_file, downloaded_file )
            except AssertionError, err:
                errmsg = 'Library item %s different than expected, difference:\n' % ldda.name
                errmsg += str( err )
                errmsg += 'Unpacked archive remains in: %s\n' % tmpd
                raise AssertionError( errmsg )
        shutil.rmtree( tmpd )
    def move_library_item( self, cntrller, item_type, item_id, source_library_id, make_target_current,
                           target_library_id='', target_folder_id='', strings_displayed=[], strings_displayed_after_submit=[] ):
        self.home()
        self.visit_url( "%s/library_common/move_library_item?cntrller=%s&item_type=%s&item_id=%s&source_library_id=%s&make_target_current=%s" \
                        % ( self.url, cntrller, item_type, item_id, source_library_id, make_target_current ) )
        if target_library_id:
            self.refresh_form( 'target_library_id', target_library_id )
        if target_folder_id:
            tc.fv( '1', 'target_folder_id', target_folder_id )
        for check_str in strings_displayed:
            self.check_page_for_string( check_str )
        tc.submit( 'move_library_item_button' )
        for check_str in strings_displayed_after_submit:
            self.check_page_for_string( check_str )
        self.home()
    def delete_library_item( self, cntrller, library_id, item_id, item_name, item_type='library_dataset' ):
        """Mark a library item as deleted"""
        self.home()
        self.visit_url( "%s/library_common/delete_library_item?cntrller=%s&library_id=%s&item_id=%s&item_type=%s" \
                        % ( self.url, cntrller, library_id, item_id, item_type ) )
        if item_type == 'library_dataset':
            item_desc = 'Dataset'
        else:
            item_desc = item_type.capitalize()
        check_str = "%s '%s' has been marked deleted" % ( item_desc, item_name )
        self.check_page_for_string( check_str )
        self.home()
    def undelete_library_item( self, cntrller, library_id, item_id, item_name, item_type='library_dataset' ):
        """Mark a library item as deleted"""
        self.home()
        self.visit_url( "%s/library_common/undelete_library_item?cntrller=%s&library_id=%s&item_id=%s&item_type=%s" \
                        % ( self.url, cntrller, library_id, item_id, item_type ) )
        if item_type == 'library_dataset':
            item_desc = 'Dataset'
        else:
            item_desc = item_type.capitalize()
        check_str = "%s '%s' has been marked undeleted" % ( item_desc, item_name )
        self.check_page_for_string( check_str )
        self.home()
    def purge_library( self, library_id, library_name ):
        """Purge a library"""
        self.home()
        self.visit_url( "%s/library_admin/purge_library?id=%s" % ( self.url, library_id ) )
        check_str = "Library '%s' and all of its contents have been purged" % library_name
        self.check_page_for_string( check_str )
        self.home()
    def library_wait( self, library_id, cntrller='library_admin', maxiter=90 ):
        """Waits for the tools to finish"""
        count = 0
        sleep_amount = 1
        while count < maxiter:
            count += 1
            self.visit_url( "%s/library_common/browse_library?cntrller=%s&id=%s" % ( self.url, cntrller, library_id ) )
            page = tc.browser.get_html()
            if page.find( '<!-- running: do not change this comment, used by TwillTestCase.library_wait -->' ) > -1:
                time.sleep( sleep_amount )
                sleep_amount += 1
            else:
                break
        self.assertNotEqual(count, maxiter)

    # Tests associated with tags
    def add_tag( self, item_id, item_class, context, new_tag ):
        self.visit_url( "%s/tag/add_tag_async?item_id=%s&item_class=%s&context=%s&new_tag=%s" % \
                        ( self.url, item_id, item_class, context, new_tag ) )<|MERGE_RESOLUTION|>--- conflicted
+++ resolved
@@ -658,35 +658,7 @@
             assert_list = attributes["assert_list"]
             if assert_list is not None:
                 try:
-<<<<<<< HEAD
                     verify_assertions(data, assert_list)
-=======
-                    if attributes is None:
-                        attributes = {}
-                    compare = attributes.get( 'compare', 'diff' )
-                    if attributes.get( 'ftype', None ) == 'bam':
-                        local_fh, temp_name = self._bam_to_sam( local_name, temp_name )
-                        local_name = local_fh.name
-                    extra_files = attributes.get( 'extra_files', None )
-                    if compare == 'diff':
-                        self.files_diff( local_name, temp_name, attributes=attributes )
-                    elif compare == 're_match':
-                        self.files_re_match( local_name, temp_name, attributes=attributes )
-                    elif compare == 're_match_multiline':
-                        self.files_re_match_multiline( local_name, temp_name, attributes=attributes )
-                    elif compare == 'sim_size':
-                        delta = attributes.get('delta','100')
-                        s1 = len(data)
-                        s2 = os.path.getsize(local_name)
-                        if abs(s1-s2) > int(delta):
-                           raise Exception, 'Files %s=%db but %s=%db - compare (delta=%s) failed' % (temp_name,s1,local_name,s2,delta)
-                    elif compare == "contains":
-                        self.files_contains( local_name, temp_name, attributes=attributes )
-                    else:
-                        raise Exception, 'Unimplemented Compare type: %s' % compare
-                    if extra_files:
-                        self.verify_extra_files_content( extra_files, elem.get( 'id' ) )
->>>>>>> 1c1a8546
                 except AssertionError, err:
                     errmsg = 'History item %s different than expected\n' % (hid)
                     errmsg += str( err )
@@ -715,12 +687,12 @@
                            self.files_re_match( local_name, temp_name, attributes=attributes )
                        elif compare == 're_match_multiline':
                            self.files_re_match_multiline( local_name, temp_name, attributes=attributes )
-                       elif compare == 'sim_size':
-                           delta = attributes.get('delta','100')
-                           s1 = len(data)
-                           s2 = os.path.getsize(local_name)
-                           if abs(s1-s2) > int(delta):
-                               raise Exception, 'Files %s=%db but %s=%db - compare (delta=%s) failed' % (temp_name,s1,local_name,s2,delta)
+                    elif compare == 'sim_size':
+                        delta = attributes.get('delta','100')
+                        s1 = len(data)
+                        s2 = os.path.getsize(local_name)
+                        if abs(s1-s2) > int(delta):
+                           raise Exception, 'Files %s=%db but %s=%db - compare (delta=%s) failed' % (temp_name,s1,local_name,s2,delta)
                        elif compare == "contains":
                            self.files_contains( local_name, temp_name, attributes=attributes )
                        else:

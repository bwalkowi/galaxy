--- conflicted
+++ resolved
@@ -160,15 +160,9 @@
     if tool_dependency_dir is None:
         tool_dependency_dir = tempfile.mkdtemp(dir=tmpdir, prefix="tool_dependencies")
     tool_data_table_config_path = _tool_data_table_config_path(default_tool_data_table_config_path)
-<<<<<<< HEAD
     default_data_manager_config = None
-    for data_manager_config in ['config/data_manager_conf.xml', 'data_manager_conf.xml' ]:
-        if os.path.exists( data_manager_config ):
-=======
-    default_data_manager_config = 'config/data_manager_conf.xml.sample'
     for data_manager_config in ['config/data_manager_conf.xml', 'data_manager_conf.xml']:
         if os.path.exists(data_manager_config):
->>>>>>> 599f5d5a
             default_data_manager_config = data_manager_config
     data_manager_config_file = "test/functional/tools/sample_data_manager_conf.xml"
     if default_data_manager_config is not None:
@@ -256,15 +250,9 @@
     if tool_data_table_config_path is None:
         # ... otherise find whatever Galaxy would use as the default and
         # the sample data for fucntional tests to that.
-<<<<<<< HEAD
         default_tool_data_config = 'lib/galaxy/config/sample/tool_data_table_conf.xml.sample'
-        for tool_data_config in ['config/tool_data_table_conf.xml', 'tool_data_table_conf.xml' ]:
-            if os.path.exists( tool_data_config ):
-=======
-        default_tool_data_config = 'config/tool_data_table_conf.xml.sample'
         for tool_data_config in ['config/tool_data_table_conf.xml', 'tool_data_table_conf.xml']:
             if os.path.exists(tool_data_config):
->>>>>>> 599f5d5a
                 default_tool_data_config = tool_data_config
         tool_data_table_config_path = '%s,test/functional/tool-data/sample_tool_data_tables.xml' % default_tool_data_config
     return tool_data_table_config_path
@@ -521,11 +509,7 @@
     """
     log.info("Galaxy database connection: %s", simple_kwargs["database_connection"])
     simple_kwargs['global_conf'] = get_webapp_global_conf()
-<<<<<<< HEAD
-    simple_kwargs['global_conf']['__file__'] = "lib/galaxy/config/sample/galaxy.ini.sample"
-=======
-    simple_kwargs['global_conf']['__file__'] = "config/galaxy.yml.sample"
->>>>>>> 599f5d5a
+    simple_kwargs['global_conf']['__file__'] = "lib/galaxy/config/sample/galaxy.yml.sample"
     simple_kwargs = load_app_properties(
         kwds=simple_kwargs
     )

// bootstrap.less modified for Galaxy
@import "bootstrap.less";

// Galaxy specific variables 
@import "galaxy_variables.less";

@white: #fff;
@black: #000;

@import "fontawesome/font-awesome.less";
.fa-icon {
  font-family: FontAwesome;
  -webkit-font-smoothing: antialiased;
  -moz-osx-font-smoothing: grayscale;
}

@import "select2.less";
/* fix for zero width select2 - remove when fixed there */
.select2-container {
    min-width: 256px;
}

// galaxy sub-components
@import "frame.less";
@import "upload.less";
@import "ui.less";
@import "library.less";
@import "toastr.less";

<<<<<<< HEAD
// UI directory
@import "ui/paired-collection-creator.less";

=======
>>>>>>> ed493034

// Mixins

.unselectable {
    .user-select(none);
}

.parent-width {
    .box-sizing(border-box);
    width: 100%;
    *width: 90%;
}

.border-radius(@radius) {
    // from font-awesome 3.0
    -webkit-border-radius: @radius;
    -moz-border-radius: @radius;
    border-radius: @radius;
}

// ==== Real (basic) styles ====

.clear {
    .clearfix();
}

body  {
    background: @base-bg;
    color: @base-text-color;
    margin: 10px;

    // For panel layout pages
    &.full-content {
        overflow: hidden;
        margin: 0;
        padding: 0;
        width: 100%;
        height: 100%;
    }

}

// ==== Panel layout styles ====

@panel-message-height: 30px;

@layout_top_padding: 0px;
@border-default-color_padding: 0px;

@panel_header_height: 30px;
@panel_footer_height: 25px;

#background {
    position: absolute;
    background: #fff;
    z-index: -1;
    top: 0;
    left: 0;
    margin: 0;
    padding: 0;
    width: 100%;
    height: 100%;
}

#messagebox {
    position:absolute; 
    top: @navbar-height + @layout_top_padding + 1;
    left:0; 
    width:100%; 
    height: @panel-message-height !important;
    overflow: hidden; 
    border-bottom: solid #999 1px;
    font-size: 90%;
}

#inactivebox {
    position:absolute; 
    top: @navbar-height + @layout_top_padding + 1;
    left:0; 
    width:100%; 
    height: @panel-message-height !important;
    overflow: hidden; 
    border-bottom: solid #999 1px;
    font-size: 90%;
}

// Panels

#left, #left-border, #center, #right-border, #right {
    position: absolute; 
    top: @navbar-height + @layout_top_padding + 1;
    bottom: 0px;
    overflow: hidden; 
    background: #fff;
}
#left, #center, #right, #left-border, #right-border {
    // border-top: solid @border-default-color 1px;
}
#left  {
    left: 0px;
    width: 250px;
    z-index: 200;
    border-right: solid @layout-border-color 1px;
}
#left-border  {
    left: 250px;
}
#center  {
    left:250 + @border-default-color_padding;
    right: 250 + @border-default-color_padding;
    overflow: hidden;
    z-index: 1;
}
#right-border  {
    right: 250px;
}
#right {
    width: 250px;
    right: 0px; 
    z-index: 200;
    border-left: solid @layout-border-color 1px;
}

// If the message box or inactivity box is visible
body.has-message-box, body.has-inactivity-box {
    #left, #left-border, #center, #right-border, #right {
        top: @panel-message-height + @navbar-height + @layout_top_padding + 1;
    }
}

// If both are visible
body.has-message-box.has-inactivity-box {
    #left, #left-border, #center, #right-border, #right {
        top: 2 * @panel-message-height + @navbar-height + @layout_top_padding + 1;
    }
    #inactivebox {
        top: @panel-message-height + @navbar-height + @layout_top_padding + 1;
    }
}

.subnavbar {
    #gradient > .vertical-three-colors(@white, @white, 25%, darken(@white, 10%));
    border-bottom: solid @border-default-color 1px;
    border-top: solid @border-default-color 1px;
    padding: 5px;
    color: #555;
}

.unified-panel-header {
    .unselectable();
    height: @panel_header_height;
    z-index: 1000;
    text-shadow: rgba(255,255,255,.8) 0 1px 0;
    background: @navbar-default-bg;
    border-bottom: solid @layout-border-color 1px;
    margin: 0;
    padding: 0;
    padding-right: 10px;
    padding-left: 10px;
    font-weight: bold;

    color: #555;
    a {
        color: #555;
    }
    .fa {
        font-size: 1.2em;
    }
}

.unified-panel-header-inner {
    padding-top: 8px;
}

.unified-panel-footer {
    .unselectable();
    position: absolute;
    bottom: 0;
    height: @panel_footer_height;
    line-height: @panel_footer_height;
    width: 100%;
    z-index: 1000; // Above #DD-helper
    border-top: solid @layout-border-color 1px;
    background: @navbar-default-bg;

    color: #555;
    a {
        color: #555;
    }

    .drag {
        position: absolute;
        top: 0;
        right: 0;
        padding: 0 5px;
        text-align: center;
        height: @panel_footer_height;
        width: @panel_footer_height - 5;
        background-image: url(../images/visualization/draggable_horizontal.png);
        background-repeat: no-repeat;
        background-position: 50% 50%;
        cursor: w-resize;
    }
}

#right > .unified-panel-footer {
    .drag {
        left: 0;
    }
}

// Needs to be outside panel to show when hidden
.panel-collapse {
    .unified-panel-footer();
    font-size: 4/3em;
    .fa-icon;
    &:before {
        content:'\f053';
    }
    &.hidden:before {
        content:'\f054';
    }
    z-index: 201;
    display: block;
    position: fixed;
    left: 0;
    top: inherit;
    bottom: 0;
    padding: 0 5px;
    text-align: center;
    height: @panel_footer_height;
    line-height: @panel_footer_height;
    width: @panel_footer_height - 5;
    background: none;
    border-right: solid @layout-border-color 1px;
    border-top: solid @layout-border-color 1px;
    background: @navbar-default-bg;
    &.right {
        left: inherit;
        right: 0;
        border-right: none;
        border-left: solid @border-default-color 1px;
        &.right:before{
            content:'\f054';
        }
        &.right.hidden:before {
            content:'\f053';
        }
    }
}
  
.menu-bg {
    background: whiteSmoke top repeat-x;
}
    
div.unified-panel-body {
    position: absolute;
    top: @panel_header_height;
    bottom: 0;
    width: 100%;
}

#left > div.unified-panel-body, #right > div.unified-panel-body {
    bottom: @panel_footer_height;
}

.panel-header-button {
    color: #333;
    text-decoration: none;
    display: inline-block;
    cursor: pointer;
    margin: -1px; padding: 1px;
    margin-top: -0.2em;
    // border: solid #999 1px;
    padding-right: 0.5em;
    padding-left: 0.5em;
    // Fade to maroon on hover
    &:hover {
        color: maroon;
        .transition(color .25s linear);
    }
    // Bootstrap style span caret needs positioning
    .caret {
        margin-top: 7px;
    }
    // Another way to get a caret
    &.popup {
        padding-right: 1.75em;
        background: url(../images/dropdownarrow.png) no-repeat right 7px;
    }
}

// Used for dragging panels, popup menus, to deal with capturing clicks in iframes
#DD-helper {
    background: white;
    opacity: 0;
    z-index: 900; // Bootstrap elements start at 1000
    position: absolute;
    top: 0;
    left: 0; 
    width: 100%;
    height: 100%;
} 

// Messages for message box, slightly different style

.panel-error-message, .panel-warning-message, .panel-done-message, .panel-info-message
{
    height: @panel-message-height;
    line-height: @panel-message-height;
    padding: 0px;
    padding-left: 26px;
    background-color: @state-danger-bg;
    background-image: url(error_small.png);
    background-repeat: no-repeat;
    background-position: 6px 50%;
}

.panel-warning-message 
{
    background-image: url(warn_small.png);
    background-color: @state-warning-bg;
}

.panel-done-message 
{
    background-image: url(ok_small.png);
    background-color: @state-success-bg;
}

.panel-info-message 
{
    background-image: url(info_small.png);
    background-color: @state-info-bg;
}

// Masthead

#masthead {

    position:absolute; 
    top:0; 
    left:0; 
    width:100%;
    min-width:990px;
    padding: 0;

    .nav {
        z-index: 15001;
    }

    .nav > li > a {
        cursor: pointer;
        text-decoration: none;
        &:hover {
            color: gold;
        }
    }
    
    //.dropdown-menu {
      //  z-index: 15002;
    //}

    li.dropdown > a:hover .caret {
        border-top-color: gold;
        border-bottom-color: gold;
    }

    .navbar-brand {

        position: absolute;
        left: 0;
        top: 0;

        font-family: verdana;
        font-weight: bold;
        font-size: 20px;
        line-height: 1;
        color: white;
        // Override margin and padding due to shorter navbar height
        padding: 5px 20px 12px;
        margin-left: -15px;
        z-index: 2000;

        img {
            display: inline; 
            width: 26px; 
            vertical-align: top;
        }
        a {
            color: white;
            text-decoration: none;
        }
    }
    
    .iconbar
    {
        position            : absolute;
        top                 : 6px;
        right               : 110px;
        cursor              : pointer;
        color               : @gray-light;
        overflow            : hidden;

        .symbol
        {
            float           : left;
            margin          : 0px 10px;
            height          : 26px;
            font-size       : 11px;
        }

        .symbol .number
        {
            font-weight     : bold;
            font-size       : 10px;
            font-family     : @font-family-sans-serif;
            position        : relative;
            left            : 23px;
            top             : -12px;
        }
        
        .toggle
        {
            color           : gold;
        }
    }
}



.quota-meter-container
{
    position: absolute;
    top: 0;
    right: 0;
    height: 32px;
}

.quota-meter
{
    position: absolute;
    top: 8px;
    right: 8px;
    height: 16px;
    width: 100px;
    background-color: @progress-bg;
}

.quota-meter-bar
{
    position: absolute;
    top: 0;
    left: 0;
    height: 16px;
    background-color: @brand-primary;
}

.quota-meter-bar-warn
{
    background-color: @brand-warning;
}

.quota-meter-bar-error
{
    background-color: @brand-danger;
}

.quota-meter-text
{
    position: absolute;
    top: 50%;
    left: 0;
    width: 100px;
    height: 16px;
    margin-top: -6px;
    text-align: center;
    z-index: 9001;
    color: @black;
    white-space: nowrap;
}

// ---------------------------------------------------------------------------- pagination & scrolling pagination
.pagination {
    margin: 0px;
}

.pagination-scroll-container {
    display         : inline-block;
    background-color: #F8F8F8;
    border-radius   : 3px;
    border          : 1px solid #BFBFBF;
    overflow        : auto;
}

.pagination-scroll-container .pagination-page-list {
    margin          : 3px 0px 3px 0px;
}

.pagination-scroll-container .pagination-page-list > li:first-child > a,
.pagination-scroll-container .pagination-page-list > li:first-child > span {
    border-radius   : 0px;
    border-left     : 0px;
}

.pagination-scroll-container .pagination-page-list > li:last-child > a,
.pagination-scroll-container .pagination-page-list > li:last-child > span {
    border-radius   : 0px;
}

.pagination-scroll-container .pagination-page-list > li > a {
    float           : none;
    position        : static;
    border          : 1px solid #BFBFBF;
    border-width    : 0px 0px 0px 1px;
}


// ---------------------------------------------------------------------------- peek-based column chooser
.peek-control {
    border-radius: 3px;
    border: 1px solid rgb(95, 105, 144);
}

.peek-control td, th {
    padding: 4px 10px 4px 4px;
}

.peek-control th:last-child {
    width: 100%;
}

.peek-control .top-left {
    width: 10%;
    white-space: normal;
    vertical-align: top;
    text-align: right;
    font-family: "Lucida Grande", verdana, arial, helvetica, sans-serif;
    font-weight: normal;
}

.peek-control .renamable-header:hover {
    background-color: black;
}

.peek-control .control td.control-prompt {
    background-color: rgb(95, 105, 144);
    padding: 0px 4px 0px 8px;
    text-align: right;
    color: white;
}

.peek-control .control td {
    padding: 1px;
    font-family: "Lucida Grande", verdana, arial, helvetica, sans-serif;
    color: grey;
}

.peek-control .control td .button {
    min-width: 28px;
    border: 1px solid grey;
    border-radius: 3px;
    padding: 4px;
    color: grey;
}

.peek-control .control td:hover .button {
    background-color: #EEE;
    border: 1px solid black;
    cursor: pointer;
    color: black;
}

.peek-control .control td.disabled .button,
.peek-control .control td.disabled:hover .button {
    background-color: transparent;
    border: 1px solid #CCC;
    cursor: not-allowed;
    color: #CCC;
}

.peek-control .control td.selected .button {
    background-color: black;
    border: 1px solid black;
    color: white;
}


// ==== Tool form styles ====

div.metadataForm {
    border:solid #aaaaaa 1px;
}

div.metadataFormTitle {
    font-weight:bold;
    padding:5px;
    padding-left:10px;
    padding-right:10px;
    background:#cccccc;
    background-repeat:repeat-x;
    background-position:top;
    border-bottom:solid #aaaaaa 1px;
}

div.metadataFormBody {
    background:#FFFFFF;
    padding:5px 0;
}

div.metadataFormBody div.metadataFormTitle {
    background:transparent;
    border:none;
    font-weight:bold;
    border-bottom:solid #dcb790 1px;
    margin-bottom:5px;
}

div.metadataFormDisabled div.metadataFormTitle {
    background:#eee;
    border-color:#999;
}

div.metadataFormDisabled {
    border-color:#999;
}

div.metadataHelpBody { 
    width:100%;overflow:auto;
}

div.titleRow {
    font-weight: bold;
    border-bottom: dotted gray 1px;
    margin-bottom: 0.5em;
    padding-bottom: 0.25em;
}

// Forms 

div.toolFormBody div.toolFormTitle {
    background: transparent;
    border: none;
    font-weight: bold;
    border-bottom: solid @form-border 1px;
    margin-bottom: 5px;
}

div.toolFormDisabled div.toolFormTitle {
    background: @panel-default-heading-bg;
    border-color: @border-default-color;
}

div.toolFormDisabled {
    border-color: @border-default-color;
}

div.toolHelp {
    margin-top: 15px;
    padding: 5px;
}

div.toolHelpBody {
    width: 100%;
}

// In workflow

.toolForm.toolFormInCanvas {
    border: solid @form-border 1px;
    background: @white;
    &.toolForm-active {
        border: solid blue 3px;
        margin: 4px;
    }
    .toolFormTitle {
        font-size: @font-size-base;
        line-height: @line-height-base;
    }
}


div.form, div.toolForm {
    border: solid @form-border 1px;
    .border-radius(@panel-border-radius);
}

div.form-title, div.toolFormTitle { 
    // font-size: @font-size-base * 1.25;
    // line-height: @line-height-base * 1.5;
    padding: 5px 10px;
    background: @form-heading-bg;
    border-bottom: solid @form-border 1px;
}

div.form-body { 
    padding: 5px 0;
}

div.form-row  {
    padding: 5px 10px;
}

div.form-title-row {
    padding: 5px 10px;
}

div.repeat-group-item {
    border-left: solid @form-border 5px;
    margin-left: 10px;
    margin-bottom: 10px;
}

div.form-row-error {
    background: @state-danger-bg;
}

div.form-row label {
    font-weight: bold;
    display: block;
    margin-bottom: .2em;
}

div.form-row label.inline {
    display: inline;
}

div.form-row-input {
    width: 90%;
    float: left;
}

div.form-row-input label {
    font-weight: normal;
    display: inline;
}

div.form-row-error-message {
    width: 300px;
    float: left;
    color: red;
    font-weight: bold;
    padding: 3px 0;
}

.form-row .help, .toolParamHelp {
    color: #666;
    a {
        color: #666;
    }
}

.form-row.form-actions {
    background: whiteSmoke;
    border-top: solid #ddd 1px;
    padding-top: 10px;
    padding-bottom: 10px;
    margin-top: 5px;
}

// Selects
select {
    //border: 1px solid @input-border;
    padding: 2px;
    font-size: @font-size-base;
    line-height: @line-height-base;
}

select, input, textarea {
    font: inherit;
}

.form-row {   
    select, textarea, input[type="text"], input[type="file"], input[type="password"] {
        // -webkit-box-sizing: border-box;
        max-width: 90%;
    }
}

textarea, input[type="text"], input[type="password"] {
    font-size: @font-size-base;
    line-height: @line-height-base;
    border: 1px solid @input-border;
    padding: 3px;
}

// Always style buttons and submits as bootstrap buttons
input[type="submit"], button {
    .btn();
    .btn-default();
    // The above overrides the button variants (primary, danger, etc) because it occurs later, redefine btn-primary (bit of a hack)
    &.btn-primary {
        .btn-primary();
    }
}

.search-query {
  display: inline-block;
  padding: 4px;
  font-size: @font-size-base;
  line-height: @line-height-base;
  color: @gray;
  border: 1px solid @input-border;
  padding-left: 14px !important;
  padding-right: 14px;
  margin-bottom: 0; // remove the default margin on all inputs
  .border-radius(14px);
  max-width: auto;
}
.search-query:focus {
  border-color: darken(rgba(82,168,236,.8),15%);
  @shadow: inset 0 1px 1px rgba(0,0,0,.075), 0 0 8px rgba(82,168,236,.6);
  .box-shadow(@shadow);
  outline: 0;
  outline: thin dotted \9; /* IE6-8 */
}

.search-spinner {
    position: absolute; 
    display: none; 
    right: 6px; 
    top: 9px;
}

#search-clear-btn {
    position: absolute; 
    right: 6px; 
    top: 5px;
    display: block;
    font-size: 1.4em;
    text-decoration: none;
    color: #888;
    .fa-icon;
    &:before {
        content: "\f057";
    }
}

// Messages 

.errormessagelarge, .warningmessagelarge, .donemessagelarge, .infomessagelarge {
    .alert();
    min-height: 36px;
    padding-left: 52px;
    background-image: url(error_large.png);
    background-repeat: no-repeat;
    background-position: 10px 8px;
}

.errormessagelarge {
    .alert-danger();
    padding-left: 52px;
}

.warningmessagelarge {
    .alert-warning();
    padding-left: 52px;
    background-image: url(warn_large.png);
}

.donemessagelarge {
    .alert-success();
    padding-left: 52px;
    background-image: url(ok_large.png);
}

.infomessagelarge {
    .alert-info();
    background-image: url(info_large.png);
}

.screencastBox {   
    padding-left: 10px;
    border-color: #AAAA66;
    background-color: #FFFFCC;
    background-image: none;
}

.errormessage, .warningmessage, .donemessage, .infomessage, .errormessagesmall, .warningmessagesmall, .donemessagesmall, .infomessagesmall {
    .alert();
    padding: 5px;
    padding-left: 25px;
    min-height: 15px;
    //border: 1px solid @error_message_border;
    //background-color: @error_message_bg;
    background-image: url(error_small.png);
    background-repeat: no-repeat;
    background-position: 5px 5px;
}

.errormessage, .errormessagesmall {
    .alert-danger();
}

.warningmessage, .warningmessagesmall {
    .alert-warning();
    background-image: url(warn_small.png);
}

.donemessage, .donemessagesmall {
    .alert-success();
    background-image: url(ok_small.png);
}

.infomessage, .infomessagesmall {
    .alert-info();
    background-image: url(info_small.png);
}

.errormark, .warningmark, .donemark, .infomark, .ok_bgr, .err_bgr {
    padding-left: 20px;
    min-height: 15px;
    background: url(error_small.png) no-repeat;
}

.warningmark {
    background-image: url(warn_small.png);
}

.donemark {
    background-image: url(ok_small.png);
}

.infomark, .ok_bgr {
    background-image: url(info_small.png);
}

/* I think this is only used in view details */
table.simple {
    font-size: 12px;
    background: #fff;
    margin: 1em;
    border-collapse: collapse;
    text-align: left;
}
table.simple th {
    font-size: 14px;
    font-weight: normal;
    padding: 10px 8px;
    border-bottom: 2px solid #333;
}
table.simple td {
    padding: 10px 8px 0px 8px;
}
table.simple tbody tr:hover td {
    color: #333;
}
table.tabletip {
    width: 100%;
    border-collapse: collapse;
    text-align: left;
}
table.tabletip th {
    white-space: nowrap;
    border-bottom: 1px solid #444;
    padding-right: 3px;
}
table.tabletip td {
    border-bottom: 1px solid #ddd;
}
table.tabletip tbody tr:hover td {
    background-color: #eee;
}


table.colored {
    border-top: solid @table-border-color 1px;
    border-bottom: solid @table-border-color 1px;
}

table.colored td, table.colored th {
    text-align: left;
    padding: 5px;
    line-height: @line-height-base;
}

table.colored tr.header { 
    background: @table-heading-bg;
    color: contrast(@complement-color-3);
    background-repeat: repeat-x;
    background-position: top;
    border-bottom: solid @table-border-color 1px;
    font-weight: bold;
}

table.colored tr { 
    background: @white;
}

table.colored tr.odd_row { 
    background: @table-bg-accent;
}

div.debug {
    margin: 10px;
    padding: 5px;
    background: #FFFF99;
    border: solid #FFFF33 1px;
    color: black;
}

// Data grid style

.grid-header {
    padding-bottom: 1em;
}

.grid-header h2 {
    margin: 0;
    margin-bottom: 0.5em;
}

.grid-header .title {
    font-weight: bold;
}

.grid {
    padding-top: 1em;
    border-collapse: collapse;
    width: 100%;
}
.grid tbody td {
    line-height: @line-height-base;
    border-top: solid #DDDDDD 1px;
    border-bottom: solid #DDDDDD 1px;
    padding: 5px;
}
.grid tbody td:empty {
    padding: 0;
}
.grid thead tr {
    height: 2em;
}
.grid thead th {
    line-height: @line-height-base;
    background: @table-heading-bg;
    color: contrast(@table-heading-bg);
    border-top: solid @table-border-color 1px;
    border-bottom: solid @table-border-color 1px;
    padding: 5px;
    text-align: left;
    white-space: nowrap;
}
.grid tfoot td {
    background-color: #F8F8F8;
    border-top: solid #DDDDDD 1px;
    border-bottom: solid #DDDDDD 1px;
    padding: 5px;
}
.grid .current {
    background-color: #EEEEFF;
}

// Pulled out of grid base
.count-box {
    min-width: 1.1em;
    padding: 5px;
    border-width: 1px;
    border-style: solid;
    text-align: center;
    display: inline-block;
}
.text-filter-val {
    border: solid 1px #AAAAAA;
    padding: 1px 2px 1px 3px;
    margin-right: 5px;
    -moz-border-radius: .5em;
    -webkit-border-radius: .5em;
    font-style: italic;
}
.page-link a, .inactive-link {
    padding: 0px 7px 0px 7px;
    color: #555;
}
.inactive-link, .current-filter {
    font-weight: bold;
    color: #000;
}
.submit-image {
    background: url(../images/fugue/magnifier-left.png) no-repeat center transparent;
    background-color: #eee;
    width: @line-height-base + 8;
    height: @line-height-base + 8;
    cursor: pointer;
    margin: 0;
    padding: 0;
    border: 1px solid #aaa;
    border-left: none;
}
#advanced-search td {
    padding: 3px;
}
#advanced-search table {
    border-collapse: separate;
}
.delete-search-icon {
    background: url(../images/delete_tag_icon_gray.png) center no-repeat;
    display: inline-block;
    width: 10px;
    cursor: pointer;
    height: 18px;
    vertical-align: middle;
    margin-left: 2px;
    
}
.search-box-input {
    border: 0;
    float: left;
    outline: medium none;
    font-style: italic;
    font-size: inherit;
}
.search-box {
    vertical-align: bottom;
    display: inline-block;
    padding: 0;
    white-space: nowrap;
    // border: 1px solid #aaa;
}
.gray-background {
    background-color: #DDDDDD;
}
.loading-elt-overlay {
    background-color : white;
    opacity : 0.5;
    width : 100%;
    height : 100%;
    z-index : 14000;
    position : fixed;
    display: none;
}


div.odd_row {
    background: @table-bg-accent;
}
    
#footer {
  display: none;
}

// Tool panel stuff

span.toolParameterExpandableCollapsable {
    font-weight: bold;
    cursor: pointer;
}
ul.toolParameterExpandableCollapsable {
    list-style: none;
}

ul.manage-table-actions {
    float: right;
    margin-top: -2.5em;
}
ul.manage-table-actions li {
    display: block;
    float: left;
    margin-left: 0.5em;
}

// State colors

.state-color-new {
    border-color: @state-default-border;
    background: @state-default-bg;
}

.state-color-upload {
    border-color: @state-info-border;
    background: @state-info-bg;
}

.state-color-waiting {
    border-color: @state-default-border;
    background: @state-default-bg;
}

.state-color-queued {
    border-color: @state-default-border;
    background: @state-default-bg;
}

.state-color-running {
    border-color: @state-running-border;
    background: @state-running-bg;
}

.state-color-ok {
    border-color: @state-success-border;
    background: @state-success-bg;
}

.state-color-error {
    border-color: @state-danger-border;
    background: @state-danger-bg;
}

.state-color-deleted {
    border-color: @state-deleted-border;
    background: @state-deleted-bg;
}

.state-fg-new {
    color: #FFB030;
}

.state-fg-upload {
    color: #D090D0;
}

.state-fg-waiting {
    color: #E8C060;
}

.state-fg-queued {
    color: #888888;
}

.state-fg-running {
    color: #AAAA66;
}

.state-fg-ok {
    color: #66AA66;
}

.state-fg-error {
    color: #AA6666;
}

.state-fg-deleted {
    color: #3399FF;
}

// Button styles

button {
    .btn();
    .btn-default();
}

.action-button {
    .btn();
    .btn-default();
}
a.action-button {
    color: @btn-default-color;
    text-decoration: none;
}
.action-button > img {
    vertical-align: middle;
}


//.action-button > * {
//    vertical-align: middle;
//}

.action-button:hover {
    .btn.hover();
    //color: black;
    //background: #dddddd;
}
.action-button:active {
    .btn.active();
    //color: white;
    //background: #aaaaaa;
}

// A menu button is a button that has an attached popup menu

.menubutton {
    .btn();
    .btn-default();

    &:hover { .btn.hover(); }
    &:active { .btn.active(); }
    &:focus { .tab-focus(); }

    display: inline-block;
    cursor: pointer;
    position: relative;
    .unselectable;
    
    // border: solid transparent 1px;
    // -moz-border-radius: 0.25em;
    // -webkit-border-radius: 0.25em;
    // border-radius: 0.25em;
    
    // padding: 1px 0.25em;
    // margin: -1px -0.25em;
    
    a {
        text-decoration: none;
    }

    .label, > label {
        position: relative;
        display: inline-block;
        border-right: none;
        text-decoration: none;
        text-align: left;
        // The following properties truncate the text and force the button to have one line
        max-height: 2*@line-height-base;
        line-height: @line-height-base;
        overflow: hidden;
        text-overflow: ellipsis;
    }

    &.popup .label {
        border-right: solid @btn-default-border 1px;
        padding-right: 6px;
    }

    &.popup, &.popup.split {
        padding-right: 18px;
        &:after {
            top: 45%;
            position: absolute;
            right: 6px;
            .caret();
        }
    }
}

// A split menu button, the main button has an action, the arrow causes the
// popup menu to appear

.menubutton.popup.split {
    // padding-right: 2em;
}

.menubutton.popup.split:hover {
    //background: url(../images/ddarrowsplit.png) no-repeat right -39px;
}

// Popup menu styles

/*
.overlay-border {
    position: absolute;
    top: 0;
    left: 0;
    height: 100%;
    width: 100%;
    padding: 1em;
    margin: -1em;
    background-color: rgba(0,0,0,0.5);
    -moz-border-radius: 1em;
    -webkit-border-radius: 1em;
    z-index: -1;
}
*/

// Galaxy popup menus
div.popmenu-wrapper {

    position: absolute;
    top: 100%;
    z-index: 20000;

    ul.dropdown-menu {
        // Since our menus are contained in a positioned div, need to override some styles
        display: block;
        position: relative;
        float: none;
    }
}

// For all dropdowns, define some additional item types
ul.dropdown-menu {
    // No underlines in dropdown menus
    a {
        text-decoration: none;
    }
    li.head > a {
        // From nav-list nav-header
        text-shadow: 0 1px 0 rgba(255,255,255,.5);
        font-size: 11px;
        font-weight: bold;
        line-height: @line-height-base;
        color: @gray-light;
        text-transform: uppercase;
    }

    li.head > a:hover {
        background: inherit;
        border-color: transparent;
    }
}

.popup-arrow {
    cursor: pointer;
    text-decoration: none;
    color: #555;
}

.popup-arrow:hover {
    color: black;
}

div.permissionContainer {
    padding-left: 20px;
}

// Styles for areas of text content

.text-content {

    hr {
            display:block;
            background:black;
            color:black;
            width:100%;
            height:1px;
            border:none;
            background:#aaa;
            color:#aaa;
    }
    
    table
    {
            border-collapse:collapse;
            border-top:1px solid #ccc;
            border-left:1px solid #ccc;
    }
    
    blockquote {
            color:#666;
    }
    
    fieldset {
            border-color:#ccc;
            border:1px solid #ccc;
    }
    
    th,td {
            border-bottom:1px solid #ddd;
            border-right:1px solid #ccc;
    }
    
    th,td {
            padding:.8em;
    }

}

// Icon buttons.

.icon-button  {
    width: 16px;
    height: 16px;
    display: block;
    float: left;
    margin-left: 2px;
    // Allow alt text for screen readers
    text-indent: 20px;
    background-repeat:no-repeat;
    background-position: 0px 0px;
    padding: 0;
}

.fa-icon-button {
    text-align: center;
    text-decoration: none;
    display: inline-block;
    cursor: pointer;
    width: 16px;
    height: 16px;
    line-height: 8px;
    // Fade to maroon on hover
    &:hover {
        color: maroon;
        .transition(color .25s linear);
    }
}

.editable-text {
    cursor:pointer;
}

.editable-text:hover {
    cursor: text;
    border: dotted #999999 1px;
}

.icon-button.multiinput{
    background:url(../images/documents-stack.png) no-repeat;
    cursor:pointer;
    float:none;
    display:inline-block;
    margin-left:10px;
}

.icon-button.multiinput.disabled{
    background:url(../images/documents-stack-faded.png) no-repeat;
    cursor:pointer;
}


.icon-button.link{
    background:url(../images/silk/link.png) no-repeat;
    cursor:pointer;
    float:none;
    display:inline-block;
    margin-left:10px;
}

.icon-button.link-broken{
    background:url(../images/silk/link_break.png) no-repeat;
    cursor:pointer;
    float:none;
    display:inline-block;
    margin-left:10px;
}

.workflow-invocation-complete{
    border:solid 1px #6A6;
    border-left-width:5px;
    margin:10px 0;
    padding-left:5px;
}
    
// ==== History styles ====
@import "sprite-history-states.less";
@import "sprite-history-buttons.less";

@import "list-item.less";
@import "history.less";
@import "collections.less";

@import "ui/paired-collection-creator.less";



// ==== Tool menu styles 

.toolMenuContainer
{
    color: @base-text-color;
    background: @side-panel-bg;
    min-height: 100%;
    padding: 5px 10px;
}

div.toolSectionPad
{
    margin: 0;
    padding: 0;
    height: 5px;
    font-size: 0px;
}

div.toolSectionWrapper {
    margin-bottom: 5px;
}

div.toolSectionDetailsInner
{ 
  margin-left: 5px;
  margin-right: 5px;
}

div.toolSectionTitle
{
  font-weight: bold;
}

div.toolPanelLabel
{
  padding-top: 10px;
  padding-bottom: 5px;
  font-weight: bold;
  color: gray;
  text-transform: uppercase;
}

div.toolTitle
{
  padding-top: 5px;
  padding-bottom: 5px;
  margin-left: 16px;
  margin-right: 10px;
  display: list-item;
  list-style: square outside;
}

div.toolSectionBody div.toolPanelLabel
{
  padding-top: 5px;
  padding-bottom: 5px;
  margin-left: 16px;
  margin-right: 10px;
  display: list-item;
  list-style: none outside;
}

div.toolTitleNoSection
{
  padding-bottom: 5px;
  font-weight: bold;
}

#tool-search {
    padding-top: 5px;
    padding-bottom: 10px;
    position: relative;
}

// Dataset Display Styles

#loading_indicator{
    position:fixed;
    right:10px;
    top:10px;
    height:32px;
    width:32px;
    display:none;
    background:url(largespinner.gif);
}

#content_table td{
    text-align:right;
    white-space:nowrap;
    padding:2px 10px;
}

#content_table td.stringalign{
    text-align:left;
}

// ==== Integrated tool form styles

.toolMenuAndView .toolForm
{
	float: left;
	background-color: white;
	margin: 10px;
}

// @import "base_sprites";

.text-and-autocomplete-select {
    // -sprite-group: fugue;
    // -sprite-image: fugue/control-270.png;
    // -sprite-horiz-position: right;
    background: none;
    position: relative;
    padding-right: 18px;
    &:after {
        margin-top: 6px;
        position: absolute;
        top: 2px;
        right: 6px;
        width: 10px;
        height: 10px;
        .caret();
        .opacity(80);
    }
}

.icon-button.general-question{
    background: url(question-octagon-frame.png) no-repeat;
    float: right;
    margin-top: 3px;
    margin-right: 4px;
}

.icon-button.tag-question{
    background: url(question-balloon.png) no-repeat;
    float: right;
    margin-top: 3px;
    margin-right: 4px;
}

// ==== General Sprites ====

@import "sprite-fugue.less";

.icon-button.tag {
    .sprite(@tag-label);
}
.icon-button.tags {
    .sprite(@tags);
}
.icon-button.tag--plus {
    .sprite(@tag--plus);
}
.icon-button.toggle-expand {
    .sprite(@toggle-expand);
}
.icon-button.toggle {
    .sprite(@toggle-bw);
}
.icon-button.toggle:hover {
    .sprite(@toggle);
}
.icon-button.arrow-circle {
    .sprite(@arrow-circle);
}
.icon-button.chevron {
    .sprite(@chevron);
}
.icon-button.bug {
    .sprite(@bug);
}
.icon-button.disk {
    .sprite(@disk);
}
.icon-button.information {
    .sprite(@information-white);
}
.icon-button.annotate {
    .sprite(@sticky-note-text);
}
.icon-button.go-to-full-screen {
    .sprite(@external);
}
.icon-button.import {
    .sprite(@plus-circle);
}
.icon-button.plus-button {
    .sprite(@plus-button-bw);
}
.icon-button.plus-button:hover {
    .sprite(@plus-button);
}
.icon-button.gear {
    .sprite(@gear);
}
.icon-button.chart_curve {
    .sprite(@chart);
}
.icon-button.disk--arrow {
    .sprite(@disk--arrow-bw);
}
.icon-button.disk--arrow:hover {
    .sprite(@disk--arrow);
}
.icon-button.cross-circle {
    .sprite(@cross-circle-bw);
}
.icon-button.cross-circle:hover {
    .sprite(@cross-circle);
}
.icon-button.arrow-split {
    .sprite(@arrow-split-bw);
}
.icon-button.arrow-split:hover {
    .sprite(@arrow-split);
}
.icon-button.chevron-expand:hover {
    .sprite(@chevron-expand);
}
.icon-button.chevron-expand {
    .sprite(@chevron-expand-bw);
}

// honeypot for registration form

#for_bears {
    display: none;
}<|MERGE_RESOLUTION|>--- conflicted
+++ resolved
@@ -27,12 +27,6 @@
 @import "library.less";
 @import "toastr.less";
 
-<<<<<<< HEAD
-// UI directory
-@import "ui/paired-collection-creator.less";
-
-=======
->>>>>>> ed493034
 
 // Mixins
 

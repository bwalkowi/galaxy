--- conflicted
+++ resolved
@@ -1,381 +1 @@
-<<<<<<< HEAD
-import errno
-import json
-import logging
-import os
-
-from six.moves.urllib.parse import urljoin
-
-from galaxy import util
-from galaxy.util.odict import odict
-from galaxy.web import url_for
-from tool_shed.util import encoding_util, xml_util
-
-log = logging.getLogger(__name__)
-
-REPOSITORY_OWNER = 'devteam'
-TOOL_MIGRATION_SCRIPTS_DIR = os.path.abspath(os.path.join(
-    os.path.dirname(__file__), os.pardir, 'galaxy_install', 'migrate', 'scripts'))
-TOOL_MIGRATION_VERSIONS_DIR = os.path.abspath(os.path.join(
-    os.path.dirname(__file__), os.pardir, 'galaxy_install', 'migrate', 'versions'))
-
-
-def accumulate_tool_dependencies(tool_shed_accessible, tool_dependencies, all_tool_dependencies):
-    if tool_shed_accessible:
-        if tool_dependencies:
-            for tool_dependency in tool_dependencies:
-                if tool_dependency not in all_tool_dependencies:
-                    all_tool_dependencies.append(tool_dependency)
-    return all_tool_dependencies
-
-
-def check_for_missing_tools(app, tool_panel_configs, latest_tool_migration_script_number):
-    # Get the 000x_tools.xml file associated with the current migrate_tools version number.
-    tools_xml_file_path = os.path.abspath(os.path.join(os.path.dirname(__file__),
-                                                       os.pardir, 'galaxy_install',
-                                                       'migrate', 'scripts',
-                                                       '%04d_tools.xml' % latest_tool_migration_script_number))
-    # Parse the XML and load the file attributes for later checking against the proprietary tool_panel_config.
-    migrated_tool_configs_dict = odict()
-    tree, error_message = xml_util.parse_xml(tools_xml_file_path)
-    if tree is None:
-        return False, odict()
-    root = tree.getroot()
-    tool_shed = root.get('name')
-    tool_shed_url = get_tool_shed_url_from_tool_shed_registry(app, tool_shed)
-    # The default behavior is that the tool shed is down.
-    tool_shed_accessible = False
-    missing_tool_configs_dict = odict()
-    if tool_shed_url:
-        for elem in root:
-            if elem.tag == 'repository':
-                repository_dependencies = []
-                all_tool_dependencies = []
-                repository_name = elem.get('name')
-                changeset_revision = elem.get('changeset_revision')
-                tool_shed_accessible, repository_dependencies_dict = get_repository_dependencies(app,
-                                                                                                 tool_shed_url,
-                                                                                                 repository_name,
-                                                                                                 REPOSITORY_OWNER,
-                                                                                                 changeset_revision)
-                if tool_shed_accessible:
-                    # Accumulate all tool dependencies defined for repository dependencies for display to the user.
-                    for rd_key, rd_tups in repository_dependencies_dict.items():
-                        if rd_key in ['root_key', 'description']:
-                            continue
-                        for rd_tup in rd_tups:
-                            tool_shed, name, owner, changeset_revision, prior_installation_required, only_if_compiling_contained_td = \
-                                parse_repository_dependency_tuple(rd_tup)
-                        tool_shed_accessible, tool_dependencies = get_tool_dependencies(app,
-                                                                                        tool_shed_url,
-                                                                                        name,
-                                                                                        owner,
-                                                                                        changeset_revision)
-                        all_tool_dependencies = accumulate_tool_dependencies(tool_shed_accessible, tool_dependencies, all_tool_dependencies)
-                    tool_shed_accessible, tool_dependencies = get_tool_dependencies(app,
-                                                                                    tool_shed_url,
-                                                                                    repository_name,
-                                                                                    REPOSITORY_OWNER,
-                                                                                    changeset_revision)
-                    all_tool_dependencies = accumulate_tool_dependencies(tool_shed_accessible, tool_dependencies, all_tool_dependencies)
-                    for tool_elem in elem.findall('tool'):
-                        tool_config_file_name = tool_elem.get('file')
-                        if tool_config_file_name:
-                            # We currently do nothing with repository dependencies except install them (we do not display repositories that will be
-                            # installed to the user).  However, we'll store them in the following dictionary in case we choose to display them in the
-                            # future.
-                            dependencies_dict = dict(tool_dependencies=all_tool_dependencies,
-                                                     repository_dependencies=repository_dependencies)
-                            migrated_tool_configs_dict[tool_config_file_name] = dependencies_dict
-                else:
-                    break
-        if tool_shed_accessible:
-            # Parse the proprietary tool_panel_configs (the default is tool_conf.xml) and generate the list of missing tool config file names.
-            for tool_panel_config in tool_panel_configs:
-                tree, error_message = xml_util.parse_xml(tool_panel_config)
-                if tree:
-                    root = tree.getroot()
-                    for elem in root:
-                        if elem.tag == 'tool':
-                            missing_tool_configs_dict = check_tool_tag_set(elem, migrated_tool_configs_dict, missing_tool_configs_dict)
-                        elif elem.tag == 'section':
-                            for section_elem in elem:
-                                if section_elem.tag == 'tool':
-                                    missing_tool_configs_dict = check_tool_tag_set(section_elem, migrated_tool_configs_dict, missing_tool_configs_dict)
-    else:
-        exception_msg = '\n\nThe entry for the main Galaxy tool shed at %s is missing from the %s file.  ' % (tool_shed, app.config.tool_sheds_config)
-        exception_msg += 'The entry for this tool shed must always be available in this file, so re-add it before attempting to start your Galaxy server.\n'
-        raise Exception(exception_msg)
-    return tool_shed_accessible, missing_tool_configs_dict
-
-
-def check_tool_tag_set(elem, migrated_tool_configs_dict, missing_tool_configs_dict):
-    file_path = elem.get('file', None)
-    if file_path:
-        name = os.path.basename(file_path)
-        for migrated_tool_config in migrated_tool_configs_dict.keys():
-            if migrated_tool_config in [file_path, name]:
-                missing_tool_configs_dict[name] = migrated_tool_configs_dict[migrated_tool_config]
-    return missing_tool_configs_dict
-
-
-def generate_clone_url_for_installed_repository(app, repository):
-    """Generate the URL for cloning a repository that has been installed into a Galaxy instance."""
-    tool_shed_url = get_tool_shed_url_from_tool_shed_registry(app, str(repository.tool_shed))
-    return util.build_url(tool_shed_url, pathspec=['repos', str(repository.owner), str(repository.name)])
-
-
-def generate_clone_url_for_repository_in_tool_shed(user, repository):
-    """Generate the URL for cloning a repository that is in the tool shed."""
-    base_url = url_for('/', qualified=True).rstrip('/')
-    if user:
-        protocol, base = base_url.split('://')
-        username = '%s@' % user.username
-        return '%s://%s%s/repos/%s/%s' % (protocol, username, base, repository.user.username, repository.name)
-    else:
-        return '%s/repos/%s/%s' % (base_url, repository.user.username, repository.name)
-
-
-def generate_clone_url_from_repo_info_tup(app, repo_info_tup):
-    """Generate the URL for cloning a repository given a tuple of toolshed, name, owner, changeset_revision."""
-    # Example tuple: ['http://localhost:9009', 'blast_datatypes', 'test', '461a4216e8ab', False]
-    toolshed, name, owner, changeset_revision, prior_installation_required, only_if_compiling_contained_td = \
-        parse_repository_dependency_tuple(repo_info_tup)
-    tool_shed_url = get_tool_shed_url_from_tool_shed_registry(app, toolshed)
-    # Don't include the changeset_revision in clone urls.
-    return util.build_url(tool_shed_url, pathspec=['repos', owner, name])
-
-
-def get_non_shed_tool_panel_configs(app):
-    """Get the non-shed related tool panel configs - there can be more than one, and the default is tool_conf.xml."""
-    config_filenames = []
-    for config_filename in app.config.tool_configs:
-        # Any config file that includes a tool_path attribute in the root tag set like the following is shed-related.
-        # <toolbox tool_path="database/shed_tools">
-        try:
-            tree, error_message = xml_util.parse_xml(config_filename)
-        except (OSError, IOError) as exc:
-            if (config_filename == app.config.shed_tool_conf and not
-                    app.config.shed_tool_conf_set and
-                    exc.errno == errno.ENOENT):
-                continue
-            raise
-        if tree is None:
-            continue
-        root = tree.getroot()
-        tool_path = root.get('tool_path', None)
-        if tool_path is None:
-            config_filenames.append(config_filename)
-    return config_filenames
-
-
-def get_repository_dependencies(app, tool_shed_url, repository_name, repository_owner, changeset_revision):
-    repository_dependencies_dict = {}
-    tool_shed_accessible = True
-    params = dict(name=repository_name, owner=repository_owner, changeset_revision=changeset_revision)
-    pathspec = ['repository', 'get_repository_dependencies']
-    try:
-        raw_text = util.url_get(tool_shed_url, password_mgr=app.tool_shed_registry.url_auth(tool_shed_url), pathspec=pathspec, params=params)
-        tool_shed_accessible = True
-    except Exception as e:
-        tool_shed_accessible = False
-        log.warning("The URL\n%s\nraised the exception:\n%s\n", util.build_url(tool_shed_url, pathspec=pathspec, params=params), e)
-    if tool_shed_accessible:
-        if len(raw_text) > 2:
-            encoded_text = json.loads(util.unicodify(raw_text))
-            repository_dependencies_dict = encoding_util.tool_shed_decode(encoded_text)
-    return tool_shed_accessible, repository_dependencies_dict
-
-
-def get_protocol_from_tool_shed_url(tool_shed_url):
-    """Return the protocol from the received tool_shed_url if it exists."""
-    try:
-        if tool_shed_url.find('://') > 0:
-            return tool_shed_url.split('://')[0].lower()
-    except Exception:
-        # We receive a lot of calls here where the tool_shed_url is None.  The container_util uses
-        # that value when creating a header row.  If the tool_shed_url is not None, we have a problem.
-        if tool_shed_url is not None:
-            log.exception("Handled exception getting the protocol from Tool Shed URL %s", str(tool_shed_url))
-        # Default to HTTP protocol.
-        return 'http'
-
-
-def get_tool_dependencies(app, tool_shed_url, repository_name, repository_owner, changeset_revision):
-    tool_dependencies = []
-    tool_shed_accessible = True
-    params = dict(name=repository_name, owner=repository_owner, changeset_revision=changeset_revision)
-    pathspec = ['repository', 'get_tool_dependencies']
-    try:
-        text = util.url_get(tool_shed_url, password_mgr=app.tool_shed_registry.url_auth(tool_shed_url), pathspec=pathspec, params=params)
-        tool_shed_accessible = True
-    except Exception as e:
-        tool_shed_accessible = False
-        log.warning("The URL\n%s\nraised the exception:\n%s\n", util.build_url(tool_shed_url, pathspec=pathspec, params=params), e)
-    if tool_shed_accessible:
-        if text:
-            tool_dependencies_dict = encoding_util.tool_shed_decode(text)
-            for requirements_dict in tool_dependencies_dict.values():
-                tool_dependency_name = requirements_dict['name']
-                tool_dependency_version = requirements_dict['version']
-                tool_dependency_type = requirements_dict['type']
-                tool_dependencies.append((tool_dependency_name, tool_dependency_version, tool_dependency_type))
-    return tool_shed_accessible, tool_dependencies
-
-
-def get_tool_shed_repository_ids(as_string=False, **kwd):
-    tsrid = kwd.get('tool_shed_repository_id', None)
-    tsridslist = util.listify(kwd.get('tool_shed_repository_ids', None))
-    if not tsridslist:
-        tsridslist = util.listify(kwd.get('id', None))
-    if tsridslist is not None:
-        if tsrid is not None and tsrid not in tsridslist:
-            tsridslist.append(tsrid)
-        if as_string:
-            return ','.join(tsridslist)
-        return tsridslist
-    else:
-        tsridslist = util.listify(kwd.get('ordered_tsr_ids', None))
-        if tsridslist is not None:
-            if as_string:
-                return ','.join(tsridslist)
-            return tsridslist
-    if as_string:
-        return ''
-    return []
-
-
-def get_tool_shed_url_from_tool_shed_registry(app, tool_shed):
-    """
-    The value of tool_shed is something like: toolshed.g2.bx.psu.edu.  We need the URL to this tool shed, which is
-    something like: http://toolshed.g2.bx.psu.edu/
-    """
-    cleaned_tool_shed = remove_protocol_from_tool_shed_url(tool_shed)
-    for shed_url in app.tool_shed_registry.tool_sheds.values():
-        if shed_url.find(cleaned_tool_shed) >= 0:
-            if shed_url.endswith('/'):
-                shed_url = shed_url.rstrip('/')
-            return shed_url
-    # The tool shed from which the repository was originally installed must no longer be configured in tool_sheds_conf.xml.
-    return None
-
-
-def get_tool_shed_repository_url(app, tool_shed, owner, name):
-    tool_shed_url = get_tool_shed_url_from_tool_shed_registry(app, tool_shed)
-    if tool_shed_url:
-        # Append a slash to the tool shed URL, because urlparse.urljoin will eliminate
-        # the last part of a URL if it does not end with a forward slash.
-        tool_shed_url = '%s/' % tool_shed_url
-        return urljoin(tool_shed_url, 'view/%s/%s' % (owner, name))
-    return tool_shed_url
-
-
-def get_user_by_username(app, username):
-    """Get a user from the database by username."""
-    sa_session = app.model.context.current
-    try:
-        user = sa_session.query(app.model.User) \
-                         .filter(app.model.User.table.c.username == username) \
-                         .one()
-        return user
-    except Exception:
-        return None
-
-
-def handle_galaxy_url(trans, **kwd):
-    galaxy_url = kwd.get('galaxy_url', None)
-    if galaxy_url:
-        trans.set_cookie(galaxy_url, name='toolshedgalaxyurl')
-    else:
-        galaxy_url = trans.get_cookie(name='toolshedgalaxyurl')
-    return galaxy_url
-
-
-def handle_tool_shed_url_protocol(app, shed_url):
-    """Handle secure and insecure HTTP protocol since they may change over time."""
-    try:
-        if app.name == 'galaxy':
-            url = remove_protocol_from_tool_shed_url(shed_url)
-            tool_shed_url = get_tool_shed_url_from_tool_shed_registry(app, url)
-        else:
-            tool_shed_url = str(url_for('/', qualified=True)).rstrip('/')
-        return tool_shed_url
-    except Exception:
-        # We receive a lot of calls here where the tool_shed_url is None.  The container_util uses
-        # that value when creating a header row.  If the tool_shed_url is not None, we have a problem.
-        if shed_url is not None:
-            log.exception("Handled exception removing protocol from URL %s", str(shed_url))
-        return shed_url
-
-
-def parse_repository_dependency_tuple(repository_dependency_tuple, contains_error=False):
-    # Default both prior_installation_required and only_if_compiling_contained_td to False in cases where metadata should be reset on the
-    # repository containing the repository_dependency definition.
-    prior_installation_required = 'False'
-    only_if_compiling_contained_td = 'False'
-    if contains_error:
-        if len(repository_dependency_tuple) == 5:
-            tool_shed, name, owner, changeset_revision, error = repository_dependency_tuple
-        elif len(repository_dependency_tuple) == 6:
-            tool_shed, name, owner, changeset_revision, prior_installation_required, error = repository_dependency_tuple
-        elif len(repository_dependency_tuple) == 7:
-            tool_shed, name, owner, changeset_revision, prior_installation_required, only_if_compiling_contained_td, error = \
-                repository_dependency_tuple
-        return tool_shed, name, owner, changeset_revision, prior_installation_required, only_if_compiling_contained_td, error
-    else:
-        if len(repository_dependency_tuple) == 4:
-            tool_shed, name, owner, changeset_revision = repository_dependency_tuple
-        elif len(repository_dependency_tuple) == 5:
-            tool_shed, name, owner, changeset_revision, prior_installation_required = repository_dependency_tuple
-        elif len(repository_dependency_tuple) == 6:
-            tool_shed, name, owner, changeset_revision, prior_installation_required, only_if_compiling_contained_td = repository_dependency_tuple
-        return tool_shed, name, owner, changeset_revision, prior_installation_required, only_if_compiling_contained_td
-
-
-def remove_port_from_tool_shed_url(tool_shed_url):
-    """Return a partial Tool Shed URL, eliminating the port if it exists."""
-    try:
-        if tool_shed_url.find(':') > 0:
-            # Eliminate the port, if any, since it will result in an invalid directory name.
-            new_tool_shed_url = tool_shed_url.split(':')[0]
-        else:
-            new_tool_shed_url = tool_shed_url
-        return new_tool_shed_url.rstrip('/')
-    except Exception:
-        # We receive a lot of calls here where the tool_shed_url is None.  The container_util uses
-        # that value when creating a header row.  If the tool_shed_url is not None, we have a problem.
-        if tool_shed_url is not None:
-            log.exception("Handled exception removing the port from Tool Shed URL %s", str(tool_shed_url))
-        return tool_shed_url
-
-
-def remove_protocol_and_port_from_tool_shed_url(tool_shed_url):
-    """Return a partial Tool Shed URL, eliminating the protocol and/or port if either exists."""
-    tool_shed = remove_protocol_from_tool_shed_url(tool_shed_url)
-    tool_shed = remove_port_from_tool_shed_url(tool_shed)
-    return tool_shed
-
-
-def remove_protocol_and_user_from_clone_url(repository_clone_url):
-    """Return a URL that can be used to clone a repository, eliminating the protocol and user if either exists."""
-    if repository_clone_url.find('@') > 0:
-        # We have an url that includes an authenticated user, something like:
-        # http://test@bx.psu.edu:9009/repos/some_username/column
-        items = repository_clone_url.split('@')
-        tmp_url = items[1]
-    elif repository_clone_url.find('//') > 0:
-        # We have an url that includes only a protocol, something like:
-        # http://bx.psu.edu:9009/repos/some_username/column
-        items = repository_clone_url.split('//')
-        tmp_url = items[1]
-    else:
-        tmp_url = repository_clone_url
-    return tmp_url.rstrip('/')
-
-
-def remove_protocol_from_tool_shed_url(tool_shed_url):
-    """Return a partial Tool Shed URL, eliminating the protocol if it exists."""
-    return util.remove_protocol_from_url(tool_shed_url)
-=======
-../../galaxy/util/tool_shed/common_util.py
->>>>>>> 23241a29
+../../galaxy/util/tool_shed/common_util.py
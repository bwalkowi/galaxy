from ..base.twilltestcase import (
    common,
    ShedTwillTestCase,
)

repository_name = "proteomics_datatypes_1450"
repository_description = "Proteomics datatypes"
repository_long_description = "Datatypes used in proteomics"

category_name = "Test 1450 Datatype Sniffers"
category_description = "Test 1450 - Installing Datatype Sniffers"
"""
1. Get a count of datatypes and sniffers.
2. Install proteomics_datatypes_1450.
3. Verify the count of datatypes and sniffers is the previous count + the datatypes contained within proteomics_datatypes_1450.
4. Deactivate proteomics_datatypes_1450, verify the count of datatypes and sniffers is equal to the count determined in step 1.
5. Reactivate proteomics_datatypes_1450, verify that the count of datatypes and sniffers has been increased by the contents of the repository.
6. Uninstall proteomics_datatypes_1450, verify the count of datatypes and sniffers is equal to the count determined in step 1.
7. Reinstall proteomics_datatypes_1450, verify that the count of datatypes and sniffers has been increased by the contents of the repository.
"""

base_datatypes_count = 0
repository_datatypes_count = 0
base_sniffers_count = 0


class TestInstallDatatypesSniffers(ShedTwillTestCase):
    """Test installing a repository that defines datatypes and datatype sniffers."""

    def test_0000_initiate_users(self):
        """Create necessary user accounts."""
        self.login(email=common.test_user_1_email, username=common.test_user_1_name)
        test_user_1 = self.test_db_util.get_user(common.test_user_1_email)
        assert (
            test_user_1 is not None
        ), f"Problem retrieving user with email {common.test_user_1_email} from the database"
        self.test_db_util.get_private_role(test_user_1)
        self.login(email=common.admin_email, username=common.admin_username)
        admin_user = self.test_db_util.get_user(common.admin_email)
        assert admin_user is not None, f"Problem retrieving user with email {common.admin_email} from the database"
        self.test_db_util.get_private_role(admin_user)
        self.galaxy_login(email=common.admin_email, username=common.admin_username)
        galaxy_admin_user = self.test_db_util.get_galaxy_user(common.admin_email)
        assert (
            galaxy_admin_user is not None
        ), f"Problem retrieving user with email {common.admin_email} from the database"
        self.test_db_util.get_galaxy_private_role(galaxy_admin_user)

    def test_0005_ensure_repositories_and_categories_exist(self):
        """Create the 1450 category and proteomics_datatypes_1450 repository."""
        global repository_datatypes_count
        self.login(email=common.admin_email, username=common.admin_username)
        category = self.create_category(name=category_name, description=category_description)
        self.login(email=common.test_user_1_email, username=common.test_user_1_name)
        repository = self.get_or_create_repository(
            name=repository_name,
            description=repository_description,
            long_description=repository_long_description,
            owner=common.test_user_1_name,
            category_id=self.security.encode_id(category.id),
            strings_displayed=[],
        )
        if self.repository_is_new(repository):
            self.upload_file(
                repository,
                filename="proteomics_datatypes/proteomics_datatypes.tar",
                filepath=None,
                valid_tools_only=True,
                uncompress_file=False,
                remove_repo_files_not_in_tar=False,
                commit_message="Uploaded datatype and sniffer definitions.",
                strings_displayed=[],
                strings_not_displayed=[],
            )
        repository_datatypes_count = self.get_repository_datatypes_count(repository)

    def test_0010_install_datatypes_repository(self):
        """Install the proteomics_datatypes_1450 repository into the Galaxy instance.

        This includes steps 1 and 2 - Get a count of datatypes and sniffers.
        Store a count of the current datatypes registry and sniffers in global variables, to compare with the updated count
        after changing the installation status of the proteomics_datatypes_1450 repository.
        """
        global base_datatypes_count
        global base_sniffers_count
        base_datatypes_count = self.get_datatypes_count()
        base_sniffers_count = self.get_sniffers_count()
        self.galaxy_login(email=common.admin_email, username=common.admin_username)
        strings_displayed = ["proteomics"]
        self.install_repository(
            "proteomics_datatypes_1450",
            common.test_user_1_name,
            category_name,
            strings_displayed=strings_displayed,
            new_tool_panel_section_label="test_1450",
        )
        installed_repository = self.test_db_util.get_installed_repository_by_name_owner(
            "proteomics_datatypes_1450", common.test_user_1_name
        )
        strings_displayed = [
            "user1",
            self.url.replace("http://", ""),
            installed_repository.installed_changeset_revision,
        ]
        self.display_galaxy_browse_repositories_page(strings_displayed=strings_displayed)

    def test_0015_verify_datatypes_count(self):
        """Verify that datatypes were added in the previous step.

        This is step 3 - Verify the count of datatypes and sniffers is the
        previous count + the datatypes contained within proteomics_datatypes_1450.
        Compare the current datatypes registry and sniffers with the values that were retrieved in the previous step.
        """
        current_datatypes = self.get_datatypes_count()
        assert (
            current_datatypes == base_datatypes_count + repository_datatypes_count
        ), "Found %d datatypes, expected %d." % (current_datatypes, base_datatypes_count + repository_datatypes_count)
        current_sniffers = self.get_sniffers_count()
        assert (
            current_sniffers > base_sniffers_count
        ), "Sniffer count after installing proteomics_datatypes_1450 is %d, which is not greater than %d" % (
            current_sniffers,
            base_sniffers_count,
        )

    def test_0020_deactivate_datatypes_repository(self):
        """Deactivate the installed proteomics_datatypes_1450 repository.

        This is step 4 - Deactivate proteomics_datatypes_1450, verify the count
        of datatypes and sniffers is equal to the count determined in step 1.
        Deactivate proteomics_datatypes_1450 and check that the in-memory datatypes and sniffers match the base values
        determined in the first step.
        """
        repository = self.test_db_util.get_installed_repository_by_name_owner(repository_name, common.test_user_1_name)
        global base_datatypes_count
        global base_sniffers_count
        self.deactivate_repository(repository)
        new_datatypes_count = self.get_datatypes_count()
        assert new_datatypes_count == base_datatypes_count, "Expected %d datatypes, got %d" % (
            base_datatypes_count,
            new_datatypes_count,
        )
        current_sniffers = self.get_sniffers_count()
        assert (
            current_sniffers == base_sniffers_count
        ), "Sniffer count after deactivating proteomics_datatypes_1450 is %d, expected %d" % (
            current_sniffers,
            base_sniffers_count,
        )

    def test_0025_reactivate_datatypes_repository(self):
        """Reactivate the deactivated proteomics_datatypes_1450 repository.

<<<<<<< HEAD
        This is step 5 - Reactivate proteomics_datatypes, verify that the count of datatypes and sniffers has been
                         increased by the contents of the repository.
        """
=======
        This is step 5 - Reactivate proteomics_datatypes, verify that the count
        of datatypes and sniffers has been increased by the contents of the repository.
        '''
>>>>>>> 6db32243
        repository = self.test_db_util.get_installed_repository_by_name_owner(repository_name, common.test_user_1_name)
        global repository_datatypes_count
        global base_datatypes_count
        global base_sniffers_count
        self.reactivate_repository(repository)
        new_datatypes_count = self.get_datatypes_count()
        assert (
            new_datatypes_count == base_datatypes_count + repository_datatypes_count
        ), "Found %d datatypes, expected %d." % (new_datatypes_count, base_datatypes_count + repository_datatypes_count)
        current_sniffers = self.get_sniffers_count()
        assert (
            current_sniffers > base_sniffers_count
        ), "Sniffer count after reactivating proteomics_datatypes_1450 is %d, which is not greater than %d" % (
            current_sniffers,
            base_sniffers_count,
        )

    def test_0030_uninstall_datatypes_repository(self):
        """Uninstall the installed proteomics_datatypes_1450 repository.

        This is step 6 - Uninstall proteomics_datatypes_1450, verify the count
        of datatypes and sniffers is equal to the count determined in step 1.
        Uninstall proteomics_datatypes_1450 and check that the in-memory datatypes and sniffers match the base values
        determined in the first step.
        """
        repository = self.test_db_util.get_installed_repository_by_name_owner(repository_name, common.test_user_1_name)
        global base_datatypes_count
        self.uninstall_repository(repository)
        new_datatypes_count = self.get_datatypes_count()
        assert new_datatypes_count == base_datatypes_count, "Expected %d datatypes, got %d" % (
            base_datatypes_count,
            new_datatypes_count,
        )
        current_sniffers = self.get_sniffers_count()
        assert (
            current_sniffers == base_sniffers_count
        ), "Sniffer count after uninstalling proteomics_datatypes_1450 is %d, expected %d" % (
            current_sniffers,
            base_sniffers_count,
        )

    def test_0035_reinstall_datatypes_repository(self):
        """Reinstall the uninstalled proteomics_datatypes_1450 repository.

<<<<<<< HEAD
        This is step 7 - Reinstall proteomics_datatypes_1450, verify that the count of datatypes and sniffers has been
                         increased by the contents of the repository.
        """
=======
        This is step 7 - Reinstall proteomics_datatypes_1450, verify that the
        count of datatypes and sniffers has been increased by the contents of
        the repository.
        '''
>>>>>>> 6db32243
        repository = self.test_db_util.get_installed_repository_by_name_owner(repository_name, common.test_user_1_name)
        global repository_datatypes_count
        global base_datatypes_count
        self.reinstall_repository(repository)
        new_datatypes_count = self.get_datatypes_count()
        assert (
            new_datatypes_count == base_datatypes_count + repository_datatypes_count
        ), "Found %d datatypes, expected %d." % (new_datatypes_count, base_datatypes_count + repository_datatypes_count)
        current_sniffers = self.get_sniffers_count()
        assert (
            current_sniffers > base_sniffers_count
        ), "Sniffer count after reinstalling proteomics_datatypes_1450 is %d, which is not greater than %d" % (
            current_sniffers,
            base_sniffers_count,
        )<|MERGE_RESOLUTION|>--- conflicted
+++ resolved
@@ -151,15 +151,9 @@
     def test_0025_reactivate_datatypes_repository(self):
         """Reactivate the deactivated proteomics_datatypes_1450 repository.
 
-<<<<<<< HEAD
-        This is step 5 - Reactivate proteomics_datatypes, verify that the count of datatypes and sniffers has been
-                         increased by the contents of the repository.
-        """
-=======
         This is step 5 - Reactivate proteomics_datatypes, verify that the count
         of datatypes and sniffers has been increased by the contents of the repository.
-        '''
->>>>>>> 6db32243
+        """
         repository = self.test_db_util.get_installed_repository_by_name_owner(repository_name, common.test_user_1_name)
         global repository_datatypes_count
         global base_datatypes_count
@@ -204,16 +198,10 @@
     def test_0035_reinstall_datatypes_repository(self):
         """Reinstall the uninstalled proteomics_datatypes_1450 repository.
 
-<<<<<<< HEAD
-        This is step 7 - Reinstall proteomics_datatypes_1450, verify that the count of datatypes and sniffers has been
-                         increased by the contents of the repository.
-        """
-=======
         This is step 7 - Reinstall proteomics_datatypes_1450, verify that the
         count of datatypes and sniffers has been increased by the contents of
         the repository.
-        '''
->>>>>>> 6db32243
+        """
         repository = self.test_db_util.get_installed_repository_by_name_owner(repository_name, common.test_user_1_name)
         global repository_datatypes_count
         global base_datatypes_count

from __future__ import absolute_import
import logging
import signal
import sys
import time

from galaxy import config, jobs
import galaxy.model
import galaxy.security
import galaxy.queues
from galaxy.managers.collections import DatasetCollectionManager
import galaxy.quota
from galaxy.managers.tags import GalaxyTagManager
from galaxy.visualization.genomes import Genomes
from galaxy.visualization.data_providers.registry import DataProviderRegistry
from galaxy.visualization.plugins.registry import VisualizationsRegistry
from galaxy.tools.special_tools import load_lib_tools
from galaxy.tours import ToursRegistry
from galaxy.webapps.galaxy.config_watchers import ConfigWatchers
from galaxy.webhooks import WebhooksRegistry
from galaxy.sample_tracking import external_service_types
from galaxy.openid.providers import OpenIDProviders
from galaxy.tools.data_manager.manager import DataManagers
from galaxy.tools.cache import (
    ToolCache,
    ToolShedRepositoryCache
)
from galaxy.jobs import metrics as job_metrics
from galaxy.tools.error_reports import ErrorReports
from galaxy.web.proxy import ProxyManager
from galaxy.web.stack import application_stack_instance
from galaxy.queue_worker import GalaxyQueueWorker
from galaxy.util import (
    ExecutionTimer,
    heartbeat
)
from tool_shed.galaxy_install import update_repository_manager


log = logging.getLogger(__name__)
app = None


class UniverseApplication(object, config.ConfiguresGalaxyMixin):
    """Encapsulates the state of a Universe application"""

    def __init__(self, **kwargs):
        if not log.handlers:
            # Paste didn't handle it, so we need a temporary basic log
            # configured.  The handler added here gets dumped and replaced with
            # an appropriately configured logger in configure_logging below.
            logging.basicConfig(level=logging.DEBUG)
        log.debug("python path is: %s", ", ".join(sys.path))
        self.name = 'galaxy'
        self.startup_timer = ExecutionTimer()
        self.new_installation = False
        self.application_stack = application_stack_instance()
        # Read config file and check for errors
        self.config = config.Configuration(**kwargs)
        self.config.check()
        config.configure_logging(self.config)
        self.configure_fluent_log()
        self.config.reload_sanitize_whitelist(explicit='sanitize_whitelist_file' in kwargs)
        self.amqp_internal_connection_obj = galaxy.queues.connection_from_config(self.config)
        # control_worker *can* be initialized with a queue, but here we don't
        # want to and we'll allow postfork to bind and start it.
        self.control_worker = GalaxyQueueWorker(self)

        self._configure_tool_shed_registry()
        self._configure_object_store(fsmon=True)
        # Setup the database engine and ORM
        config_file = kwargs.get('global_conf', {}).get('__file__', None)
        if config_file:
            log.debug('Using "galaxy.ini" config file: %s', config_file)
        check_migrate_tools = self.config.check_migrate_tools
        self._configure_models(check_migrate_databases=True, check_migrate_tools=check_migrate_tools, config_file=config_file)

        # Manage installed tool shed repositories.
        from tool_shed.galaxy_install import installed_repository_manager
        self.installed_repository_manager = installed_repository_manager.InstalledRepositoryManager(self)

        self._configure_datatypes_registry(self.installed_repository_manager)
        galaxy.model.set_datatypes_registry(self.datatypes_registry)

        # Security helper
        self._configure_security()
        # Tag handler
        self.tag_handler = GalaxyTagManager(self.model.context)
        # Dataset Collection Plugins
        self.dataset_collections_service = DatasetCollectionManager(self)

        # Tool Data Tables
        self._configure_tool_data_tables(from_shed_config=False)
        # Load dbkey / genome build manager
        self._configure_genome_builds(data_table_name="__dbkeys__", load_old_style=True)

        # Genomes
        self.genomes = Genomes(self)
        # Data providers registry.
        self.data_provider_registry = DataProviderRegistry()

        # Initialize job metrics manager, needs to be in place before
        # config so per-destination modifications can be made.
        self.job_metrics = job_metrics.JobMetrics(self.config.job_metrics_config_file, app=self)

        # Initialize error report plugins.
        self.error_reports = ErrorReports(self.config.error_report_file, app=self)

        # Initialize the job management configuration
        self.job_config = jobs.JobConfiguration(self)

        # Setup a Tool Cache
        self.tool_cache = ToolCache()
        self.tool_shed_repository_cache = ToolShedRepositoryCache(self)
        # Watch various config files for immediate reload
        self.watchers = ConfigWatchers(self)
        self._configure_toolbox()

        # Load Data Manager
        self.data_managers = DataManagers(self)
        # Load the update repository manager.
        self.update_repository_manager = update_repository_manager.UpdateRepositoryManager(self)
        # Load proprietary datatype converters and display applications.
        self.installed_repository_manager.load_proprietary_converters_and_display_applications()
        # Load datatype display applications defined in local datatypes_conf.xml
        self.datatypes_registry.load_display_applications(self)
        # Load datatype converters defined in local datatypes_conf.xml
        self.datatypes_registry.load_datatype_converters(self.toolbox)
        # Load external metadata tool
        self.datatypes_registry.load_external_metadata_tool(self.toolbox)
        # Load history import/export tools.
        load_lib_tools(self.toolbox)
        # visualizations registry: associates resources with visualizations, controls how to render
        self.visualizations_registry = VisualizationsRegistry(
            self,
            directories_setting=self.config.visualization_plugins_directory,
            template_cache_dir=self.config.template_cache)
        # Tours registry
        self.tour_registry = ToursRegistry(self.config.tour_config_dir)
        # Webhooks registry
        self.webhooks_registry = WebhooksRegistry(self.config.webhooks_dirs)
        # Load security policy.
        self.security_agent = self.model.security_agent
        self.host_security_agent = galaxy.security.HostAgent(
            model=self.security_agent.model,
            permitted_actions=self.security_agent.permitted_actions)
        # Load quota management.
        if self.config.enable_quotas:
            self.quota_agent = galaxy.quota.QuotaAgent(self.model)
        else:
            self.quota_agent = galaxy.quota.NoQuotaAgent(self.model)
        # Heartbeat for thread profiling
        self.heartbeat = None
        # Container for OpenID authentication routines
        if self.config.enable_openid:
            from galaxy.web.framework import openid_manager
            self.openid_manager = openid_manager.OpenIDManager(self.config.openid_consumer_cache_path)
            self.openid_providers = OpenIDProviders.from_file(self.config.openid_config_file)
        else:
            self.openid_providers = OpenIDProviders()
        from galaxy import auth
        self.auth_manager = auth.AuthManager(self)
        # Start the heartbeat process if configured and available (wait until
        # postfork if using uWSGI)
        if self.config.use_heartbeat:
            if heartbeat.Heartbeat:
                self.heartbeat = heartbeat.Heartbeat(
                    self.config,
                    period=self.config.heartbeat_interval,
                    fname=self.config.heartbeat_log
                )
                self.heartbeat.daemon = True
                self.application_stack.register_postfork_function(self.heartbeat.start)
        self.sentry_client = None
        if self.config.sentry_dsn:

            def postfork_sentry_client():
                import raven
                self.sentry_client = raven.Client(self.config.sentry_dsn)

            self.application_stack.register_postfork_function(postfork_sentry_client)

        # Transfer manager client
        if self.config.get_bool('enable_beta_job_managers', False):
            from galaxy.jobs import transfer_manager
            self.transfer_manager = transfer_manager.TransferManager(self)
        # Start the job manager
        from galaxy.jobs import manager
        self.job_manager = manager.JobManager(self)
        self.job_manager.start()
        # FIXME: These are exposed directly for backward compatibility
        self.job_queue = self.job_manager.job_queue
        self.job_stop_queue = self.job_manager.job_stop_queue
        self.proxy_manager = ProxyManager(self.config)
        # Initialize the external service types
        self.external_service_types = external_service_types.ExternalServiceTypesCollection(
            self.config.external_service_type_config_file,
            self.config.external_service_type_path, self)

        from galaxy.workflow import scheduling_manager
        # Must be initialized after job_config.
        self.workflow_scheduling_manager = scheduling_manager.WorkflowSchedulingManager(self)

        # Configure handling of signals
        handlers = {}
        if self.heartbeat:
            handlers[signal.SIGUSR1] = self.heartbeat.dump_signal_handler
        self._configure_signal_handlers(handlers)

        self.model.engine.dispose()
        self.server_starttime = int(time.time())  # used for cachebusting
        log.info("Galaxy app startup finished %s" % self.startup_timer)

    def shutdown(self):
        self.workflow_scheduling_manager.shutdown()
        self.job_manager.shutdown()
        self.object_store.shutdown()
        if self.heartbeat:
            self.heartbeat.shutdown()
        self.update_repository_manager.shutdown()
        try:
            self.control_worker.shutdown()
        except AttributeError:
            # There is no control_worker
            pass

    def configure_fluent_log(self):
        if self.config.fluent_log:
<<<<<<< HEAD
            from galaxy.util.log.fluent_log import FluentTraceLogger
=======
            from galaxy.util.logging.fluent_log import FluentTraceLogger
>>>>>>> 2f2acb98
            self.trace_logger = FluentTraceLogger('galaxy', self.config.fluent_host, self.config.fluent_port)
        else:
            self.trace_logger = None

    def is_job_handler(self):
        return (self.config.track_jobs_in_database and self.job_config.is_handler(self.config.server_name)) or not self.config.track_jobs_in_database<|MERGE_RESOLUTION|>--- conflicted
+++ resolved
@@ -226,11 +226,7 @@
 
     def configure_fluent_log(self):
         if self.config.fluent_log:
-<<<<<<< HEAD
-            from galaxy.util.log.fluent_log import FluentTraceLogger
-=======
             from galaxy.util.logging.fluent_log import FluentTraceLogger
->>>>>>> 2f2acb98
             self.trace_logger = FluentTraceLogger('galaxy', self.config.fluent_host, self.config.fluent_port)
         else:
             self.trace_logger = None

"""
Migration script to add the skip_tool_test table and add the test_install_error column to the repository_metadata table.
"""
from __future__ import print_function

import datetime
import logging
import sys

from sqlalchemy import Boolean, Column, DateTime, ForeignKey, Integer, MetaData, Table, TEXT
from sqlalchemy.exc import NoSuchTableError

# Need our custom types, but don't import anything else from model
from galaxy.model.custom_types import TrimmedString

log = logging.getLogger(__name__)
log.setLevel(logging.DEBUG)
handler = logging.StreamHandler(sys.stdout)
format = "%(name)s %(levelname)s %(asctime)s %(message)s"
formatter = logging.Formatter(format)
handler.setFormatter(formatter)
log.addHandler(handler)

now = datetime.datetime.utcnow

metadata = MetaData()

SkipToolTest_table = Table("skip_tool_test", metadata,
                           Column("id", Integer, primary_key=True),
                           Column("create_time", DateTime, default=now),
                           Column("update_time", DateTime, default=now, onupdate=now),
                           Column("repository_metadata_id", Integer, ForeignKey("repository_metadata.id"), index=True),
                           Column("initial_changeset_revision", TrimmedString(255), index=True),
                           Column("comment", TEXT))


def upgrade(migrate_engine):
<<<<<<< HEAD
    print __doc__
=======
    print(__doc__)
>>>>>>> 2f2acb98
    metadata.bind = migrate_engine
    metadata.reflect()
    # Initialize.
    if migrate_engine.name == 'mysql' or migrate_engine.name == 'sqlite':
        default_false = "0"
    elif migrate_engine.name in ['postgresql', 'postgres']:
        default_false = "false"

    try:
        RepositoryMetadata_table = Table("repository_metadata", metadata, autoload=True)
    except NoSuchTableError:
        RepositoryMetadata_table = None
        log.debug("Failed loading table repository_metadata.")

    if RepositoryMetadata_table is not None:
        # Create the test_install_error column.
        c = Column("test_install_error", Boolean, default=False, index=True)
        try:
            c.create(RepositoryMetadata_table, index_name="ix_repository_metadata_ttie")
            assert c is RepositoryMetadata_table.c.test_install_error
            migrate_engine.execute("UPDATE repository_metadata SET test_install_error=%s" % default_false)
<<<<<<< HEAD
        except Exception as e:
            print "Adding test_install_error column to the repository_metadata table failed: %s" % str(e)
=======
        except Exception:
            log.exception("Adding test_install_error column to the repository_metadata table failed.")
>>>>>>> 2f2acb98

    # Create skip_tool_test table.
    try:
        SkipToolTest_table.create()
<<<<<<< HEAD
    except Exception as e:
        print "Creating the skip_tool_test table failed: %s" % str(e)
=======
    except Exception:
        log.exception("Creating the skip_tool_test table failed.")
>>>>>>> 2f2acb98


def downgrade(migrate_engine):
    metadata.bind = migrate_engine
    metadata.reflect()

    # Drop the skip_tool_test table.
    try:
        SkipToolTest_table.drop()
<<<<<<< HEAD
    except Exception as e:
        print "Dropping the skip_tool_test table failed: %s" % str(e)
=======
    except Exception:
        log.exception("Dropping the skip_tool_test table failed.")
>>>>>>> 2f2acb98

    # Drop test_install_error column from the repository_metadata table.
    RepositoryMetadata_table = Table("repository_metadata", metadata, autoload=True)
    try:
        RepositoryMetadata_table.c.test_install_error.drop()
<<<<<<< HEAD
    except Exception as e:
        print "Dropping column test_install_error from the repository_metadata table failed: %s" % str(e)
=======
    except Exception:
        log.exception("Dropping column test_install_error from the repository_metadata table failed.")
>>>>>>> 2f2acb98
<|MERGE_RESOLUTION|>--- conflicted
+++ resolved
@@ -35,11 +35,7 @@
 
 
 def upgrade(migrate_engine):
-<<<<<<< HEAD
-    print __doc__
-=======
     print(__doc__)
->>>>>>> 2f2acb98
     metadata.bind = migrate_engine
     metadata.reflect()
     # Initialize.
@@ -61,24 +57,14 @@
             c.create(RepositoryMetadata_table, index_name="ix_repository_metadata_ttie")
             assert c is RepositoryMetadata_table.c.test_install_error
             migrate_engine.execute("UPDATE repository_metadata SET test_install_error=%s" % default_false)
-<<<<<<< HEAD
-        except Exception as e:
-            print "Adding test_install_error column to the repository_metadata table failed: %s" % str(e)
-=======
         except Exception:
             log.exception("Adding test_install_error column to the repository_metadata table failed.")
->>>>>>> 2f2acb98
 
     # Create skip_tool_test table.
     try:
         SkipToolTest_table.create()
-<<<<<<< HEAD
-    except Exception as e:
-        print "Creating the skip_tool_test table failed: %s" % str(e)
-=======
     except Exception:
         log.exception("Creating the skip_tool_test table failed.")
->>>>>>> 2f2acb98
 
 
 def downgrade(migrate_engine):
@@ -88,22 +74,12 @@
     # Drop the skip_tool_test table.
     try:
         SkipToolTest_table.drop()
-<<<<<<< HEAD
-    except Exception as e:
-        print "Dropping the skip_tool_test table failed: %s" % str(e)
-=======
     except Exception:
         log.exception("Dropping the skip_tool_test table failed.")
->>>>>>> 2f2acb98
 
     # Drop test_install_error column from the repository_metadata table.
     RepositoryMetadata_table = Table("repository_metadata", metadata, autoload=True)
     try:
         RepositoryMetadata_table.c.test_install_error.drop()
-<<<<<<< HEAD
-    except Exception as e:
-        print "Dropping column test_install_error from the repository_metadata table failed: %s" % str(e)
-=======
     except Exception:
-        log.exception("Dropping column test_install_error from the repository_metadata table failed.")
->>>>>>> 2f2acb98
+        log.exception("Dropping column test_install_error from the repository_metadata table failed.")
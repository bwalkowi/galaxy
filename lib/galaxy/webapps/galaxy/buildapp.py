--- conflicted
+++ resolved
@@ -21,15 +21,12 @@
 import galaxy.model.mapping
 import galaxy.web.framework
 import galaxy.web.framework.webapp
-<<<<<<< HEAD
-=======
 from galaxy.webapps.util import (
     MiddlewareWrapUnsupported,
     build_template_error_formatters,
     wrap_if_allowed,
     wrap_if_allowed_or_fail
 )
->>>>>>> a5b0e760
 from galaxy import util
 from galaxy.util import asbool
 from galaxy.util.properties import load_app_properties

--- conflicted
+++ resolved
@@ -149,47 +149,9 @@
         :param  dataset_ids:                 If from_history_id is set - optional list of HDA ids corresponding to workflow inputs when extracting workflow from history.
         :type   dataset_ids:                 str
 
-<<<<<<< HEAD
         :param  workflow_name:               If from_history_id is set - name of the workflow to create
         :type   workflow_name:               str
         """
-=======
-        # Pull parameters out of payload.
-        workflow_id = payload.get('workflow_id', None)
-        param_map = payload.get('parameters', {})
-        ds_map = payload.get('ds_map', {})
-        add_to_history = 'no_add_to_history' not in payload
-        history_param = payload.get('history', '')
-
-        # Get/create workflow.
-        if not workflow_id:
-            # create new
-            if 'installed_repository_file' in payload:
-                workflow_controller = trans.webapp.controllers[ 'workflow' ]
-                result = workflow_controller.import_workflow( trans=trans,
-                                                              cntrller='api',
-                                                              **payload)
-                return result
-            if 'from_history_id' in payload:
-                from_history_id = payload.get( 'from_history_id' )
-                history = self.get_history( trans, from_history_id, check_ownership=False, check_accessible=True )
-                job_ids = map( trans.security.decode_id, payload.get( "job_ids", [] ) )
-                dataset_ids = map( trans.security.decode_id, payload.get( "dataset_ids", [] ) )
-                dataset_collection_ids = map( trans.security.decode_id, payload.get( "dataset_collection_ids", [] ) )
-                workflow_name = payload[ "workflow_name" ]
-                stored_workflow = extract_workflow(
-                    trans=trans,
-                    user=trans.get_user(),
-                    history=history,
-                    job_ids=job_ids,
-                    dataset_ids=dataset_ids,
-                    dataset_collection_ids=dataset_collection_ids,
-                    workflow_name=workflow_name,
-                )
-                item = stored_workflow.to_dict( value_mapper={ "id": trans.security.encode_id } )
-                item[ 'url' ] = url_for( 'workflow', id=item[ "id" ] )
-                return item
->>>>>>> 02786645
 
         if len( set( ['workflow_id', 'installed_repository_file', 'from_history_id'] ).intersection( payload ) ) > 1:
             trans.response.status = 403
@@ -207,6 +169,7 @@
             history = self.get_history( trans, from_history_id, check_ownership=False, check_accessible=True )
             job_ids = map( trans.security.decode_id, payload.get( 'job_ids', [] ) )
             dataset_ids = map( trans.security.decode_id, payload.get( 'dataset_ids', [] ) )
+            dataset_collection_ids = map( trans.security.decode_id, payload.get( 'dataset_collection_ids', [] ) )
             workflow_name = payload[ 'workflow_name' ]
             stored_workflow = extract_workflow(
                 trans=trans,
@@ -214,6 +177,7 @@
                 history=history,
                 job_ids=job_ids,
                 dataset_ids=dataset_ids,
+                dataset_collection_ids=dataset_collection_ids,
                 workflow_name=workflow_name,
             )
             item = stored_workflow.to_dict( value_mapper={ 'id': trans.security.encode_id } )
@@ -229,7 +193,7 @@
         param_map = payload.get( 'parameters', {} )
         ds_map = payload.get( 'ds_map', {} )
         add_to_history = 'no_add_to_history' not in payload
-        history_param = payload.get( 'history', '' )
+        history_param = payload.get('history', '')
 
         # Get workflow + accessibility check.
         stored_workflow = trans.sa_session.query(self.app.model.StoredWorkflow).get(

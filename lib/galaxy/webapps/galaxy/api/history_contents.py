--- conflicted
+++ resolved
@@ -224,13 +224,6 @@
         "(currently just `dataset` and `dataset_collection` are available). "
         "If unset, all types will be returned."
     ),
-<<<<<<< HEAD
-    shareable: Optional[bool] = Query(
-        default=None,
-        title="Shareable",
-        description="Whether to return only shareable or not shareable datasets. Leave unset for both.",
-    ),
-=======
     deprecated=True,
 )
 
@@ -256,6 +249,12 @@
     deprecated=True,
 )
 
+ShareableQueryParam = Query(
+    default=None,
+    title="Shareable",
+    description="Whether to return only shareable or not shareable datasets. Leave unset for both.",
+)
+
 ArchiveFilenamePathParam = Path(
     description="The name that the Archive will have (defaults to history name).",
 )
@@ -272,12 +271,13 @@
 
 
 def get_legacy_index_query_params(
+
     ids: Optional[str] = LegacyIdsQueryParam,
     types: Optional[List[str]] = LegacyTypesQueryParam,
     details: Optional[str] = LegacyDetailsQueryParam,
     deleted: Optional[bool] = LegacyDeletedQueryParam,
     visible: Optional[bool] = LegacyVisibleQueryParam,
->>>>>>> bd827676
+    shareable: Optional[bool] = ShareableQueryParam,
 ) -> LegacyHistoryContentsIndexParams:
     """This function is meant to be used as a dependency to render the OpenAPI documentation
     correctly"""

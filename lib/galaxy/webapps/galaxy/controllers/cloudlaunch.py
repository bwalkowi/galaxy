"""
Cloud Controller: handles all cloud interactions.

Adapted from Brad Chapman and Enis Afgan's BioCloudCentral
BioCloudCentral Source: https://github.com/chapmanb/biocloudcentral
"""

import logging
import os
import tempfile
import time

from galaxy import eggs
from galaxy import web
from galaxy.web.base.controller import BaseUIController
from galaxy.util.json import to_json_string

eggs.require('PyYAML')
eggs.require('boto')
eggs.require('bioblend')

from boto.exception import EC2ResponseError


from bioblend import cloudman

log = logging.getLogger(__name__)


PKEY_PREFIX = 'gxy_pkey'
DEFAULT_KEYPAIR = 'cloudman_keypair'
CLOUDMAN_TAG_KEY = 'galaxy:cloudman'


class CloudController(BaseUIController):
    """Galaxy Cloud Functions"""

    def __init__(self, app):
        BaseUIController.__init__(self, app)

    @web.expose
    def index(self, trans, share_string=None, ami=None, bucket_default=None):
        """
        Serves the default page requesting AWS keys
        """
        return trans.fill_template("cloud/index.mako",
                                   default_keypair=DEFAULT_KEYPAIR,
                                   share_string=share_string,
                                   ami=ami,
                                   bucket_default=bucket_default)

    @web.expose
    def get_account_info(self, trans, key_id, secret):
        """
        Get EC2 Account Info
        """
        account_info = {}
        cml = cloudman.launch.CloudManLauncher(key_id, secret)
        ec2_conn = cml.connect_ec2(key_id, secret)
        kps = ec2_conn.get_all_key_pairs()
        account_info['clusters'] = cml.get_clusters_pd()
        account_info['keypairs'] = [akp.name for akp in kps]
        return to_json_string(account_info)

    @web.expose
    def launch_instance(self, trans, cluster_name, password, key_id, secret,
                        instance_type, share_string, keypair, ami=None,
                        zone=None, bucket_default=None, **kwargs):
        ami = ami or trans.app.config.cloudlaunch_default_ami
        cfg = cloudman.CloudManConfig(key_id, secret, cluster_name, ami,
                                      instance_type, password, placement=zone)
        cml = cloudman.launch.CloudManLauncher(key_id, secret)
<<<<<<< HEAD
        result = cml.launch(cluster_name, ami, instance_type, password,
                            cfg.kernel_id, cfg.ramdisk_id, cfg.key_name,
                            cfg.security_groups, cfg.placement,
                            bucket_default=bucket_default)
=======
        # This should probably be handled better on the bioblend side, but until
        # an egg update can be made, this needs to conditionally include the
        # parameter or not, even if the value is None.
        if bucket_default:
            result = cml.launch(cluster_name, ami, instance_type, password,
                                cfg.kernel_id, cfg.ramdisk_id, cfg.key_name,
                                cfg.security_groups, cfg.placement,
                                bucket_default=bucket_default)
        else:
            result = cml.launch(cluster_name, ami, instance_type, password,
                                cfg.kernel_id, cfg.ramdisk_id, cfg.key_name,
                                cfg.security_groups, cfg.placement)
>>>>>>> ed493034
        # result is a dict with sg_names, kp_name, kp_material, rs, and instance_id
        if not result['rs']:
            trans.response.status = 400
            return "Instance failure, but no specific error was detected.  Please check your AWS Console."
        instance = result['rs'].instances[0]
        while not instance.public_dns_name:
            try:
                instance.update()
            except EC2ResponseError:
                # This can happen when update is invoked before the instance is fully registered.
                pass
            time.sleep(1)
        if result['kp_material']:
            # We have created a keypair.  Save to tempfile for one time retrieval.
            (fd, fname) = tempfile.mkstemp(prefix=PKEY_PREFIX, dir=trans.app.config.new_file_path)
            f = os.fdopen(fd, 'wt')
            f.write(result['kp_material'])
            f.close()
            kp_material_tag = fname[fname.rfind(PKEY_PREFIX) + len(PKEY_PREFIX):]
        else:
            kp_material_tag = None
        return to_json_string({'cluster_name': cluster_name,
                               'instance_id': result['rs'].instances[0].id,
                               'image_id': result['rs'].instances[0].image_id,
                               'public_dns_name': result['rs'].instances[0].public_dns_name,
                               'kp_name': result['kp_name'],
                               'kp_material_tag': kp_material_tag})

    @web.expose
    def get_pkey(self, trans, kp_material_tag=None):
        if kp_material_tag:
            expected_path = os.path.join(trans.app.config.new_file_path, PKEY_PREFIX + kp_material_tag)
            if os.path.exists(expected_path):
                f = open(expected_path)
                kp_material = f.read()
                f.close()
                trans.response.headers['Content-Length'] = int( os.stat( expected_path ).st_size )
                trans.response.set_content_type( "application/octet-stream" )  # force octet-stream so Safari doesn't append mime extensions to filename
                trans.response.headers["Content-Disposition"] = 'attachment; filename="%s.pem"' % DEFAULT_KEYPAIR
                os.remove(expected_path)
                return kp_material
        trans.response.status = 400
        return "Invalid identifier"<|MERGE_RESOLUTION|>--- conflicted
+++ resolved
@@ -70,12 +70,6 @@
         cfg = cloudman.CloudManConfig(key_id, secret, cluster_name, ami,
                                       instance_type, password, placement=zone)
         cml = cloudman.launch.CloudManLauncher(key_id, secret)
-<<<<<<< HEAD
-        result = cml.launch(cluster_name, ami, instance_type, password,
-                            cfg.kernel_id, cfg.ramdisk_id, cfg.key_name,
-                            cfg.security_groups, cfg.placement,
-                            bucket_default=bucket_default)
-=======
         # This should probably be handled better on the bioblend side, but until
         # an egg update can be made, this needs to conditionally include the
         # parameter or not, even if the value is None.
@@ -88,7 +82,6 @@
             result = cml.launch(cluster_name, ami, instance_type, password,
                                 cfg.kernel_id, cfg.ramdisk_id, cfg.key_name,
                                 cfg.security_groups, cfg.placement)
->>>>>>> ed493034
         # result is a dict with sg_names, kp_name, kp_material, rs, and instance_id
         if not result['rs']:
             trans.response.status = 400

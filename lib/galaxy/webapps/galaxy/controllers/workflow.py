import base64
import httplib
import json
import logging
import os
import sgmllib
import urllib2

from sqlalchemy import and_
from sqlalchemy.sql import expression
from galaxy import eggs
eggs.require( "MarkupSafe" )
from markupsafe import escape

from tool_shed.util import common_util
from tool_shed.util import encoding_util

from galaxy import model
from galaxy import util
from galaxy import web
from galaxy.managers import workflows
from galaxy.model.item_attrs import UsesItemRatings
from galaxy.model.mapping import desc
from galaxy.util.sanitize_html import sanitize_html
from galaxy.web import error, url_for
from galaxy.web.base.controller import BaseUIController, SharableMixin, UsesStoredWorkflowMixin
from galaxy.web.framework.formbuilder import form
from galaxy.web.framework.helpers import grids, time_ago, to_unicode
from galaxy.workflow.extract import extract_workflow
from galaxy.workflow.extract import summarize
from galaxy.workflow.modules import MissingToolException
from galaxy.workflow.modules import module_factory
from galaxy.workflow.modules import WorkflowModuleInjector
from galaxy.workflow.render import WorkflowCanvas
from galaxy.workflow.run import invoke
from galaxy.workflow.run import WorkflowRunConfig

log = logging.getLogger( __name__ )


class StoredWorkflowListGrid( grids.Grid ):

    class StepsColumn( grids.GridColumn ):
        def get_value(self, trans, grid, workflow):
            return len( workflow.latest_workflow.steps )

    # Grid definition
    use_panels = True
    title = "Saved Workflows"
    model_class = model.StoredWorkflow
    default_filter = { "name": "All", "tags": "All" }
    default_sort_key = "-update_time"
    columns = [
        grids.TextColumn( "Name", key="name", attach_popup=True, filterable="advanced" ),
        grids.IndividualTagsColumn( "Tags",
                                    "tags",
                                    model_tag_association_class=model.StoredWorkflowTagAssociation,
                                    filterable="advanced",
                                    grid_name="StoredWorkflowListGrid" ),
        StepsColumn( "Steps" ),
        grids.GridColumn( "Created", key="create_time", format=time_ago ),
        grids.GridColumn( "Last Updated", key="update_time", format=time_ago ),
    ]
    columns.append(
        grids.MulticolFilterColumn(
            "Search",
            cols_to_filter=[ columns[0], columns[1] ],
            key="free-text-search", visible=False, filterable="standard"
        )
    )
    operations = [
        grids.GridOperation( "Edit", allow_multiple=False, condition=( lambda item: not item.deleted ), async_compatible=False ),
        grids.GridOperation( "Run", condition=( lambda item: not item.deleted ), async_compatible=False ),
        grids.GridOperation( "Copy", condition=( lambda item: not item.deleted ), async_compatible=False  ),
        grids.GridOperation( "Rename", condition=( lambda item: not item.deleted ), async_compatible=False  ),
        grids.GridOperation( "Sharing", condition=( lambda item: not item.deleted ), async_compatible=False ),
        grids.GridOperation( "Delete", condition=( lambda item: item.deleted ), async_compatible=True ),
    ]

    def apply_query_filter( self, trans, query, **kwargs ):
        return query.filter_by( user=trans.user, deleted=False )


class StoredWorkflowAllPublishedGrid( grids.Grid ):
    title = "Published Workflows"
    model_class = model.StoredWorkflow
    default_sort_key = "update_time"
    default_filter = dict( public_url="All", username="All", tags="All" )
    use_async = True
    columns = [
        grids.PublicURLColumn( "Name", key="name", filterable="advanced", attach_popup=True ),
        grids.OwnerAnnotationColumn( "Annotation",
                                     key="annotation",
                                     model_annotation_association_class=model.StoredWorkflowAnnotationAssociation,
                                     filterable="advanced" ),
        grids.OwnerColumn( "Owner", key="username", model_class=model.User, filterable="advanced" ),
        grids.CommunityRatingColumn( "Community Rating", key="rating" ),
        grids.CommunityTagsColumn( "Community Tags", key="tags",
                                   model_tag_association_class=model.StoredWorkflowTagAssociation,
                                   filterable="advanced", grid_name="PublicWorkflowListGrid" ),
        grids.ReverseSortColumn( "Last Updated", key="update_time", format=time_ago )
    ]
    columns.append(
        grids.MulticolFilterColumn(
            "Search name, annotation, owner, and tags",
            cols_to_filter=[ columns[0], columns[1], columns[2], columns[4] ],
            key="free-text-search", visible=False, filterable="standard"
        )
    )
    operations = [
        grids.GridOperation(
            "Import",
            condition=( lambda item: not item.deleted ),
            allow_multiple=False,
            url_args=dict( action="imp")
        ),
        grids.GridOperation(
            "Save as File",
            condition=( lambda item: not item.deleted ),
            allow_multiple=False,
            url_args=dict( action="export_to_file" )
        ),
    ]

    def build_initial_query( self, trans, **kwargs ):
        # Join so that searching stored_workflow.user makes sense.
        return trans.sa_session.query( self.model_class ).join( model.User.table )

    def apply_query_filter( self, trans, query, **kwargs ):
        # A public workflow is published, has a slug, and is not deleted.
        return query.filter(
            self.model_class.published == expression.true() ).filter(
            self.model_class.slug.isnot(None)).filter(
            self.model_class.deleted == expression.false())


# Simple SGML parser to get all content in a single tag.
class SingleTagContentsParser( sgmllib.SGMLParser ):

    def __init__( self, target_tag ):
        sgmllib.SGMLParser.__init__( self )
        self.target_tag = target_tag
        self.cur_tag = None
        self.tag_content = ""

    def unknown_starttag( self, tag, attrs ):
        """ Called for each start tag. """
        self.cur_tag = tag

    def handle_data( self, text ):
        """ Called for each block of plain text. """
        if self.cur_tag == self.target_tag:
            self.tag_content += text


class WorkflowController( BaseUIController, SharableMixin, UsesStoredWorkflowMixin, UsesItemRatings ):
    stored_list_grid = StoredWorkflowListGrid()
    published_list_grid = StoredWorkflowAllPublishedGrid()

    __myexp_url = "www.myexperiment.org:80"

    @web.expose
    def index( self, trans ):
        return self.list( trans )

    @web.expose
    @web.require_login( "use Galaxy workflows" )
    def list_grid( self, trans, **kwargs ):
        """ List user's stored workflows. """
        # status = message = None
        if 'operation' in kwargs:
            operation = kwargs['operation'].lower()
            if operation == "rename":
                return self.rename( trans, **kwargs )
            history_ids = util.listify( kwargs.get( 'id', [] ) )
            if operation == "sharing":
                return self.sharing( trans, id=history_ids )
        return self.stored_list_grid( trans, **kwargs )

    @web.expose
    @web.require_login( "use Galaxy workflows", use_panels=True )
    def list( self, trans ):
        """
        Render workflow main page (management of existing workflows)
        """
        user = trans.get_user()
        workflows = trans.sa_session.query( model.StoredWorkflow ) \
            .filter_by( user=user, deleted=False ) \
            .order_by( desc( model.StoredWorkflow.table.c.update_time ) ) \
            .all()
        shared_by_others = trans.sa_session \
            .query( model.StoredWorkflowUserShareAssociation ) \
            .filter_by( user=user ) \
            .join( 'stored_workflow' ) \
            .filter( model.StoredWorkflow.deleted == expression.false() ) \
            .order_by( desc( model.StoredWorkflow.update_time ) ) \
            .all()

        # Legacy issue: all shared workflows must have slugs.
        slug_set = False
        for workflow_assoc in shared_by_others:
            if self.create_item_slug( trans.sa_session, workflow_assoc.stored_workflow ):
                slug_set = True
        if slug_set:
            trans.sa_session.flush()

        return trans.fill_template( "workflow/list.mako",
                                    workflows=workflows,
                                    shared_by_others=shared_by_others )

    @web.expose
    @web.require_login( "use Galaxy workflows" )
    def list_for_run( self, trans ):
        """
        Render workflow list for analysis view (just allows running workflow
        or switching to management view)
        """
        user = trans.get_user()
        workflows = trans.sa_session.query( model.StoredWorkflow ) \
            .filter_by( user=user, deleted=False ) \
            .order_by( desc( model.StoredWorkflow.table.c.update_time ) ) \
            .all()
        shared_by_others = trans.sa_session \
            .query( model.StoredWorkflowUserShareAssociation ) \
            .filter_by( user=user ) \
            .filter( model.StoredWorkflow.deleted == expression.false() ) \
            .order_by( desc( model.StoredWorkflow.table.c.update_time ) ) \
            .all()
        return trans.fill_template( "workflow/list_for_run.mako",
                                    workflows=workflows,
                                    shared_by_others=shared_by_others )

    @web.expose
    def list_published( self, trans, **kwargs ):
        kwargs[ 'embedded' ] = True
        grid = self.published_list_grid( trans, **kwargs )
        if 'async' in kwargs:
            return grid

        # Render grid wrapped in panels
        return trans.fill_template( "workflow/list_published.mako", embedded_grid=grid )

    @web.expose
    def display_by_username_and_slug( self, trans, username, slug, format='html' ):
        """
        Display workflow based on a username and slug. Format can be html, json, or json-download.
        """

        # Get workflow by username and slug. Security is handled by the display methods below.
        session = trans.sa_session
        user = session.query( model.User ).filter_by( username=username ).first()
        stored_workflow = trans.sa_session.query( model.StoredWorkflow ).filter_by( user=user, slug=slug, deleted=False ).first()
        encoded_id = trans.security.encode_id( stored_workflow.id )

        # Display workflow in requested format.
        if format == 'html':
            return self._display( trans, stored_workflow )
        elif format == 'json':
            return self.for_direct_import( trans, encoded_id )
        elif format == 'json-download':
            return self.export_to_file( trans, encoded_id )

    @web.expose
    def display_by_id( self, trans, id ):
        """ Display workflow based on id. """
        # Get workflow.
        stored_workflow = self.get_stored_workflow( trans, id )
        return self._display(trans, stored_workflow)

    def _display( self, trans, stored_workflow ):
        """ Diplay workflow as HTML page. """

        if stored_workflow is None:
            raise web.httpexceptions.HTTPNotFound()
        # Security check raises error if user cannot access workflow.
        self.security_check( trans, stored_workflow, False, True )
        # Get data for workflow's steps.
        self.get_stored_workflow_steps( trans, stored_workflow )
        # Get annotations.
        stored_workflow.annotation = self.get_item_annotation_str( trans.sa_session, stored_workflow.user, stored_workflow )
        for step in stored_workflow.latest_workflow.steps:
            step.annotation = self.get_item_annotation_str( trans.sa_session, stored_workflow.user, step )
        # Get rating data.
        user_item_rating = 0
        if trans.get_user():
            user_item_rating = self.get_user_item_rating( trans.sa_session, trans.get_user(), stored_workflow )
            if user_item_rating:
                user_item_rating = user_item_rating.rating
            else:
                user_item_rating = 0
        ave_item_rating, num_ratings = self.get_ave_item_rating_data( trans.sa_session, stored_workflow )
        return trans.fill_template_mako( "workflow/display.mako", item=stored_workflow, item_data=stored_workflow.latest_workflow.steps,
                                         user_item_rating=user_item_rating, ave_item_rating=ave_item_rating, num_ratings=num_ratings )

    @web.expose
    def get_item_content_async( self, trans, id ):
        """ Returns item content in HTML format. """

        stored = self.get_stored_workflow( trans, id, False, True )
        if stored is None:
            raise web.httpexceptions.HTTPNotFound()

        # Get data for workflow's steps.
        self.get_stored_workflow_steps( trans, stored )
        # Get annotations.
        stored.annotation = self.get_item_annotation_str( trans.sa_session, stored.user, stored )
        for step in stored.latest_workflow.steps:
            step.annotation = self.get_item_annotation_str( trans.sa_session, stored.user, step )
        return trans.stream_template_mako( "/workflow/item_content.mako", item=stored, item_data=stored.latest_workflow.steps )

    @web.expose
    @web.require_login( "use Galaxy workflows" )
    def share( self, trans, id, email="", use_panels=False ):
        msg = mtype = None
        # Load workflow from database
        stored = self.get_stored_workflow( trans, id )
        if email:
            other = trans.sa_session.query( model.User ) \
                                    .filter( and_( model.User.table.c.email == email,
                                                   model.User.table.c.deleted == expression.false() ) ) \
                                    .first()
            if not other:
                mtype = "error"
                msg = ( "User '%s' does not exist" % escape( email ) )
            elif other == trans.get_user():
                mtype = "error"
                msg = ( "You cannot share a workflow with yourself" )
            elif trans.sa_session.query( model.StoredWorkflowUserShareAssociation ) \
                    .filter_by( user=other, stored_workflow=stored ).count() > 0:
                mtype = "error"
                msg = ( "Workflow already shared with '%s'" % escape( email ) )
            else:
                share = model.StoredWorkflowUserShareAssociation()
                share.stored_workflow = stored
                share.user = other
                session = trans.sa_session
                session.add( share )
                session.flush()
                trans.set_message( "Workflow '%s' shared with user '%s'" % ( escape( stored.name ), escape( other.email ) ) )
                return trans.response.send_redirect( url_for( controller='workflow', action='sharing', id=id ) )
        return trans.fill_template( "/ind_share_base.mako",
                                    message=msg,
                                    messagetype=mtype,
                                    item=stored,
                                    email=email,
                                    use_panels=use_panels )

    @web.expose
    @web.require_login( "use Galaxy workflows" )
    def sharing( self, trans, id, **kwargs ):
        """ Handle workflow sharing. """
        session = trans.sa_session
        if 'unshare_me' in kwargs:
            # Remove self from shared associations with workflow.
            stored = self.get_stored_workflow(trans, id, False, True)
            association = session.query( model.StoredWorkflowUserShareAssociation ) \
                                 .filter_by( user=trans.user, stored_workflow=stored ).one()
            session.delete( association )
            session.flush()
            return self.list( trans )
        else:
            # Get session and workflow.
            stored = self.get_stored_workflow( trans, id )
            session.add( stored )

            # Do operation on workflow.
            if 'make_accessible_via_link' in kwargs:
                self._make_item_accessible( trans.sa_session, stored )
            elif 'make_accessible_and_publish' in kwargs:
                self._make_item_accessible( trans.sa_session, stored )
                stored.published = True
            elif 'publish' in kwargs:
                stored.published = True
            elif 'disable_link_access' in kwargs:
                stored.importable = False
            elif 'unpublish' in kwargs:
                stored.published = False
            elif 'disable_link_access_and_unpublish' in kwargs:
                stored.importable = stored.published = False
            elif 'unshare_user' in kwargs:
                user = session.query( model.User ).get( trans.security.decode_id( kwargs['unshare_user' ] ) )
                if not user:
                    error( "User not found for provided id" )
                association = session.query( model.StoredWorkflowUserShareAssociation ) \
                                     .filter_by( user=user, stored_workflow=stored ).one()
                session.delete( association )

            # Legacy issue: workflows made accessible before recent updates may not have a slug. Create slug for any workflows that need them.
            if stored.importable and not stored.slug:
                self._make_item_accessible( trans.sa_session, stored )

            session.flush()
            return trans.fill_template( "/workflow/sharing.mako", use_panels=True, item=stored )

    @web.expose
    @web.require_login( "to import a workflow", use_panels=True )
    def imp( self, trans, id, **kwargs ):
        """Imports a workflow shared by other users."""
        # Set referer message.
        referer = trans.request.referer
        if referer is not "":
            referer_message = "<a href='%s'>return to the previous page</a>" % escape(referer)
        else:
            referer_message = "<a href='%s'>go to Galaxy's start page</a>" % url_for( '/' )

        # Do import.
        stored = self.get_stored_workflow( trans, id, check_ownership=False )
        if stored.importable is False:
            return trans.show_error_message( "The owner of this workflow has disabled imports via this link.<br>You can %s" % referer_message, use_panels=True )
        elif stored.deleted:
            return trans.show_error_message( "You can't import this workflow because it has been deleted.<br>You can %s" % referer_message, use_panels=True )
        self._import_shared_workflow( trans, stored )

        # Redirect to load galaxy frames.
        return trans.show_ok_message(
            message="""Workflow "%s" has been imported. <br>You can <a href="%s">start using this workflow</a> or %s."""
            % ( stored.name, web.url_for( controller='workflow' ), referer_message ), use_panels=True )

    @web.expose
    @web.require_login( "use Galaxy workflows" )
    def rename( self, trans, id, new_name=None, **kwargs ):
        stored = self.get_stored_workflow( trans, id )
        if new_name is not None:
            san_new_name = sanitize_html( new_name )
            stored.name = san_new_name
            stored.latest_workflow.name = san_new_name
            trans.sa_session.flush()
            trans.set_message( "Workflow renamed to '%s'." % san_new_name )
            return self.list( trans )
        else:
            return form( url_for(controller='workflow', action='rename', id=trans.security.encode_id(stored.id) ),
                         "Rename workflow",
                         submit_text="Rename",
                         use_panels=True
                         ).add_text( "new_name", "Workflow Name", value=to_unicode( stored.name ) )

    @web.expose
    @web.require_login( "use Galaxy workflows" )
    def rename_async( self, trans, id, new_name=None, **kwargs ):
        stored = self.get_stored_workflow( trans, id )
        if new_name:
            san_new_name = sanitize_html( new_name )
            stored.name = san_new_name
            stored.latest_workflow.name = san_new_name
            trans.sa_session.flush()
            return stored.name

    @web.expose
    @web.require_login( "use Galaxy workflows" )
    def annotate_async( self, trans, id, new_annotation=None, **kwargs ):
        stored = self.get_stored_workflow( trans, id )
        if new_annotation:
            # Sanitize annotation before adding it.
            new_annotation = sanitize_html( new_annotation, 'utf-8', 'text/html' )
            self.add_item_annotation( trans.sa_session, trans.get_user(), stored, new_annotation )
            trans.sa_session.flush()
            return new_annotation

    @web.expose
    @web.require_login( "rate items" )
    @web.json
    def rate_async( self, trans, id, rating ):
        """ Rate a workflow asynchronously and return updated community data. """

        stored = self.get_stored_workflow( trans, id, check_ownership=False, check_accessible=True )
        if not stored:
            return trans.show_error_message( "The specified workflow does not exist." )

        # Rate workflow.
        self.rate_item( trans.sa_session, trans.get_user(), stored, rating )

        return self.get_ave_item_rating_data( trans.sa_session, stored )

    @web.expose
    @web.require_login( "use Galaxy workflows" )
    def set_accessible_async( self, trans, id=None, accessible=False ):
        """ Set workflow's importable attribute and slug. """
        stored = self.get_stored_workflow( trans, id )

        # Only set if importable value would change; this prevents a change in the update_time unless attribute really changed.
        importable = accessible in ['True', 'true', 't', 'T']
        if stored and stored.importable != importable:
            if importable:
                self._make_item_accessible( trans.sa_session, stored )
            else:
                stored.importable = importable
            trans.sa_session.flush()
        return

    @web.expose
    def get_embed_html_async( self, trans, id ):
        """ Returns HTML for embedding a workflow in a page. """

        # TODO: user should be able to embed any item he has access to. see display_by_username_and_slug for security code.
        stored = self.get_stored_workflow( trans, id )
        if stored:
            return "Embedded Workflow '%s'" % stored.name

    @web.expose
    @web.json
    @web.require_login( "use Galaxy workflows" )
    def get_name_and_link_async( self, trans, id=None ):
        """ Returns workflow's name and link. """
        stored = self.get_stored_workflow( trans, id )

        return_dict = { "name": stored.name,
                        "link": url_for(controller='workflow',
                                        action="display_by_username_and_slug",
                                        username=stored.user.username,
                                        slug=stored.slug ) }
        return return_dict

    @web.expose
    @web.require_login( "use Galaxy workflows" )
    def gen_image( self, trans, id ):
        stored = self.get_stored_workflow( trans, id, check_ownership=True )
        trans.response.set_content_type("image/svg+xml")
        return self._workflow_to_svg_canvas( trans, stored ).standalone_xml()

    @web.expose
    @web.require_login( "use Galaxy workflows" )
    def copy( self, trans, id ):
        # Get workflow to copy.
        stored = self.get_stored_workflow( trans, id, check_ownership=False )
        user = trans.get_user()
        if stored.user == user:
            owner = True
        else:
            if trans.sa_session.query( model.StoredWorkflowUserShareAssociation ) \
                    .filter_by( user=user, stored_workflow=stored ).count() == 0:
                error( "Workflow is not owned by or shared with current user" )
            owner = False

        # Copy.
        new_stored = model.StoredWorkflow()
        new_stored.name = "Copy of '%s'" % stored.name
        new_stored.latest_workflow = stored.latest_workflow
        # Copy annotation.
        annotation_obj = self.get_item_annotation_obj( trans.sa_session, stored.user, stored )
        if annotation_obj:
            self.add_item_annotation( trans.sa_session, trans.get_user(), new_stored, annotation_obj.annotation )
        new_stored.copy_tags_from(trans.user, stored)
        if not owner:
            new_stored.name += " shared by '%s'" % stored.user.email
        new_stored.user = user
        # Persist
        session = trans.sa_session
        session.add( new_stored )
        session.flush()
        # Display the management page
        trans.set_message( 'Created new workflow with name "%s"' % escape( new_stored.name ) )
        return self.list( trans )

    @web.expose
    @web.require_login( "create workflows" )
    def create( self, trans, workflow_name=None, workflow_annotation="" ):
        """
        Create a new stored workflow with name `workflow_name`.
        """
        user = trans.get_user()
        if workflow_name is not None:
            # Create the new stored workflow
            stored_workflow = model.StoredWorkflow()
            stored_workflow.name = workflow_name
            stored_workflow.user = user
            self.create_item_slug( trans.sa_session, stored_workflow )
            # And the first (empty) workflow revision
            workflow = model.Workflow()
            workflow.name = workflow_name
            workflow.stored_workflow = stored_workflow
            stored_workflow.latest_workflow = workflow
            # Add annotation.
            workflow_annotation = sanitize_html( workflow_annotation, 'utf-8', 'text/html' )
            self.add_item_annotation( trans.sa_session, trans.get_user(), stored_workflow, workflow_annotation )
            # Persist
            session = trans.sa_session
            session.add( stored_workflow )
            session.flush()
            return self.editor( trans, id=trans.security.encode_id(stored_workflow.id ))
        else:
            return form( url_for(controller="workflow", action="create"), "Create New Workflow", submit_text="Create", use_panels=True ) \
                .add_text( "workflow_name", "Workflow Name", value="Unnamed workflow" ) \
                .add_text( "workflow_annotation",
                           "Workflow Annotation",
                           value="",
                           help="A description of the workflow; annotation is shown alongside shared or published workflows." )

    @web.expose
    def delete( self, trans, id=None ):
        """
        Mark a workflow as deleted
        """
        # Load workflow from database
        stored = self.get_stored_workflow( trans, id )
        # Mark as deleted and save
        stored.deleted = True
        trans.user.stored_workflow_menu_entries = [entry for entry in trans.user.stored_workflow_menu_entries if entry.stored_workflow != stored]
        trans.sa_session.add( stored )
        trans.sa_session.flush()
        # Display the management page
        trans.set_message( "Workflow '%s' deleted" % escape( stored.name ) )
        return self.list( trans )

    @web.expose
    @web.require_login( "edit workflows" )
    def editor( self, trans, id=None ):
        """
        Render the main workflow editor interface. The canvas is embedded as
        an iframe (necessary for scrolling to work properly), which is
        rendered by `editor_canvas`.
        """
        if not id:
            error( "Invalid workflow id" )
        stored = self.get_stored_workflow( trans, id )
        return trans.fill_template( "workflow/editor.mako", stored=stored, annotation=self.get_item_annotation_str( trans.sa_session, trans.user, stored ) )

    @web.json
    def editor_form_post( self, trans, type='tool', tool_id=None, annotation=None, **incoming ):
        """
        Accepts a tool state and incoming values, and generates a new tool
        form and some additional information, packed into a json dictionary.
        This is used for the form shown in the right pane when a node
        is selected.
        """
        tool_state = incoming.pop('tool_state', None)
        trans.workflow_building_mode = True
        module = module_factory.from_dict( trans, {
            'type': type,
            'tool_id': tool_id,
            'tool_state': tool_state
        } )
        # update module state
        module.update_state( incoming )
        if type == 'tool':
            return {
                'tool_state': module.get_state(),
                'data_inputs': module.get_data_inputs(),
                'data_outputs': module.get_data_outputs(),
                'tool_errors': module.get_errors(),
                'form_html': module.get_config_form(),
                'annotation': annotation,
                'post_job_actions': module.get_post_job_actions()
            }
        else:
            return {
                'tool_state': module.get_state(),
                'data_inputs': module.get_data_inputs(),
                'data_outputs': module.get_data_outputs(),
                'tool_errors': module.get_errors(),
                'form_html': module.get_config_form(),
                'annotation': annotation
            }

    @web.json
    def get_new_module_info( self, trans, type, **kwargs ):
        """
        Get the info for a new instance of a module initialized with default
        parameters (any keyword arguments will be passed along to the module).
        Result includes data inputs and outputs, html representation
        of the initial form, and the initial tool state (with default values).
        This is called asynchronously whenever a new node is added.
        """
        trans.workflow_building_mode = True
        module = module_factory.new( trans, type, **kwargs )
        tool_model = None
        return {
            'type': module.type,
            'name': module.get_name(),
            'tool_id': module.get_tool_id(),
            'tool_state': module.get_state(),
            'tool_model': tool_model,
            'tooltip': module.get_tooltip( static_path=url_for( '/static' ) ),
            'data_inputs': module.get_data_inputs(),
            'data_outputs': module.get_data_outputs(),
            'form_html': module.get_config_form(),
            'annotation': ""
        }

    @web.json
    def load_workflow( self, trans, id ):
        """
        Get the latest Workflow for the StoredWorkflow identified by `id` and
        encode it as a json string that can be read by the workflow editor
        web interface.
        """
        trans.workflow_building_mode = True
        stored = self.get_stored_workflow( trans, id, check_ownership=True, check_accessible=False )
        workflow_contents_manager = workflows.WorkflowContentsManager()
        return workflow_contents_manager.workflow_to_dict( trans, stored, style="editor" )

    @web.json
    def save_workflow( self, trans, id, workflow_data ):
        """
        Save the workflow described by `workflow_data` with id `id`.
        """
        # Get the stored workflow
        stored = self.get_stored_workflow( trans, id )
        workflow_contents_manager = workflows.WorkflowContentsManager()
        try:
            workflow, errors = workflow_contents_manager.update_workflow_from_dict(
                trans,
                stored,
                workflow_data,
                from_editor=True,
            )
        except workflows.MissingToolsException as e:
            return dict(
                name=e.workflow.name,
                message="This workflow includes missing or invalid tools. "
                        "It cannot be saved until the following steps are removed or the missing tools are enabled.",
                errors=e.errors,
            )

        if workflow.has_errors:
            errors.append( "Some steps in this workflow have validation errors" )
        if workflow.has_cycles:
            errors.append( "This workflow contains cycles" )
        if errors:
            rval = dict( message="Workflow saved, but will not be runnable due to the following errors",
                         errors=errors )
        else:
            rval = dict( message="Workflow saved" )
        rval['name'] = workflow.name
        return rval

    @web.expose
    @web.require_login( "use workflows" )
    def export( self, trans, id=None, **kwd ):
        """
        Handles download/export workflow command.
        """
        stored = self.get_stored_workflow( trans, id, check_ownership=False, check_accessible=True )

        return trans.fill_template( "/workflow/export.mako", item=stored, use_panels=True )

    @web.expose
    @web.require_login( "use workflows" )
    def export_to_myexp( self, trans, id, myexp_username, myexp_password ):
        """
        Exports a workflow to myExperiment website.
        """
        trans.workflow_building_mode = True
        stored = self.get_stored_workflow( trans, id, check_ownership=False, check_accessible=True )

        # Convert workflow to dict.
        workflow_dict = self._workflow_to_dict( trans, stored )

        #
        # Create and submit workflow myExperiment request.
        #

        # Create workflow content JSON.
        workflow_content = json.dumps( workflow_dict, indent=4, sort_keys=True )

        # Create myExperiment request.
        request_raw = trans.fill_template(
            "workflow/myexp_export.mako",
            workflow_name=workflow_dict['name'],
            workflow_description=workflow_dict['annotation'],
            workflow_content=workflow_content,
            workflow_svg=self._workflow_to_svg_canvas( trans, stored ).standalone_xml()
        )
        # strip() b/c myExperiment XML parser doesn't allow white space before XML; utf-8 handles unicode characters.
        request = unicode( request_raw.strip(), 'utf-8' )

        # Do request and get result.
        auth_header = base64.b64encode( '%s:%s' % ( myexp_username, myexp_password ))
        headers = { "Content-type": "text/xml", "Accept": "text/xml", "Authorization": "Basic %s" % auth_header }
        myexp_url = trans.app.config.get( "myexperiment_url", self.__myexp_url )
        conn = httplib.HTTPConnection( myexp_url )
        # NOTE: blocks web thread.
        conn.request("POST", "/workflow.xml", request, headers)
        response = conn.getresponse()
        response_data = response.read()
        conn.close()

        # Do simple parse of response to see if export successful and provide user feedback.
        parser = SingleTagContentsParser( 'id' )
        parser.feed( response_data )
        myexp_workflow_id = parser.tag_content
        workflow_list_str = " <br>Return to <a href='%s'>workflow list." % url_for( controller='workflow', action='list' )
        if myexp_workflow_id:
            return trans.show_message(
                """Workflow '%s' successfully exported to myExperiment. <br/>
                <a href="http://%s/workflows/%s">Click here to view the workflow on myExperiment</a> %s
                """ % ( stored.name, myexp_url, myexp_workflow_id, workflow_list_str ),
                use_panels=True )
        else:
            return trans.show_error_message(
                "Workflow '%s' could not be exported to myExperiment. Error: %s %s" %
                ( stored.name, response_data, workflow_list_str ), use_panels=True )

    @web.json_pretty
    def for_direct_import( self, trans, id ):
        """
        Get the latest Workflow for the StoredWorkflow identified by `id` and
        encode it as a json string that can be imported back into Galaxy

        This has slightly different information than the above. In particular,
        it does not attempt to decode forms and build UIs, it just stores
        the raw state.
        """
        stored = self.get_stored_workflow( trans, id, check_ownership=False, check_accessible=True )
        return self._workflow_to_dict( trans, stored )

    @web.json_pretty
    def export_to_file( self, trans, id ):
        """
        Get the latest Workflow for the StoredWorkflow identified by `id` and
        encode it as a json string that can be imported back into Galaxy

        This has slightly different information than the above. In particular,
        it does not attempt to decode forms and build UIs, it just stores
        the raw state.
        """

        # Get workflow.
        stored = self.get_stored_workflow( trans, id, check_ownership=False, check_accessible=True )

        # Stream workflow to file.
        stored_dict = self._workflow_to_dict( trans, stored )
        if not stored_dict:
            # This workflow has a tool that's missing from the distribution
            trans.response.status = 400
            return "Workflow cannot be exported due to missing tools."
        valid_chars = '.,^_-()[]0123456789abcdefghijklmnopqrstuvwxyzABCDEFGHIJKLMNOPQRSTUVWXYZ'
        sname = stored.name
        sname = ''.join(c in valid_chars and c or '_' for c in sname)[0:150]
        trans.response.headers["Content-Disposition"] = 'attachment; filename="Galaxy-Workflow-%s.ga"' % ( sname )
        trans.response.set_content_type( 'application/galaxy-archive' )
        return stored_dict

    @web.expose
    def import_workflow( self, trans, cntrller='workflow', **kwd ):
        """
        Import a workflow by reading an url, uploading a file, opening and reading the contents
        of a local file, or receiving the textual representation of a workflow via http.
        """
        url = kwd.get( 'url', '' )
        workflow_text = kwd.get( 'workflow_text', '' )
        message = str( escape( kwd.get( 'message', '' ) ) )
        status = kwd.get( 'status', 'done' )
        import_button = kwd.get( 'import_button', False )
        # The special Galaxy integration landing page's URL on myExperiment
        myexperiment_target_url = 'http://%s/galaxy?galaxy_url=%s' % \
            ( trans.app.config.get( "myexperiment_url", "www.myexperiment.org" ), url_for('/', qualified=True) )
        # The source of the workflow, used by myExperiment to indicate the workflow came from there.
        workflow_source = kwd.get( 'workflow_source', 'uploaded file' )
        # The following parameters will have values only if the workflow
        # id being imported from a Galaxy tool shed repository.
        tool_shed_url = kwd.get( 'tool_shed_url', '' )
        repository_metadata_id = kwd.get( 'repository_metadata_id', '' )
        add_to_menu = util.string_as_bool( kwd.get( 'add_to_menu', False ) )
        # The workflow_name parameter is in the request only if the import originated
        # from a Galaxy tool shed, in which case the value was encoded.
        workflow_name = kwd.get( 'workflow_name', '' )
        if workflow_name:
            workflow_name = encoding_util.tool_shed_decode( workflow_name )
        # The following parameters will have a value only if the import originated
        # from a tool shed repository installed locally or from the API.
        installed_repository_file = kwd.get( 'installed_repository_file', '' )
        repository_id = kwd.get( 'repository_id', '' )
        if installed_repository_file and not import_button:
            workflow_file = open( installed_repository_file, 'rb' )
            workflow_text = workflow_file.read()
            workflow_file.close()
            import_button = True
        if tool_shed_url and not import_button:
            # Use urllib (send another request to the tool shed) to retrieve the workflow.
            workflow_url = '%s/workflow/import_workflow?repository_metadata_id=%s&workflow_name=%s&open_for_url=true' % \
                ( tool_shed_url, repository_metadata_id, encoding_util.tool_shed_encode( workflow_name ) )
            workflow_text = common_util.tool_shed_get( trans.app, tool_shed_url, workflow_url )
            import_button = True
        if import_button:
            workflow_data = None
            if url:
                # Load workflow from external URL
                # NOTE: blocks the web thread.
                try:
                    workflow_data = urllib2.urlopen( url ).read()
                except Exception, e:
<<<<<<< HEAD
                    message = "Failed to open URL: <b>%s</b><br>Exception: %s" % ( url, escape( str( e ) ) )
=======
                    message = "Failed to open URL: <b>%s</b><br>Exception: %s" % ( escape( url ), escape( str( e ) ) )
>>>>>>> cbae8fab
                    status = 'error'
            elif workflow_text:
                # This case occurs when the workflow_text was sent via http from the tool shed.
                workflow_data = workflow_text
            else:
                # Load workflow from browsed file.
                file_data = kwd.get( 'file_data', '' )
                if file_data in ( '', None ):
                    message = 'No exported Galaxy workflow files were selected.'
                    status = 'error'
                else:
                    uploaded_file = file_data.file
                    uploaded_file_name = uploaded_file.name
                    # uploaded_file_filename = file_data.filename
                    if os.path.getsize( os.path.abspath( uploaded_file_name ) ) > 0:
                        # We're reading the file as text so we can re-use the existing code below.
                        # This may not be ideal...
                        workflow_data = uploaded_file.read()
                    else:
                        message = 'You attempted to upload an empty file.'
                        status = 'error'
            if workflow_data:
                # Convert incoming workflow data from json
                try:
                    data = json.loads( workflow_data )
                except Exception, e:
                    data = None
                    message = "The data content does not appear to be a Galaxy workflow."
                    status = 'error'
                    log.exception("Error importing workflow.")
                if data:
                    # Create workflow if possible.  If a required tool is not available in the local
                    # Galaxy instance, the tool information will be available in the step_dict.
                    src = None
                    if cntrller != 'api':
                        src = workflow_source
                    workflow, missing_tool_tups = self._workflow_from_dict( trans, data, source=src, add_to_menu=add_to_menu )
                    workflow = workflow.latest_workflow
                    if workflow_name:
                        workflow.name = workflow_name
                    # Provide user feedback and show workflow list.
                    if workflow.has_errors:
                        message += "Imported, but some steps in this workflow have validation errors. "
                        status = "error"
                    if workflow.has_cycles:
                        message += "Imported, but this workflow contains cycles.  "
                        status = "error"
                    else:
                        message += "Workflow <b>%s</b> imported successfully.  " % escape( workflow.name )
                    if missing_tool_tups:
                        if trans.user_is_admin():
                            # A required tool is not available in the local Galaxy instance.
                            # TODO: It would sure be nice to be able to redirect to a mako template here that displays a nice
                            # page including the links to the configured tool sheds instead of this message, but trying
                            # to get the panels back is a nightmare since workflow eliminates the Galaxy panels.  Someone
                            # involved in workflow development needs to figure out what it will take to be able to switch
                            # back and forth between Galaxy (with panels ) and the workflow view (without panels ), having
                            # the Galaxy panels displayed whenever in Galaxy.
                            message += "The workflow requires the following tools that are not available in this Galaxy instance."
                            message += "You can likely install the required tools from one of the Galaxy tool sheds listed below.<br/>"
                            for missing_tool_tup in missing_tool_tups:
                                missing_tool_id, missing_tool_name, missing_tool_version = missing_tool_tup
                                message += "<b>Tool name</b> %s, <b>id</b> %s, <b>version</b> %s<br/>" % (
                                           escape( missing_tool_name ),
                                           escape( missing_tool_id ),
                                           escape( missing_tool_version ) )
                            message += "<br/>"
                            for shed_name, shed_url in trans.app.tool_shed_registry.tool_sheds.items():
                                if shed_url.endswith( '/' ):
                                    shed_url = shed_url.rstrip( '/' )
                                    url = '%s/repository/find_tools?galaxy_url=%s' % ( shed_url, url_for( '/', qualified=True ) )
                                    if missing_tool_tups:
                                        url += '&tool_id='
                                    for missing_tool_tup in missing_tool_tups:
                                        missing_tool_id = missing_tool_tup[0]
                                        url += '%s,' % escape( missing_tool_id )
                                message += '<a href="%s">%s</a><br/>' % ( url, shed_name )
                                status = 'error'
                            if installed_repository_file or tool_shed_url:
                                # Another Galaxy panels Hack: The request did not originate from the Galaxy
                                # workflow view, so we don't need to render the Galaxy panels.
                                action = 'center'
                            else:
                                # Another Galaxy panels hack: The request originated from the Galaxy
                                # workflow view, so we need to render the Galaxy panels.
                                action = 'index'
                            return trans.response.send_redirect( web.url_for( controller='admin',
                                                                              action=action,
                                                                              message=message,
                                                                              status=status ) )
                        else:
                            # TODO: Figure out what to do here...
                            pass
                    if tool_shed_url:
                        # We've received the textual representation of a workflow from a Galaxy tool shed.
                        message = "Workflow <b>%s</b> imported successfully." % escape( workflow.name )
                        url = '%s/workflow/view_workflow?repository_metadata_id=%s&workflow_name=%s&message=%s' % \
                            ( tool_shed_url, repository_metadata_id, encoding_util.tool_shed_encode( workflow_name ), message )
                        return trans.response.send_redirect( url )
                    elif installed_repository_file:
                        # The workflow was read from a file included with an installed tool shed repository.
                        message = "Workflow <b>%s</b> imported successfully." % escape( workflow.name )
                        if cntrller == 'api':
                            return status, message
                        return trans.response.send_redirect( web.url_for( controller='admin_toolshed',
                                                                          action='browse_repository',
                                                                          id=repository_id,
                                                                          message=message,
                                                                          status=status ) )
                    return self.list( trans )
        if cntrller == 'api':
            return status, message
        return trans.fill_template( "workflow/import.mako",
                                    url=url,
                                    message=message,
                                    status=status,
                                    use_panels=True,
                                    myexperiment_target_url=myexperiment_target_url )

    @web.expose
    def build_from_current_history( self, trans, job_ids=None, dataset_ids=None, dataset_collection_ids=None, workflow_name=None ):
        user = trans.get_user()
        history = trans.get_history()
        if not user:
            return trans.show_error_message( "Must be logged in to create workflows" )
        if ( job_ids is None and dataset_ids is None ) or workflow_name is None:
            jobs, warnings = summarize( trans )
            # Render
            return trans.fill_template(
                "workflow/build_from_current_history.mako",
                jobs=jobs,
                warnings=warnings,
                history=history
            )
        else:
            stored_workflow = extract_workflow(
                trans,
                user=user,
                job_ids=job_ids,
                dataset_ids=dataset_ids,
                dataset_collection_ids=dataset_collection_ids,
                workflow_name=workflow_name
            )
            # Index page with message
            workflow_id = trans.security.encode_id( stored_workflow.id )
            return trans.show_message( 'Workflow "%s" created from current history. '
                                       'You can <a href="%s" target="_parent">edit</a> or <a href="%s">run</a> the workflow.'
                                       % ( escape( workflow_name ), url_for( controller='workflow', action='editor', id=workflow_id ),
                                           url_for( controller='workflow', action='run', id=workflow_id ) ) )

    @web.expose
    def run( self, trans, id, history_id=None, hide_fixed_params=False, **kwargs ):
        stored = self.get_stored_workflow( trans, id, check_ownership=False )
        user = trans.get_user()
        if stored.user != user:
            if trans.sa_session.query( model.StoredWorkflowUserShareAssociation ) \
                    .filter_by( user=user, stored_workflow=stored ).count() == 0:
                error( "Workflow is not owned by or shared with current user" )
        # Get the latest revision
        workflow = stored.latest_workflow
        # It is possible for a workflow to have 0 steps
        if len( workflow.steps ) == 0:
            error( "Workflow cannot be run because it does not have any steps" )
        if workflow.has_cycles:
            error( "Workflow cannot be run because it contains cycles" )
        if workflow.has_errors:
            error( "Workflow cannot be run because of validation errors in some steps" )
        # Build the state for each step
        errors = {}
        has_upgrade_messages = False
        step_version_changes = []
        # has_errors is never used
        # has_errors = False
        saved_history = None
        if history_id is not None:
            saved_history = trans.get_history()
            try:
                decoded_history_id = trans.security.decode_id( history_id )
                history = trans.sa_session.query(trans.app.model.History).get(decoded_history_id)
                if history.user != trans.user and not trans.user_is_admin():
                    if trans.sa_session.query(trans.app.model.HistoryUserShareAssociation).filter_by(user=trans.user, history=history).count() == 0:
                        error("History is not owned by or shared with current user")
                trans.set_history(history)
            except TypeError:
                error("Malformed history id ( %s ) specified, unable to decode." % str( history_id ))
            except:
                error("That history does not exist.")
        try:  # use a try/finally block to restore the user's current history
            default_target_history = trans.get_history()
            module_injector = WorkflowModuleInjector( trans )
            scheduled = True
            if kwargs:
                # If kwargs were provided, the states for each step should have
                # been POSTed
                # List to gather values for the template
                invocations = []
                for (kwargs, multi_input_keys) in _expand_multiple_inputs(kwargs):
                    for step in workflow.steps:
                        # Extract just the arguments for this step by prefix
                        p = "%s|" % step.id
                        l = len(p)
                        step_args = dict( ( k[l:], v ) for ( k, v ) in kwargs.iteritems() if k.startswith( p ) )
                        step_errors = module_injector.inject( step, step_args )
                        if step.upgrade_messages:
                            has_upgrade_messages = True
                        if step_errors:
                            errors[step.id] = step.state.inputs["__errors__"] = step_errors
                    if 'run_workflow' in kwargs and not errors:
                        new_history = None
                        if 'new_history' in kwargs:
                            if 'new_history_name' in kwargs and kwargs['new_history_name'] != '':
                                nh_name = kwargs['new_history_name']
                            else:
                                nh_name = "History from %s workflow" % workflow.name
                            instance_inputs = [kwargs[multi_input_key] for multi_input_key in multi_input_keys]
                            instance_ds_names = [trans.sa_session.query( trans.app.model.HistoryDatasetAssociation ).get( instance_input ).name
                                                 for instance_input in instance_inputs]
                            nh_name = '%s%s' % (nh_name, _build_workflow_on_str( instance_ds_names ))
                            new_history = trans.app.model.History( user=trans.user, name=nh_name )
                            new_history.copy_tags_from(trans.user, trans.get_history())
                            trans.sa_session.add( new_history )
                            target_history = new_history
                        else:
                            target_history = default_target_history

                        # Build replacement dict for this workflow execution.
                        replacement_dict = {}
                        for k, v in kwargs.iteritems():
                            if k.startswith('wf_parm|'):
                                replacement_dict[k[8:]] = v

                        run_config = WorkflowRunConfig(
                            target_history=target_history,
                            replacement_dict=replacement_dict,
                            copy_inputs_to_history=new_history is not None
                        )

                        outputs, invocation = invoke(
                            trans=trans,
                            workflow=workflow,
                            workflow_run_config=run_config
                        )
                        invocation_state = invocation.state
                        # Just use last invocation - right now not really
                        # possible to have some invocations scheduled and not
                        # others.
                        scheduled = invocation_state == model.WorkflowInvocation.states.SCHEDULED
                        invocations.append({'outputs': outputs,
                                            'new_history': new_history})
                        trans.sa_session.flush()
                if invocations:
                    return trans.fill_template( "workflow/run_complete.mako",
                                                workflow=stored,
                                                scheduled=scheduled,
                                                invocations=invocations )
            else:
                # Prepare each step
                missing_tools = []
                for step in workflow.steps:
                    try:
                        module_injector.inject( step )
                    except MissingToolException:
                        if step.tool_id not in missing_tools:
                            missing_tools.append(step.tool_id)
                        continue
                    if step.upgrade_messages:
                        has_upgrade_messages = True
                    if step.type == 'tool' or step.type is None:
                        if step.module.version_changes:
                            step_version_changes.extend(step.module.version_changes)
                        # Error dict
                        if step.tool_errors:
                            errors[step.id] = step.tool_errors
                if missing_tools:
                    stored.annotation = self.get_item_annotation_str( trans.sa_session, trans.user, stored )
                    return trans.fill_template(
                        "workflow/missing_tools.mako",
                        workflow=stored,
                        missing_tools=missing_tools
                    )
            # Render the form
            stored.annotation = self.get_item_annotation_str( trans.sa_session, trans.user, stored )
            return trans.fill_template(
                "workflow/run.mako",
                steps=workflow.steps,
                workflow=stored,
                has_upgrade_messages=has_upgrade_messages,
                step_version_changes=step_version_changes,
                errors=errors,
                incoming=kwargs,
                history_id=history_id,
                hide_fixed_params=hide_fixed_params,
                enable_unique_defaults=trans.app.config.enable_unique_workflow_defaults
            )
        finally:
            # restore the active history
            if saved_history is not None:
                trans.set_history(saved_history)

    def get_item( self, trans, id ):
        return self.get_stored_workflow( trans, id )

    @web.expose
    def tag_outputs( self, trans, id, **kwargs ):
        stored = self.get_stored_workflow( trans, id, check_ownership=False )
        user = trans.get_user()
        if stored.user != user:
            if trans.sa_session.query( model.StoredWorkflowUserShareAssociation ) \
                    .filter_by( user=user, stored_workflow=stored ).count() == 0:
                error( "Workflow is not owned by or shared with current user" )
        # Get the latest revision
        workflow = stored.latest_workflow
        # It is possible for a workflow to have 0 steps
        if len( workflow.steps ) == 0:
            error( "Workflow cannot be tagged for outputs because it does not have any steps" )
        if workflow.has_cycles:
            error( "Workflow cannot be tagged for outputs because it contains cycles" )
        if workflow.has_errors:
            error( "Workflow cannot be tagged for outputs because of validation errors in some steps" )
        # Build the state for each step
        errors = {}
        has_upgrade_messages = False
        # has_errors is never used
        # has_errors = False
        if kwargs:
            # If kwargs were provided, the states for each step should have
            # been POSTed
            for step in workflow.steps:
                if step.type == 'tool':
                    # Extract just the output flags for this step.
                    p = "%s|otag|" % step.id
                    l = len(p)
                    outputs = [k[l:] for ( k, v ) in kwargs.iteritems() if k.startswith( p )]
                    if step.workflow_outputs:
                        for existing_output in step.workflow_outputs:
                            if existing_output.output_name not in outputs:
                                trans.sa_session.delete(existing_output)
                            else:
                                outputs.remove(existing_output.output_name)
                    for outputname in outputs:
                        m = model.WorkflowOutput(workflow_step_id=int(step.id), output_name=outputname)
                        trans.sa_session.add(m)
        # Prepare each step
        trans.sa_session.flush()
        module_injector = WorkflowModuleInjector( trans )
        for step in workflow.steps:
            step.upgrade_messages = {}
            # Contruct modules
            module_injector.inject( step )
            if step.upgrade_messages:
                has_upgrade_messages = True
            if step.type == 'tool' or step.type is None:
                # Error dict
                if step.tool_errors:
                    errors[step.id] = step.tool_errors
        # Render the form
        return trans.fill_template(
            "workflow/tag_outputs.mako",
            steps=workflow.steps,
            workflow=stored,
            has_upgrade_messages=has_upgrade_messages,
            errors=errors,
            incoming=kwargs
        )

    @web.expose
    def configure_menu( self, trans, workflow_ids=None ):
        user = trans.get_user()
        if trans.request.method == "POST":
            if workflow_ids is None:
                workflow_ids = []
            elif type( workflow_ids ) != list:
                workflow_ids = [ workflow_ids ]
            sess = trans.sa_session
            # This explicit remove seems like a hack, need to figure out
            # how to make the association do it automatically.
            for m in user.stored_workflow_menu_entries:
                sess.delete( m )
            user.stored_workflow_menu_entries = []
            q = sess.query( model.StoredWorkflow )
            # To ensure id list is unique
            seen_workflow_ids = set()
            for id in workflow_ids:
                if id in seen_workflow_ids:
                    continue
                else:
                    seen_workflow_ids.add( id )
                m = model.StoredWorkflowMenuEntry()
                m.stored_workflow = q.get( id )
                user.stored_workflow_menu_entries.append( m )
            sess.flush()
            message = "Menu updated"
            refresh_frames = ['tools']
        else:
            message = None
            refresh_frames = []
        user = trans.get_user()
        ids_in_menu = set( [ x.stored_workflow_id for x in user.stored_workflow_menu_entries ] )
        workflows = trans.sa_session.query( model.StoredWorkflow ) \
            .filter_by( user=user, deleted=False ) \
            .order_by( desc( model.StoredWorkflow.table.c.update_time ) ) \
            .all()
        shared_by_others = trans.sa_session \
            .query( model.StoredWorkflowUserShareAssociation ) \
            .filter_by( user=user ) \
            .filter( model.StoredWorkflow.deleted == expression.false() ) \
            .all()
        return trans.fill_template( "workflow/configure_menu.mako",
                                    workflows=workflows,
                                    shared_by_others=shared_by_others,
                                    ids_in_menu=ids_in_menu,
                                    message=message,
                                    refresh_frames=refresh_frames )

    def _workflow_to_svg_canvas( self, trans, stored ):
        workflow = stored.latest_workflow
        workflow_canvas = WorkflowCanvas()
        canvas = workflow_canvas.canvas
        for step in workflow.steps:
            # Load from database representation
            module = module_factory.from_workflow_step( trans, step )
            module_name = module.get_name()
            module_data_inputs = module.get_data_inputs()
            module_data_outputs = module.get_data_outputs()
            workflow_canvas.populate_data_for_step(
                step,
                module_name,
                module_data_inputs,
                module_data_outputs,
            )

        workflow_canvas.add_steps( )
        workflow_canvas.finish(  )
        return canvas


def _build_workflow_on_str(instance_ds_names):
    # Returns suffix for new histories based on multi input iteration
    num_multi_inputs = len(instance_ds_names)
    if num_multi_inputs == 0:
        return ""
    elif num_multi_inputs == 1:
        return " on %s" % instance_ds_names[0]
    else:
        return " on %s and %s" % (", ".join(instance_ds_names[0:-1]), instance_ds_names[-1])


def _expand_multiple_inputs(kwargs):
    (single_inputs, matched_multi_inputs, multiplied_multi_inputs) = _split_inputs(kwargs)

    # Build up every combination of inputs to be run together.
    input_combos = _extend_with_matched_combos(single_inputs, matched_multi_inputs)
    input_combos = _extend_with_multiplied_combos(input_combos, multiplied_multi_inputs)

    # Input name that are multiply specified
    multi_input_keys = matched_multi_inputs.keys() + multiplied_multi_inputs.keys()

    for input_combo in input_combos:
        for key, value in input_combo.iteritems():
            kwargs[key] = value
        yield (kwargs, multi_input_keys)


def _extend_with_matched_combos(single_inputs, multi_inputs):
    if len(multi_inputs) == 0:
        return [single_inputs]

    matched_multi_inputs = []

    first_multi_input_key = multi_inputs.keys()[0]
    first_multi_value = multi_inputs.get(first_multi_input_key)

    for value in first_multi_value:
        new_inputs = _copy_and_extend_inputs(single_inputs, first_multi_input_key, value)
        matched_multi_inputs.append(new_inputs)

    for multi_input_key, multi_input_values in multi_inputs.iteritems():
        if multi_input_key == first_multi_input_key:
            continue
        if len(multi_input_values) != len(first_multi_value):
            raise Exception("Failed to match up multi-select inputs, must select equal number of data files in each multiselect")
        for index, value in enumerate(multi_input_values):
            matched_multi_inputs[index][multi_input_key] = value
    return matched_multi_inputs


def _extend_with_multiplied_combos(input_combos, multi_inputs):
    combos = input_combos

    for multi_input_key, multi_input_value in multi_inputs.iteritems():
        iter_combos = []

        for combo in combos:
            for input_value in multi_input_value:
                iter_combos.append(_copy_and_extend_inputs(combo, multi_input_key, input_value))

        combos = iter_combos
    return combos


def _copy_and_extend_inputs(inputs, key, value):
    new_inputs = dict(inputs)
    new_inputs[key] = value
    return new_inputs


def _split_inputs(kwargs):
    """
    """
    input_keys = filter(lambda a: a.endswith('|input'), kwargs)
    single_inputs = {}
    matched_multi_inputs = {}
    multiplied_multi_inputs = {}
    for input_key in input_keys:
        input_val = kwargs[input_key]
        if isinstance(input_val, list):
            input_base = input_key[:-len("|input")]
            mode_key = "%s|multi_mode" % input_base
            mode = kwargs.get(mode_key, "matched")
            if mode == "matched":
                matched_multi_inputs[input_key] = input_val
            else:
                multiplied_multi_inputs[input_key] = input_val
        else:
            single_inputs[input_key] = input_val
    return (single_inputs, matched_multi_inputs, multiplied_multi_inputs)<|MERGE_RESOLUTION|>--- conflicted
+++ resolved
@@ -879,11 +879,7 @@
                 try:
                     workflow_data = urllib2.urlopen( url ).read()
                 except Exception, e:
-<<<<<<< HEAD
-                    message = "Failed to open URL: <b>%s</b><br>Exception: %s" % ( url, escape( str( e ) ) )
-=======
                     message = "Failed to open URL: <b>%s</b><br>Exception: %s" % ( escape( url ), escape( str( e ) ) )
->>>>>>> cbae8fab
                     status = 'error'
             elif workflow_text:
                 # This case occurs when the workflow_text was sent via http from the tool shed.

"""Module of utilities for verifying test results."""

import difflib
import filecmp
import hashlib
import json
import logging
import math
import os
import os.path
import re
import shutil
import tempfile
from typing import (
    Any,
    Callable,
    Dict,
    List,
    Optional,
    TYPE_CHECKING,
)

try:
    import numpy
except ImportError:
    pass
try:
    import pysam
except ImportError:
    pass
try:
    from PIL import Image
except ImportError:
<<<<<<< HEAD
    pass
try:
    import tifffile
except ImportError:
    pass
=======
    Image = None  # type: ignore[assignment]
>>>>>>> d308444f

from galaxy.tool_util.parser.util import (
    DEFAULT_DELTA,
    DEFAULT_DELTA_FRAC,
    DEFAULT_EPS,
    DEFAULT_METRIC,
    DEFAULT_PIN_LABELS,
)
from galaxy.util import unicodify
from galaxy.util.compression_utils import get_fileobj
from .asserts import verify_assertions
from .test_data import TestDataResolver

if TYPE_CHECKING:
    import numpy.typing

log = logging.getLogger(__name__)

DEFAULT_TEST_DATA_RESOLVER = TestDataResolver()


def verify(
    item_label: str,
    output_content: bytes,
    attributes: Optional[Dict[str, Any]],
    filename: Optional[str] = None,
    get_filecontent: Optional[Callable[[str], bytes]] = None,
    get_filename: Optional[Callable[[str], str]] = None,
    keep_outputs_dir: Optional[str] = None,
    verify_extra_files: Optional[Callable] = None,
    mode="file",
):
    """Verify the content of a test output using test definitions described by attributes.

    Throw an informative assertion error if any of these tests fail.
    """
    attributes = attributes or {}
    if get_filename is None:
        get_filecontent_: Callable[[str], bytes]
        if get_filecontent is None:
            get_filecontent_ = DEFAULT_TEST_DATA_RESOLVER.get_filecontent
        else:
            get_filecontent_ = get_filecontent

        def get_filename(filename: str) -> str:
            file_content = get_filecontent_(filename)
            local_name = make_temp_fname(fname=filename)
            with open(local_name, "wb") as f:
                f.write(file_content)
            return local_name

    # Check assertions...
    assertions = attributes.get("assert_list", None)
    if assertions is not None:
        try:
            verify_assertions(output_content, attributes["assert_list"], attributes.get("decompress", False))
        except AssertionError as err:
            errmsg = f"{item_label} different than expected\n"
            errmsg += unicodify(err)
            raise AssertionError(errmsg)

    # Verify checksum attributes...
    # works with older Galaxy style md5=<expected_sum> or cwltest
    # style checksum=<hash_type>$<hash>.
    expected_checksum_type = None
    expected_checksum = None
    if attributes is not None and attributes.get("md5", None) is not None:
        expected_checksum_type = "md5"
        expected_checksum = attributes.get("md5")
    elif attributes is not None and attributes.get("checksum", None) is not None:
        checksum_value = attributes.get("checksum", None)
        expected_checksum_type, expected_checksum = checksum_value.split("$", 1)

    if expected_checksum_type:
        try:
            _verify_checksum(output_content, expected_checksum_type, expected_checksum)
        except AssertionError as err:
            errmsg = f"{item_label} different than expected\n"
            errmsg += unicodify(err)
            raise AssertionError(errmsg)

    # expected object might be None, so don't pull unless available
    has_expected_object = "object" in attributes
    if has_expected_object:
        assert filename is None
        expected_object = attributes.get("object")
        actual_object = json.loads(output_content)

        expected_object_type = type(expected_object)
        actual_object_type = type(actual_object)

        if expected_object_type != actual_object_type:
            message = f"Type mismatch between expected object ({expected_object_type}) and actual object ({actual_object_type})"
            raise AssertionError(message)

        if expected_object != actual_object:
            message = f"Expected object ({expected_object}) does not match actual object ({actual_object})"
            raise AssertionError(message)

    elif filename is not None:
        temp_name = make_temp_fname(fname=filename)
        with open(temp_name, "wb") as f:
            f.write(output_content)

        # If the server's env has GALAXY_TEST_SAVE, save the output file to that
        # directory.
        # This needs to be done before the call to `get_filename()` because that
        # may raise an exception if `filename` does not exist (e.g. when
        # generating a tool output file from scratch with
        # `planemo test --update_test_data`).
        if keep_outputs_dir:
            ofn = os.path.join(keep_outputs_dir, filename)
            out_dir = os.path.dirname(ofn)
            if not os.path.exists(out_dir):
                os.makedirs(out_dir)
            log.debug("keep_outputs_dir: %s, ofn: %s", keep_outputs_dir, ofn)
            try:
                shutil.copy(temp_name, ofn)
            except Exception:
                log.exception("Could not save output file %s to %s", temp_name, ofn)
            else:
                log.debug("## GALAXY_TEST_SAVE=%s. saved %s", keep_outputs_dir, ofn)

        if mode == "directory":
            # if verifying a file inside a extra_files_path directory
            # filename already point to a file that exists on disk
            local_name = filename
        else:
            filename_ = get_filename(filename)
            assert filename_, f"Failed to find output target for test {filename_}"
            local_name = filename_

        compare = attributes.get("compare", "diff")
        try:
            if attributes.get("ftype", None) in [
                "bam",
                "qname_sorted.bam",
                "qname_input_sorted.bam",
                "unsorted.bam",
                "cram",
            ]:
                try:
                    local_fh, temp_name = _bam_to_sam(local_name, temp_name)
                    local_name = local_fh.name
                except Exception as e:
                    log.warning("%s. Will compare BAM files", unicodify(e))
            if compare == "diff":
                files_diff(local_name, temp_name, attributes=attributes)
            elif compare == "re_match":
                files_re_match(local_name, temp_name, attributes=attributes)
            elif compare == "re_match_multiline":
                files_re_match_multiline(local_name, temp_name, attributes=attributes)
            elif compare == "sim_size":
                files_delta(local_name, temp_name, attributes=attributes)
            elif compare == "contains":
                files_contains(local_name, temp_name, attributes=attributes)
            elif compare == "image_diff":
                files_image_diff(local_name, temp_name, attributes=attributes)
            else:
                raise Exception(f"Unimplemented Compare type: {compare}")
        except AssertionError as err:
            errmsg = f"{item_label} different than expected, difference (using {compare}):\n"
            errmsg += f"( {local_name} v. {temp_name} )\n"
            errmsg += unicodify(err)
            raise AssertionError(errmsg)
        finally:
            if "GALAXY_TEST_NO_CLEANUP" not in os.environ:
                os.remove(temp_name)

    if verify_extra_files:
        extra_files = attributes.get("extra_files", None)
        if extra_files:
            verify_extra_files(extra_files)


def make_temp_fname(fname=None):
    """Safe temp name - preserve the file extension for tools that interpret it."""
    suffix = os.path.split(fname)[-1]  # ignore full path
    with tempfile.NamedTemporaryFile(prefix="tmp", suffix=suffix, delete=False) as temp:
        return temp.name


def _bam_to_sam(local_name, temp_name):
    temp_local = tempfile.NamedTemporaryFile(suffix=".sam", prefix="local_bam_converted_to_sam_")
    with tempfile.NamedTemporaryFile(suffix=".sam", prefix="history_bam_converted_to_sam_", delete=False) as temp:
        try:
            pysam.view("-h", "--no-PG", "-o", temp_local.name, local_name, catch_stdout=False)
        except Exception as e:
            msg = f"Converting local (test-data) BAM to SAM failed: {unicodify(e)}"
            raise Exception(msg)
        try:
            pysam.view("-h", "--no-PG", "-o", temp.name, temp_name, catch_stdout=False)
        except Exception as e:
            msg = f"Converting history BAM to SAM failed: {unicodify(e)}"
            raise Exception(msg)
    os.remove(temp_name)
    return temp_local, temp.name


def _verify_checksum(data, checksum_type, expected_checksum_value):
    if checksum_type not in ["md5", "sha1", "sha256", "sha512"]:
        raise Exception(f"Unimplemented hash algorithm [{checksum_type}] encountered.")

    h = hashlib.new(checksum_type)
    h.update(data)
    actual_checksum_value = h.hexdigest()
    if expected_checksum_value != actual_checksum_value:
        template = "Output checksum [%s] does not match expected [%s] (using hash algorithm %s)."
        message = template % (actual_checksum_value, expected_checksum_value, checksum_type)
        raise AssertionError(message)


def files_delta(file1, file2, attributes=None):
    """Check the contents of 2 files for size differences."""
    if attributes is None:
        attributes = {}
    delta = attributes.get("delta", DEFAULT_DELTA)
    delta_frac = attributes.get("delta_frac", DEFAULT_DELTA_FRAC)
    s1 = os.path.getsize(file1)
    s2 = os.path.getsize(file2)
    if abs(s1 - s2) > delta:
        raise AssertionError(
            "Files %s=%db but %s=%db - compare by size (delta=%s) failed" % (file1, s1, file2, s2, delta)
        )
    if delta_frac is not None and not (s1 - (s1 * delta_frac) <= s2 <= s1 + (s1 * delta_frac)):
        raise AssertionError(
            "Files %s=%db but %s=%db - compare by size (delta_frac=%s) failed" % (file1, s1, file2, s2, delta_frac)
        )


def get_compressed_formats(attributes):
    attributes = attributes or {}
    decompress = attributes.get("decompress")
    # None means all compressed formats are allowed
    return None if decompress else []


def files_diff(file1, file2, attributes=None):
    """Check the contents of 2 files for differences."""
    attributes = attributes or {}

    def get_lines_diff(diff):
        count = 0
        for line in diff:
            if (line.startswith("+") and not line.startswith("+++")) or (
                line.startswith("-") and not line.startswith("---")
            ):
                count += 1
        return count

    if not filecmp.cmp(file1, file2, shallow=False):
        compressed_formats = get_compressed_formats(attributes)
        is_pdf = False
        try:
            with get_fileobj(file2, compressed_formats=compressed_formats) as fh:
                history_data = fh.readlines()
            with get_fileobj(file1, compressed_formats=compressed_formats) as fh:
                local_file = fh.readlines()
        except UnicodeDecodeError:
            if file1.endswith(".pdf") or file2.endswith(".pdf"):
                is_pdf = True
                # Replace non-Unicode characters using unicodify(),
                # difflib.unified_diff doesn't work on list of bytes
                history_data = [
                    unicodify(line) for line in get_fileobj(file2, mode="rb", compressed_formats=compressed_formats)
                ]
                local_file = [
                    unicodify(line) for line in get_fileobj(file1, mode="rb", compressed_formats=compressed_formats)
                ]
            else:
                raise AssertionError("Binary data detected, not displaying diff")
        if attributes.get("sort", False):
            local_file.sort()
            history_data.sort()
        allowed_diff_count = int(attributes.get("lines_diff", 0))
        diff = list(difflib.unified_diff(local_file, history_data, "local_file", "history_data"))
        diff_lines = get_lines_diff(diff)
        if diff_lines > allowed_diff_count:
            if "GALAXY_TEST_RAW_DIFF" in os.environ:
                diff_slice = diff
            else:
                if len(diff) < 60:
                    diff_slice = diff[0:40]
                else:
                    diff_slice = diff[:25] + ["********\n", "*SNIP *\n", "********\n"] + diff[-25:]
            # FIXME: This pdf stuff is rather special cased and has not been updated to consider lines_diff
            # due to unknown desired behavior when used in conjunction with a non-zero lines_diff
            # PDF forgiveness can probably be handled better by not special casing by __extension__ here
            # and instead using lines_diff or a regular expression matching
            # or by creating and using a specialized pdf comparison function
            if is_pdf:
                # PDF files contain creation dates, modification dates, ids and descriptions that change with each
                # new file, so we need to handle these differences.  As long as the rest of the PDF file does
                # not differ we're ok.
                valid_diff_strs = ["description", "createdate", "creationdate", "moddate", "id", "producer", "creator"]
                valid_diff = False
                invalid_diff_lines = 0
                for line in diff_slice:
                    # Make sure to lower case strings before checking.
                    line = line.lower()
                    # Diff lines will always start with a + or - character, but handle special cases: '--- local_file \n', '+++ history_data \n'
                    if (
                        (line.startswith("+") or line.startswith("-"))
                        and line.find("local_file") < 0
                        and line.find("history_data") < 0
                    ):
                        for vdf in valid_diff_strs:
                            if line.find(vdf) < 0:
                                valid_diff = False
                            else:
                                valid_diff = True
                                # Stop checking as soon as we know we have a valid difference
                                break
                        if not valid_diff:
                            invalid_diff_lines += 1
                log.info(
                    "## files diff on '%s' and '%s': lines_diff = %d, found diff = %d, found pdf invalid diff = %d"
                    % (file1, file2, allowed_diff_count, diff_lines, invalid_diff_lines)
                )
                if invalid_diff_lines > allowed_diff_count:
                    # Print out diff_slice so we can see what failed
                    log.info("###### diff_slice ######")
                    raise AssertionError("".join(diff_slice))
            else:
                log.info(
                    "## files diff on '%s' and '%s': lines_diff = %d, found diff = %d"
                    % (file1, file2, allowed_diff_count, diff_lines)
                )
                raise AssertionError("".join(diff_slice))


def files_re_match(file1, file2, attributes=None):
    """Check the contents of 2 files for differences using re.match."""
    attributes = attributes or {}
    join_char = ""
    to_strip = os.linesep
    compressed_formats = get_compressed_formats(attributes)
    try:
        with get_fileobj(file2, compressed_formats=compressed_formats) as fh:
            history_data = fh.readlines()
        with get_fileobj(file1, compressed_formats=compressed_formats) as fh:
            local_file = fh.readlines()
    except UnicodeDecodeError:
        join_char = b""
        to_strip = os.linesep.encode("utf-8")
        with open(file2, "rb") as fh:
            history_data = fh.readlines()
        with open(file1, "rb") as fh:
            local_file = fh.readlines()
    assert len(local_file) == len(history_data), (
        "Data File and Regular Expression File contain a different number of lines (%d != %d)\nHistory Data (first 40 lines):\n%s"
        % (len(local_file), len(history_data), join_char.join(history_data[:40]))
    )
    if attributes.get("sort", False):
        history_data.sort()
        local_file.sort()
    lines_diff = int(attributes.get("lines_diff", 0))
    line_diff_count = 0
    diffs = []
    for regex_line, data_line in zip(local_file, history_data):
        regex_line = regex_line.rstrip(to_strip)
        data_line = data_line.rstrip(to_strip)
        if not re.match(regex_line, data_line):
            line_diff_count += 1
            diffs.append(f"Regular Expression: {regex_line}, Data file: {data_line}\n")
    if line_diff_count > lines_diff:
        raise AssertionError(
            "Regular expression did not match data file (allowed variants=%i):\n%s" % (lines_diff, "".join(diffs))
        )


def files_re_match_multiline(file1, file2, attributes=None):
    """Check the contents of 2 files for differences using re.match in multiline mode."""
    attributes = attributes or {}
    join_char = ""
    compressed_formats = get_compressed_formats(attributes)
    try:
        with get_fileobj(file2, compressed_formats=compressed_formats) as fh:
            history_data = fh.readlines()
        with get_fileobj(file1, compressed_formats=compressed_formats) as fh:
            local_file = fh.read()
    except UnicodeDecodeError:
        join_char = b""
        with open(file2, "rb") as fh:
            history_data = fh.readlines()
        with open(file1, "rb") as fh:
            local_file = fh.read()
    if attributes.get("sort", False):
        history_data.sort()
    history_data = join_char.join(history_data)
    # lines_diff not applicable to multiline matching
    assert re.match(local_file, history_data, re.MULTILINE), "Multiline Regular expression did not match data file"


def files_contains(file1, file2, attributes=None):
    """Check the contents of file2 for substrings found in file1, on a per-line basis."""
    # TODO: allow forcing ordering of contains
    attributes = attributes or {}
    to_strip = os.linesep
    compressed_formats = get_compressed_formats(attributes)
    try:
        with get_fileobj(file2, compressed_formats=compressed_formats) as fh:
            history_data = fh.read()
        with get_fileobj(file1, compressed_formats=compressed_formats) as fh:
            local_file = fh.readlines()
    except UnicodeDecodeError:
        to_strip = os.linesep.encode("utf-8")
        with open(file2, "rb") as fh:
            history_data = fh.read()
        with open(file1, "rb") as fh:
            local_file = fh.readlines()
    lines_diff = int(attributes.get("lines_diff", 0))
    line_diff_count = 0
    for contains in local_file:
        contains = contains.rstrip(to_strip)
        if contains not in history_data:
            line_diff_count += 1
        if line_diff_count > lines_diff:
            raise AssertionError(f"Failed to find '{contains}' in history data. (lines_diff={lines_diff}).")


def _singleobject_intersection_over_union(
    mask1: "numpy.typing.NDArray",
    mask2: "numpy.typing.NDArray",
) -> "numpy.floating":
    return numpy.logical_and(mask1, mask2).sum() / numpy.logical_or(mask1, mask2).sum()


def _multiobject_intersection_over_union(
    mask1: "numpy.typing.NDArray",
    mask2: "numpy.typing.NDArray",
    pin_labels: Optional[List[int]] = None,
    repeat_reverse: bool = True,
) -> List["numpy.floating"]:
    iou_list = []
    for label1 in numpy.unique(mask1):
        cc1 = mask1 == label1

        # If the label is in `pin_labels`, then use the same label value to find the corresponding object in the second mask.
        if pin_labels is not None and label1 in pin_labels:
            cc2 = mask2 == label1
            iou_list.append(_singleobject_intersection_over_union(cc1, cc2))

        # Otherwise, use the object with the largest IoU value, excluding the pinned labels.
        else:
            cc1_iou_list = []
            for label2 in numpy.unique(mask2[cc1]):
                if pin_labels is not None and label2 in pin_labels:
                    continue
                cc2 = mask2 == label2
                cc1_iou_list.append(_singleobject_intersection_over_union(cc1, cc2))
            iou_list.append(max(cc1_iou_list))

    if repeat_reverse:
        iou_list.extend(_multiobject_intersection_over_union(mask2, mask1, pin_labels, repeat_reverse=False))

    return iou_list


def intersection_over_union(
    mask1: "numpy.typing.NDArray", mask2: "numpy.typing.NDArray", pin_labels: Optional[List[int]] = None
) -> "numpy.floating":
    """Compute the intersection over union (IoU) for the objects in two masks containing lables.

    The IoU is computed for each uniquely labeled image region (object), and the overall minimum value is returned (i.e. the worst value).
    To compute the IoU for each object, the corresponding object in the other mask needs to be determined.
    The object correspondences are not necessarily symmetric.

    By default, the corresponding object in the other mask is determined as the one with the largest IoU value.
    If the label of an object is listed in `pin_labels`, then the corresponding object in the other mask is determined as the object with the same label value.
    Objects with labels listed in `pin_labels` also cannot correspond to objects with different labels.
    This is particularly useful when specific image regions must always be labeled with a designated label value (e.g., the image background is often labeled with 0 or -1).
    """
    assert mask1.dtype == mask2.dtype
    assert mask1.ndim == mask2.ndim == 2
    assert mask1.shape == mask2.shape
    for label in pin_labels or []:
        count = sum(label in mask for mask in (mask1, mask2))
        count_str = {1: "one", 2: "both"}
        assert count == 2, f"Label {label} is pinned but missing in {count_str[2 - count]} of the images."
    return min(_multiobject_intersection_over_union(mask1, mask2, pin_labels))


def _parse_label_list(label_list_str: Optional[str]) -> List[int]:
    if label_list_str is None:
        return []
    else:
        return [int(label.strip()) for label in label_list_str.split(",") if len(label_list_str) > 0]


def get_image_metric(
    attributes: Dict[str, Any]
) -> Callable[["numpy.typing.NDArray", "numpy.typing.NDArray"], "numpy.floating"]:
    metric_name = attributes.get("metric", DEFAULT_METRIC)
    pin_labels = _parse_label_list(attributes.get("pin_labels", DEFAULT_PIN_LABELS))
    metrics = {
        "mae": lambda arr1, arr2: numpy.abs(arr1 - arr2).mean(),
        # Convert to float before squaring to prevent overflows
        "mse": lambda arr1, arr2: numpy.square((arr1 - arr2).astype(float)).mean(),
        "rms": lambda arr1, arr2: math.sqrt(numpy.square((arr1 - arr2).astype(float)).mean()),
        "fro": lambda arr1, arr2: numpy.linalg.norm((arr1 - arr2).reshape(1, -1), "fro"),
        "iou": lambda arr1, arr2: 1 - intersection_over_union(arr1, arr2, pin_labels),
    }
    try:
        return metrics[metric_name]
    except KeyError:
        raise ValueError(f'No such metric: "{metric_name}"')


def _load_image(filepath: str) -> "numpy.typing.NDArray":
    """
    Reads the given image, trying tifffile and Pillow for reading.
    """
    # Try reading with tifffile first. It fails if the file is not a TIFF.
    try:
        arr = tifffile.imread(filepath)

    # If tifffile failed, then the file is not a tifffile. In that case, try with Pillow.
    except tifffile.TiffFileError:
        with Image.open(filepath) as im:
            arr = numpy.array(im)

    # Return loaded image
    return arr


def files_image_diff(file1: str, file2: str, attributes: Optional[Dict[str, Any]] = None) -> None:
    """Check the pixel data of 2 image files for differences."""
    attributes = attributes or {}

    arr1 = _load_image(file1)
    arr2 = _load_image(file2)

    if arr1.dtype != arr2.dtype:
        raise AssertionError(f"Image data types did not match ({arr1.dtype}, {arr2.dtype}).")

    if arr1.shape != arr2.shape:
        raise AssertionError(f"Image dimensions did not match ({arr1.shape}, {arr2.shape}).")

    distance = get_image_metric(attributes)(arr1, arr2)
    distance_eps = attributes.get("eps", DEFAULT_EPS)
    if distance > distance_eps:
        raise AssertionError(f"Image difference {distance} exceeds eps={distance_eps}.")<|MERGE_RESOLUTION|>--- conflicted
+++ resolved
@@ -31,15 +31,12 @@
 try:
     from PIL import Image
 except ImportError:
-<<<<<<< HEAD
-    pass
+    Image = None  # type: ignore[assignment]
 try:
     import tifffile
 except ImportError:
-    pass
-=======
-    Image = None  # type: ignore[assignment]
->>>>>>> d308444f
+    tifffile = None  # type: ignore[assignment]
+
 
 from galaxy.tool_util.parser.util import (
     DEFAULT_DELTA,
@@ -197,7 +194,12 @@
             elif compare == "contains":
                 files_contains(local_name, temp_name, attributes=attributes)
             elif compare == "image_diff":
-                files_image_diff(local_name, temp_name, attributes=attributes)
+                if Image and tifffile:
+                    files_image_diff(local_name, temp_name, attributes=attributes)
+                else:
+                    raise Exception(
+                        "pillow and tifffile are not installed, but required to compare files using the 'image_diff' method"
+                    )
             else:
                 raise Exception(f"Unimplemented Compare type: {compare}")
         except AssertionError as err:

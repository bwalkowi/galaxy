"""This module contains linting functions for general aspects of the tool."""

import re
from typing import (
    Tuple,
    TYPE_CHECKING,
)

from packaging.version import Version

from galaxy.tool_util.biotools.source import ApiBiotoolsMetadataSource
from galaxy.tool_util.edam_util import load_edam_tree
from galaxy.tool_util.lint import Linter
from galaxy.tool_util.version import (
    LegacyVersion,
    parse_version,
)

if TYPE_CHECKING:
    from galaxy.tool_util.lint import LintContext
    from galaxy.tool_util.parser.interface import ToolSource
    from galaxy.util.etree import (
        Element,
        ElementTree,
    )

PROFILE_PATTERN = re.compile(r"^[12]\d\.\d{1,2}$")


lint_tool_types = ["*"]


def _tool_xml_and_root(tool_source: "ToolSource") -> Tuple["ElementTree", "Element"]:
    tool_xml = getattr(tool_source, "xml_tree", None)
    if tool_xml:
        tool_node = tool_xml.getroot()
    else:
        tool_node = None
    return tool_xml, tool_node


class ToolVersionMissing(Linter):
    """
    Tools must have a version
    """

    @classmethod
    def lint(cls, tool_source: "ToolSource", lint_ctx: "LintContext"):
        tool_xml, tool_node = _tool_xml_and_root(tool_source)
        version = tool_source.parse_version() or ""
        if not version:
            lint_ctx.error("Tool version is missing or empty.", linter=cls.name(), node=tool_node)


class ToolVersionPEP404(Linter):
    """
    Tools should have a PEP404 compliant version.
    """

    @classmethod
    def lint(cls, tool_source: "ToolSource", lint_ctx: "LintContext"):
        tool_xml, tool_node = _tool_xml_and_root(tool_source)
        version = tool_source.parse_version() or ""
        parsed_version = parse_version(version)
        if version and isinstance(parsed_version, LegacyVersion):
            lint_ctx.warn(f"Tool version [{version}] is not compliant with PEP 440.", linter=cls.name(), node=tool_node)


class ToolVersionWhitespace(Linter):
    @classmethod
    def lint(cls, tool_source: "ToolSource", lint_ctx: "LintContext"):
        tool_xml, tool_node = _tool_xml_and_root(tool_source)
        version = tool_source.parse_version() or ""
        if version != version.strip():
            lint_ctx.warn(
                f"Tool version is pre/suffixed by whitespace, this may cause errors: [{version}].",
                linter=cls.name(),
                node=tool_node,
            )


class ToolVersionValid(Linter):
    @classmethod
    def lint(cls, tool_source: "ToolSource", lint_ctx: "LintContext"):
        tool_xml, tool_node = _tool_xml_and_root(tool_source)
        version = tool_source.parse_version() or ""
        parsed_version = parse_version(version)
        if version and not isinstance(parsed_version, LegacyVersion) and version == version.strip():
            lint_ctx.valid(f"Tool defines a version [{version}].", linter=cls.name(), node=tool_node)


class ToolNameMissing(Linter):
    @classmethod
    def lint(cls, tool_source: "ToolSource", lint_ctx: "LintContext"):
        _, tool_node = _tool_xml_and_root(tool_source)
        name = tool_source.parse_name()
        if not name:
            lint_ctx.error("Tool name is missing or empty.", linter=cls.name(), node=tool_node)


class ToolNameWhitespace(Linter):
    @classmethod
    def lint(cls, tool_source: "ToolSource", lint_ctx: "LintContext"):
        _, tool_node = _tool_xml_and_root(tool_source)
        name = tool_source.parse_name()
        if name and name != name.strip():
            lint_ctx.warn(
                f"Tool name is pre/suffixed by whitespace, this may cause errors: [{name}].",
                linter=cls.name(),
                node=tool_node,
            )


class ToolNameValid(Linter):
    @classmethod
    def lint(cls, tool_source: "ToolSource", lint_ctx: "LintContext"):
        _, tool_node = _tool_xml_and_root(tool_source)
        name = tool_source.parse_name()
        if name and name == name.strip():
            lint_ctx.valid(f"Tool defines a name [{name}].", linter=cls.name(), node=tool_node)


class ToolIDMissing(Linter):
    @classmethod
    def lint(cls, tool_source: "ToolSource", lint_ctx: "LintContext"):
        _, tool_node = _tool_xml_and_root(tool_source)
        tool_id = tool_source.parse_id()
        if not tool_id:
            lint_ctx.error("Tool does not define an id attribute.", linter=cls.name(), node=tool_node)


class ToolIDWhitespace(Linter):
    @classmethod
    def lint(cls, tool_source: "ToolSource", lint_ctx: "LintContext"):
        _, tool_node = _tool_xml_and_root(tool_source)
        tool_id = tool_source.parse_id()
        if tool_id and re.search(r"\s", tool_id):
            lint_ctx.warn(
                f"Tool ID contains whitespace - this is discouraged: [{tool_id}].", linter=cls.name(), node=tool_node
            )


class ToolIDValid(Linter):
    @classmethod
    def lint(cls, tool_source: "ToolSource", lint_ctx: "LintContext"):
        _, tool_node = _tool_xml_and_root(tool_source)
        tool_id = tool_source.parse_id()
        if tool_id and not re.search(r"\s", tool_id):
            lint_ctx.valid(f"Tool defines an id [{tool_id}].", linter=cls.name(), node=tool_node)


class ToolProfileInvalid(Linter):
    @classmethod
    def lint(cls, tool_source: "ToolSource", lint_ctx: "LintContext"):
        _, tool_node = _tool_xml_and_root(tool_source)
        profile = tool_source.parse_profile()
        profile_valid = PROFILE_PATTERN.match(profile) is not None
        if not profile_valid:
            lint_ctx.error(f"Tool specifies an invalid profile version [{profile}].", linter=cls.name(), node=tool_node)


class ToolProfileLegacy(Linter):
    @classmethod
    def lint(cls, tool_source: "ToolSource", lint_ctx: "LintContext"):
        _, tool_node = _tool_xml_and_root(tool_source)
        profile = tool_source.parse_profile()
        profile_valid = PROFILE_PATTERN.match(profile) is not None
        if profile_valid and Version(profile) == Version("16.01"):
            lint_ctx.valid("Tool targets 16.01 Galaxy profile.", linter=cls.name(), node=tool_node)


class ToolProfileValid(Linter):
    @classmethod
    def lint(cls, tool_source: "ToolSource", lint_ctx: "LintContext"):
        _, tool_node = _tool_xml_and_root(tool_source)
        profile = tool_source.parse_profile()
        profile_valid = PROFILE_PATTERN.match(profile) is not None
        if profile_valid and Version(profile) != Version("16.01"):
            lint_ctx.valid(f"Tool specifies profile version [{profile}].", linter=cls.name(), node=tool_node)


class RequirementNameMissing(Linter):
    @classmethod
    def lint(cls, tool_source: "ToolSource", lint_ctx: "LintContext"):
        _, tool_node = _tool_xml_and_root(tool_source)
        requirements, containers, resource_requirements = tool_source.parse_requirements_and_containers()
        for r in requirements:
            if r.type != "package":
                continue
            if not r.name:
                lint_ctx.error("Requirement without name found", linter=cls.name(), node=tool_node)


class RequirementVersionMissing(Linter):
    @classmethod
    def lint(cls, tool_source: "ToolSource", lint_ctx: "LintContext"):
        _, tool_node = _tool_xml_and_root(tool_source)
        requirements, containers, resource_requirements = tool_source.parse_requirements_and_containers()
        for r in requirements:
            if r.type != "package":
                continue
            if not r.version:
                lint_ctx.warn(f"Requirement {r.name} defines no version", linter=cls.name(), node=tool_node)


class RequirementVersionWhitespace(Linter):
    @classmethod
    def lint(cls, tool_source: "ToolSource", lint_ctx: "LintContext"):
        _, tool_node = _tool_xml_and_root(tool_source)
        requirements, containers, resource_requirements = tool_source.parse_requirements_and_containers()
        for r in requirements:
            if r.type != "package":
                continue
            if r.version and r.version != r.version.strip():
                lint_ctx.warn(
                    f"Requirement version contains whitespace, this may cause errors: [{r.version}].",
                    linter=cls.name(),
                    node=tool_node,
                )


class ResourceRequirementExpression(Linter):
    @classmethod
    def lint(cls, tool_source: "ToolSource", lint_ctx: "LintContext"):
        _, tool_node = _tool_xml_and_root(tool_source)
        requirements, containers, resource_requirements = tool_source.parse_requirements_and_containers()
        for rr in resource_requirements:
            if rr.runtime_required:
                lint_ctx.warn(
                    "Expressions in resource requirement not supported yet", linter=cls.name(), node=tool_node
                )


<<<<<<< HEAD
class TextSpaces(Linter):
    @classmethod
    def lint(cls, tool_source: "ToolSource", lint_ctx: "LintContext"):
        _, tool_node = _tool_xml_and_root(tool_source)
        if not tool_node:
            return
        for node in tool_node.iter():
            if len(node) > 0:
                continue
            if node.text and node.text != node.text.strip():
                lint_ctx.warn(
                    f"XML node '{node.tag}' has text with leading or trailing spaces ('{node.text}'!='{node.text.strip()}').",
                    linter=cls.name(),
                    node=node,
                )
=======
class BioToolsValid(Linter):
    @classmethod
    def lint(cls, tool_source: "ToolSource", lint_ctx: "LintContext"):
        _, tool_node = _tool_xml_and_root(tool_source)
        xrefs = tool_source.parse_xrefs()
        for xref in xrefs:
            if xref["reftype"] != "bio.tools":
                continue
            metadata_source = ApiBiotoolsMetadataSource()
            if not metadata_source.get_biotools_metadata(xref["value"]):
                lint_ctx.warn(f'No entry {xref["value"]} in bio.tools.', linter=cls.name(), node=tool_node)


class EDAMTermsValid(Linter):
    @classmethod
    def lint(cls, tool_source: "ToolSource", lint_ctx: "LintContext"):
        _, tool_node = _tool_xml_and_root(tool_source)
        edam = load_edam_tree(None, "operation_", "topic_")
        terms = tool_source.parse_edam_operations() + tool_source.parse_edam_topics()
        for term in terms:
            if term not in edam:
                lint_ctx.warn(f"No entry '{term}' in EDAM.", linter=cls.name(), node=tool_node)
>>>>>>> 99aec81e
<|MERGE_RESOLUTION|>--- conflicted
+++ resolved
@@ -231,7 +231,6 @@
                 )
 
 
-<<<<<<< HEAD
 class TextSpaces(Linter):
     @classmethod
     def lint(cls, tool_source: "ToolSource", lint_ctx: "LintContext"):
@@ -247,7 +246,8 @@
                     linter=cls.name(),
                     node=node,
                 )
-=======
+
+
 class BioToolsValid(Linter):
     @classmethod
     def lint(cls, tool_source: "ToolSource", lint_ctx: "LintContext"):
@@ -269,5 +269,4 @@
         terms = tool_source.parse_edam_operations() + tool_source.parse_edam_topics()
         for term in terms:
             if term not in edam:
-                lint_ctx.warn(f"No entry '{term}' in EDAM.", linter=cls.name(), node=tool_node)
->>>>>>> 99aec81e
+                lint_ctx.warn(f"No entry '{term}' in EDAM.", linter=cls.name(), node=tool_node)
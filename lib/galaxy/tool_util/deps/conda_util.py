import functools
import hashlib
import json
import logging
import os
import re
import shutil
import sys
import tempfile
from typing import (
    List,
    Optional,
)

import packaging.version

from galaxy.util import (
    commands,
    listify,
    shlex_join,
    smart_str,
    which,
)
from . import installable

log = logging.getLogger(__name__)

# Not sure there are security concerns, lets just fail fast if we are going
# break shell commands we are building.
SHELL_UNSAFE_PATTERN = re.compile(r"[\s\"']")

IS_OS_X = sys.platform == "darwin"

VERSIONED_ENV_DIR_NAME = re.compile(r"__(.*)@(.*)")
UNVERSIONED_ENV_DIR_NAME = re.compile(r"__(.*)@_uv_")
USE_PATH_EXEC_DEFAULT = False
CONDA_PACKAGE_SPECS = ("conda=4.6.14", "'pyopenssl>=22.1.0'")
CONDA_BUILD_VERSION = "3.17.8"
USE_LOCAL_DEFAULT = False


def conda_link():
    if IS_OS_X:
        url = "https://repo.anaconda.com/miniconda/Miniconda3-4.6.14-MacOSX-x86_64.sh"
    else:
        if sys.maxsize > 2**32:
            url = "https://repo.anaconda.com/miniconda/Miniconda3-4.6.14-Linux-x86_64.sh"
        else:
            url = "https://repo.anaconda.com/miniconda/Miniconda3-4.5.12-Linux-x86.sh"
    return url


def find_conda_prefix(conda_prefix=None):
    """If supplied conda_prefix is not set, default to the default location
    for Miniconda installs.
    """
    if conda_prefix is None:
        home = os.path.expanduser("~")
        miniconda_2_dest = os.path.join(home, "miniconda2")
        miniconda_3_dest = os.path.join(home, "miniconda3")
        anaconda_2_dest = os.path.join(home, "anaconda2")
        anaconda_3_dest = os.path.join(home, "anaconda3")
        # Prefer miniconda3 install if both available
        if os.path.exists(miniconda_3_dest):
            return miniconda_3_dest
        elif os.path.exists(miniconda_2_dest):
            return miniconda_2_dest
        elif os.path.exists(anaconda_3_dest):
            return anaconda_3_dest
        elif os.path.exists(anaconda_2_dest):
            return anaconda_2_dest
        else:
            return miniconda_3_dest
    return conda_prefix


class CondaContext(installable.InstallableContext):
    installable_description = "Conda"

    def __init__(
        self,
        conda_prefix=None,
        conda_exec=None,
        shell_exec=None,
        debug=False,
        ensure_channels="",
        condarc_override=None,
        use_path_exec=USE_PATH_EXEC_DEFAULT,
        copy_dependencies=False,
        use_local=USE_LOCAL_DEFAULT,
    ):
        self.condarc_override = condarc_override
        if not conda_exec and use_path_exec:
            conda_exec = which("conda")
        if conda_exec and isinstance(conda_exec, str):
            conda_exec = os.path.normpath(conda_exec)
        self.conda_exec = conda_exec
        self.debug = debug
        self.shell_exec = shell_exec or commands.shell
        self.copy_dependencies = copy_dependencies

        if conda_prefix is None:
            info = self.conda_info()
            if info and "default_prefix" in info:
                conda_prefix = info["default_prefix"]
        if conda_prefix is None:
            conda_prefix = find_conda_prefix(conda_prefix)

        self.conda_prefix = conda_prefix
        if conda_exec is None:
            self.conda_exec = self._bin("conda")
<<<<<<< HEAD
        self.ensure_channels: List[str] = listify(ensure_channels)
=======
        if ensure_channels:
            if not isinstance(ensure_channels, list):
                ensure_channels = [c for c in ensure_channels.split(",") if c]
        else:
            ensure_channels = None
        self.ensure_channels = ensure_channels
        self.use_local = use_local
        self._reset_conda_properties()

    def _reset_conda_properties(self):
>>>>>>> 656751f5
        self._conda_version = None
        self._conda_build_available = None

    @property
    def conda_version(self):
        if self._conda_version is None:
            self._guess_conda_properties()
        return self._conda_version

    @property
    def conda_build_available(self):
        if self._conda_build_available is None:
            self._guess_conda_properties()
        return self._conda_build_available

    def _guess_conda_properties(self):
        info = self.conda_info()
        self._conda_version = packaging.version.parse(info["conda_version"])
        self._conda_build_available = False
        conda_build_version = info.get("conda_build_version")
        if conda_build_version and conda_build_version != "not installed":
            try:
                packaging.version.parse(conda_build_version)
                self._conda_build_available = True
            except Exception:
                pass

    @property
    def _override_channels_args(self):
        override_channels_args = []
        if self.ensure_channels:
            override_channels_args.append("--override-channels")
            for channel in self.ensure_channels:
                override_channels_args.extend(["--channel", channel])
        return override_channels_args

    def ensure_conda_build_installed_if_needed(self):
        if self.use_local and not self.conda_build_available:
            conda_targets = [CondaTarget("conda-build", version=CONDA_BUILD_VERSION)]
            # Cannot use --use-local during installation of conda-build.
            return install_conda_targets(conda_targets, conda_context=self, env_name=None, allow_local=False)
        else:
            return 0

    def conda_info(self):
        if self.conda_exec is not None:
            cmd = listify(self.conda_exec) + ["info", "--json"]
            info_out = commands.execute(cmd)
            info = json.loads(info_out)
            return info
        else:
            return None

    def is_conda_installed(self):
        """
        Check if conda_exec exists
        """
        if os.path.exists(self.conda_exec):
            return True
        else:
            return False

    def can_install_conda(self):
        """
        If conda_exec is set to a path outside of conda_prefix,
        there is no use installing conda into conda_prefix, since it can't be used by galaxy.
        If conda_exec equals conda_prefix/bin/conda, we can install conda if either conda_prefix
        does not exist or is empty.
        """
        conda_exec = os.path.abspath(self.conda_exec)
        conda_prefix_plus_exec = os.path.abspath(os.path.join(self.conda_prefix, "bin/conda"))
        if conda_exec == conda_prefix_plus_exec:
            if not os.path.exists(self.conda_prefix):
                return True
            elif os.listdir(self.conda_prefix) == []:
                os.rmdir(self.conda_prefix)  # Conda's install script fails if path exists (even if empty).
                return True
            else:
                log.warning(
                    "Cannot install Conda because conda_prefix '%s' exists and is not empty.", self.conda_prefix
                )
                return False
        else:
            log.warning(
                "Skipping installation of Conda into conda_prefix '%s', "
                "since conda_exec '%s' is set to a path outside of conda_prefix.",
                self.conda_prefix,
                self.conda_exec,
            )
            return False

    def exec_command(self, operation, args, stdout_path=None):
        """
        Execute the requested command.

        Return the process exit code (i.e. 0 in case of success).
        """
        cmd = listify(self.conda_exec) + operation.split()
        if self.debug:
            cmd.append("--debug")
        cmd.extend(args)
        env = {}
        if self.condarc_override:
            env["CONDARC"] = self.condarc_override
        cmd_string = shlex_join(cmd)
        kwds = dict()
        try:
            if stdout_path:
                kwds["stdout"] = open(stdout_path, "w")
                cmd_string += f" > '{stdout_path}'"
            conda_exec_home = env["HOME"] = tempfile.mkdtemp(
                prefix="conda_exec_home_"
            )  # We don't want to pollute ~/.conda, which may not even be writable
            log.debug("Executing command: %s", cmd_string)
            return self.shell_exec(cmd, env=env, **kwds)
        except Exception:
            log.exception("Failed to execute command: %s", cmd_string)
            return 1
        finally:
            if kwds.get("stdout"):
                kwds["stdout"].close()
            if conda_exec_home:
                shutil.rmtree(conda_exec_home, ignore_errors=True)

    def exec_create(self, args, allow_local=True, stdout_path=None):
        """
        Return the process exit code (i.e. 0 in case of success).
        """
        for try_strict in [True, False]:
            create_args = ["-y", "--quiet"]
            if try_strict:
                if self.conda_version >= packaging.version.parse("4.7.5"):
                    create_args.append("--strict-channel-priority")
                else:
                    continue
            if allow_local and self.use_local:
                create_args.append("--use-local")
            create_args.extend(self._override_channels_args)
            create_args.extend(args)
            ret = self.exec_command("create", create_args, stdout_path=stdout_path)
            if ret == 0:
                break
        return ret

    def exec_remove(self, args):
        """
        Remove a conda environment using conda env remove -y --name `args`.

        Return the process exit code (i.e. 0 in case of success).
        """
        remove_args = ["-y", "--name"]
        remove_args.extend(args)
        return self.exec_command("env remove", remove_args)

    def exec_install(self, args, allow_local=True, stdout_path=None):
        """
        Return the process exit code (i.e. 0 in case of success).
        """
        for try_strict in [True, False]:
            install_args = ["-y"]
            if try_strict:
                if self.conda_version >= packaging.version.parse("4.7.5"):
                    install_args.append("--strict-channel-priority")
                else:
                    continue
            if allow_local and self.use_local:
                install_args.append("--use-local")
            install_args.extend(self._override_channels_args)
            install_args.extend(args)
            ret = self.exec_command("install", install_args, stdout_path=stdout_path)
            if ret == 0:
                break
        if ret == 0:
            self._reset_conda_properties()
        return ret

    def exec_clean(self, args=None, quiet=False):
        """
        Clean up after conda installation.

        Return the process exit code (i.e. 0 in case of success).
        """
        clean_args = ["--tarballs", "-y"]
        if args:
            clean_args.extend(args)
        stdout_path = None
        if quiet:
            stdout_path = "/dev/null"
        return self.exec_command("clean", clean_args, stdout_path=stdout_path)

    def exec_search(self, args: List[str], json: bool = False, offline: bool = False, platform: Optional[str] = None):
        """
        Search conda channels for a package

        Return the standard output of the conda process.
        """
        cmd = listify(self.conda_exec)[:]
        cmd.append("search")
        cmd.extend(self._override_channels_args)
        if json:
            cmd.append("--json")
        if offline:
            cmd.append("--offline")
        if platform:
            cmd.extend(["--platform", platform])
        cmd.extend(args)
        return commands.execute(cmd)

    def export_list(self, name, path):
        """
        Return the process exit code (i.e. 0 in case of success).
        """
        return self.exec_command("list", ["--name", name, "--export"], stdout_path=path)

    def env_path(self, env_name):
        return os.path.join(self.envs_path, env_name)

    @property
    def envs_path(self):
        return os.path.join(self.conda_prefix, "envs")

    def has_env(self, env_name):
        env_path = self.env_path(env_name)
        return os.path.isdir(env_path)

    @property
    def deactivate(self):
        return self._bin("deactivate")

    @property
    def activate(self):
        return self._bin("activate")

    def is_installed(self):
        return self.is_conda_installed()

    def can_install(self):
        return self.can_install_conda()

    @property
    def parent_path(self):
        return os.path.dirname(os.path.abspath(self.conda_prefix))

    def _bin(self, name):
        return os.path.join(self.conda_prefix, "bin", name)


def installed_conda_targets(conda_context):
    envs_path = conda_context.envs_path
    dir_contents = os.listdir(envs_path) if os.path.exists(envs_path) else []
    for name in dir_contents:
        versioned_match = VERSIONED_ENV_DIR_NAME.match(name)
        if versioned_match:
            yield CondaTarget(versioned_match.group(1), versioned_match.group(2))

        unversioned_match = UNVERSIONED_ENV_DIR_NAME.match(name)
        if unversioned_match:
            yield CondaTarget(unversioned_match.group(1))


class CondaTarget:
    def __init__(self, package, version=None, channel=None):
        if SHELL_UNSAFE_PATTERN.search(package) is not None:
            raise ValueError(f"Invalid package [{package}] encountered.")
        self.package = package
        if version and SHELL_UNSAFE_PATTERN.search(version) is not None:
            raise ValueError(f"Invalid version [{version}] encountered.")
        self.version = version
        if channel and SHELL_UNSAFE_PATTERN.search(channel) is not None:
            raise ValueError(f"Invalid version [{channel}] encountered.")
        self.channel = channel

    def __str__(self):
        attributes = f"package={self.package}"
        if self.version is not None:
            attributes = f"{self.package},version={self.version}"
        else:
            attributes = f"{self.package},unversioned"

        if self.channel:
            attributes = "%s,channel=%s" % self.channel

        return f"CondaTarget[{attributes}]"

    __repr__ = __str__

    @property
    def package_specifier(self):
        """Return a package specifier as consumed by conda install/create."""
        if self.version:
            return f"{self.package}={self.version}"
        else:
            return self.package

    @property
    def install_environment(self):
        """The dependency resolution and installation frameworks will
        expect each target to be installed it its own environment with
        a fixed and predictable name given package and version.
        """
        if self.version:
            return f"__{self.package}@{self.version}"
        else:
            return f"__{self.package}@_uv_"

    def __hash__(self):
        return hash((self.package, self.version, self.channel))

    def __eq__(self, other):
        if isinstance(other, self.__class__):
            return (self.package, self.version, self.channel) == (other.package, other.version, other.channel)
        return False

    def __ne__(self, other):
        return not (self == other)


def hash_conda_packages(conda_packages, conda_target=None):
    """Produce a unique hash on supplied packages.
    TODO: Ideally we would do this in such a way that preserved environments.
    """
    h = hashlib.new("sha256")
    for conda_package in conda_packages:
        h.update(smart_str(conda_package.install_environment))
    return h.hexdigest()


# shell makes sense for planemo, in Galaxy this should just execute
# these commands as Python
def install_conda(conda_context, force_conda_build=False):
    with tempfile.NamedTemporaryFile(suffix=".sh", prefix="conda_install", delete=False) as temp:
        script_path = temp.name
    download_cmd = commands.download_command(conda_link(), to=script_path)
    install_cmd = ["bash", script_path, "-b", "-p", conda_context.conda_prefix]
    package_targets = list(CONDA_PACKAGE_SPECS)
    if force_conda_build or conda_context.use_local:
        package_targets.append(f"conda-build={CONDA_BUILD_VERSION}")
    log.info("Installing conda, this may take several minutes.")
    try:
        exit_code = conda_context.shell_exec(download_cmd)
        if exit_code:
            return exit_code
        exit_code = conda_context.shell_exec(install_cmd)
    except Exception:
        log.exception("Failed to install conda")
        return 1
    finally:
        if os.path.exists(script_path):
            os.remove(script_path)
    if exit_code:
        return exit_code
    return conda_context.exec_install(package_targets, allow_local=False)


def install_conda_targets(conda_targets, conda_context, env_name=None, allow_local=True):
    """
    Return the process exit code (i.e. 0 in case of success).
    """
    if env_name is not None:
        create_args = [
            "--name",
            env_name,  # environment for package
        ]
        for conda_target in conda_targets:
            create_args.append(conda_target.package_specifier)
        return conda_context.exec_create(create_args, allow_local=allow_local)
    else:
        return conda_context.exec_install([t.package_specifier for t in conda_targets], allow_local=allow_local)


def install_conda_target(conda_target, conda_context, skip_environment=False):
    """
    Install specified target into a its own environment.

    Return the process exit code (i.e. 0 in case of success).
    """
    if not skip_environment:
        create_args = [
            "--name",
            conda_target.install_environment,  # environment for package
            conda_target.package_specifier,
        ]
        return conda_context.exec_create(create_args)
    else:
        return conda_context.exec_install([conda_target.package_specifier])


def cleanup_failed_install_of_environment(env, conda_context):
    if conda_context.has_env(env):
        conda_context.exec_remove([env])


def cleanup_failed_install(conda_target, conda_context=None):
    cleanup_failed_install_of_environment(conda_target.install_environment, conda_context=conda_context)


def best_search_result(
    conda_target, conda_context: CondaContext, offline: bool = False, platform: Optional[str] = None
):
    """Find best "conda search" result for specified target.

    Return ``None`` if no results match.
    """
    search_args = [conda_target.package]
    try:
        res = conda_context.exec_search(search_args, json=True, offline=offline, platform=platform)
        # Use python's stable list sorting to sort by date,
        # then build_number, then version. The top of the list
        # then is the newest version with the newest build and
        # the latest update time.
        hits = json.loads(res).get(conda_target.package, [])[::-1]
        hits = sorted(hits, key=lambda hit: hit["build_number"], reverse=True)
        hits = sorted(hits, key=lambda hit: packaging.version.parse(hit["version"]), reverse=True)
    except commands.CommandLineException as e:
        log.error(f"Could not execute: '{e.command}'\n{e}")
        hits = []

    if len(hits) == 0:
        return (None, None)

    best_result = (hits[0], False)

    for hit in hits:
        if is_search_hit_exact(conda_target, hit):
            best_result = (hit, True)
            break

    return best_result


def is_search_hit_exact(conda_target, search_hit):
    target_version = conda_target.version
    # It'd be nice to make request verson of 1.0 match available
    # version of 1.0.3 or something like that.
    return not target_version or search_hit["version"] == target_version


def is_conda_target_installed(conda_target, conda_context):
    # fail by default
    if conda_context.has_env(conda_target.install_environment):
        return True
    else:
        return False


def filter_installed_targets(conda_targets, conda_context):
    installed = functools.partial(is_conda_target_installed, conda_context=conda_context)
    return list(filter(installed, conda_targets))


def build_isolated_environment(
    conda_packages,
    conda_context,
    path=None,
    copy=False,
    quiet=False,
):
    """Build a new environment (or reuse an existing one from hashes)
    for specified conda packages.
    """
    if not isinstance(conda_packages, list):
        conda_packages = [conda_packages]

    # Lots we could do in here, hashing, checking revisions, etc...
    tempdir = None
    try:
        hash = hash_conda_packages(conda_packages)
        tempdir = tempfile.mkdtemp(prefix="jobdeps", suffix=hash)
        tempdir_name = os.path.basename(tempdir)

        export_paths = []
        for conda_package in conda_packages:
            name = conda_package.install_environment
            export_path = os.path.join(tempdir, name)
            conda_context.export_list(name, export_path)
            export_paths.append(export_path)
        create_args = ["--unknown"]
        # Works in 3.19, 4.0 - 4.2 - not in 4.3.
        # Adjust fix if they fix Conda - xref
        # - https://github.com/galaxyproject/galaxy/issues/3635
        # - https://github.com/conda/conda/issues/2035
        offline_works = (conda_context.conda_version < packaging.version.parse("4.3")) or (
            conda_context.conda_version >= packaging.version.parse("4.4")
        )
        if offline_works:
            create_args.extend(["--offline"])
        else:
            create_args.extend(["--use-index-cache"])
        if path is None:
            create_args.extend(["--name", tempdir_name])
        else:
            create_args.extend(["--prefix", path])

        if copy:
            create_args.append("--copy")
        for export_path in export_paths:
            create_args.extend(["--file", export_path])

        stdout_path = None
        if quiet:
            stdout_path = "/dev/null"

        if path is not None and os.path.exists(path):
            exit_code = conda_context.exec_install(create_args, stdout_path=stdout_path)
        else:
            exit_code = conda_context.exec_create(create_args, stdout_path=stdout_path)

        return (path or tempdir_name, exit_code)
    finally:
        conda_context.exec_clean(quiet=quiet)
        if tempdir is not None:
            shutil.rmtree(tempdir)


def requirement_to_conda_targets(requirement):
    conda_target = None
    if requirement.type == "package":
        conda_target = CondaTarget(requirement.name, version=requirement.version)
    return conda_target


def requirements_to_conda_targets(requirements):
    conda_targets = (requirement_to_conda_targets(_) for _ in requirements)
    return [c for c in conda_targets if c is not None]


__all__ = (
    "CondaContext",
    "CondaTarget",
    "install_conda",
    "install_conda_target",
    "requirements_to_conda_targets",
)<|MERGE_RESOLUTION|>--- conflicted
+++ resolved
@@ -109,20 +109,11 @@
         self.conda_prefix = conda_prefix
         if conda_exec is None:
             self.conda_exec = self._bin("conda")
-<<<<<<< HEAD
         self.ensure_channels: List[str] = listify(ensure_channels)
-=======
-        if ensure_channels:
-            if not isinstance(ensure_channels, list):
-                ensure_channels = [c for c in ensure_channels.split(",") if c]
-        else:
-            ensure_channels = None
-        self.ensure_channels = ensure_channels
         self.use_local = use_local
         self._reset_conda_properties()
 
     def _reset_conda_properties(self):
->>>>>>> 656751f5
         self._conda_version = None
         self._conda_build_available = None
 

--- conflicted
+++ resolved
@@ -488,19 +488,14 @@
   # scenarios than the watchdog default.
   #watch_tool_data_dir: 'false'
 
-<<<<<<< HEAD
+  # File that defines the builds (dbkeys) available at sites used by
+  # display applications and the URL to those sites.
+  #build_sites_config_file: config/build_sites.yml.sample
+
   # File containing old-style genome builds.
   # The value of this option will be resolved with respect to
   # <tool_data_path>.
   #builds_file_path: shared/ucsc/builds.txt
-=======
-  # File that defines the builds (dbkeys) available at sites used by
-  # display applications and the URL to those sites.
-  #build_sites_config_file: config/build_sites.yml.sample
-
-  # File containing old-style genome builds
-  #builds_file_path: tool-data/shared/ucsc/builds.txt
->>>>>>> 97eda8e4
 
   # Directory where chrom len files are kept, currently mainly used by
   # trackster.

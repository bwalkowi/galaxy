tool_shed:

  # Verbosity of console log messages.  Acceptable values can be found
  # here: https://docs.python.org/library/logging.html#logging-levels
  #log_level: DEBUG

  # By default, the Tool Shed uses a SQLite database at
  # 'database/community.sqlite'.  You may use a SQLAlchemy connection
  # string to specify an external database instead.  This string takes
  # many options which are explained in detail in the config file
  # documentation.
  #database_connection: sqlite:///./database/community.sqlite?isolation_level=IMMEDIATE

  # Where the hgweb.config file is stored. The default is the Galaxy
  # installation directory.
  #hgweb_config_dir: null

<<<<<<< HEAD
  # Allow pushing directly to mercurial repositories directly and
  # without authentication.
  #config_hg_for_dev: null
=======
  # Default URL prefix for repositories served via hgweb. If running an
  # external hgweb server you should set this to an empty string.
  #hgweb_repo_prefix: repos/
>>>>>>> b121db54

  # Where Tool Shed repositories are stored.
  #file_path: database/community_files

  # Where temporary files are stored.
  #new_file_path: database/tmp

  # File containing old-style genome builds
  #builds_file_path: tool-data/shared/ucsc/builds.txt

  # Format string used when showing date and time information. The
  # string may contain: - the directives used by Python time.strftime()
  # function (see
  # https://docs.python.org/library/time.html#time.strftime ), - $locale
  # (complete format string for the server locale), - $iso8601 (complete
  # format string as specified by ISO 8601 international   standard).
  #pretty_datetime_format: $locale (UTC)

  # -- Repository and Tool search Using the script located at
  # scripts/build_ts_whoosh_index.py you can generate search index and
  # allow full text API searching over the repositories and tools within
  # the Tool Shed given that you specify the following two config
  # options.
  #toolshed_search_on: true

  # -- Repository and Tool search Using the script located at
  # scripts/build_ts_whoosh_index.py you can generate search index and
  # allow full text API searching over the repositories and tools within
  # the Tool Shed given that you specify the following two config
  # options.
  #whoosh_index_dir: database/toolshed_whoosh_indexes

  # For searching repositories at /api/repositories:
  #repo_name_boost: 0.9

  # For searching repositories at /api/repositories:
  #repo_description_boost: 0.6

  # For searching repositories at /api/repositories:
  #repo_long_description_boost: 0.5

  # For searching repositories at /api/repositories:
  #repo_homepage_url_boost: 0.3

  # For searching repositories at /api/repositories:
  #repo_remote_repository_url_boost: 0.2

  # For searching repositories at /api/repositories:
  #repo_owner_username_boost: 0.3

  # For searching repositories at /api/repositories:
  #categories_boost: 0.5

  # For searching tools at /api/tools
  #tool_name_boost: 1.2

  # For searching tools at /api/tools
  #tool_description_boost: 0.6

  # For searching tools at /api/tools
  #tool_help_boost: 0.4

  # For searching tools at /api/tools
  #tool_repo_owner_username: 0.3

  # You can enter tracking code here to track visitor's behavior through
  # your Google Analytics account. Example: UA-XXXXXXXX-Y
  #ga_code: null

  # Please enter the URL for the Plausible server (including https) so
  # this can be used for tracking with Plausible
  # (https://plausible.io/).
  #plausible_server: null

  # Please enter the URL for the Galaxy server so this can be used for
  # tracking with Plausible (https://plausible.io/).
  #plausible_domain: null

  # Please enter the URL for the Matomo server (including https) so this
  # can be used for tracking with Matomo (https://matomo.org/).
  #matomo_server: null

  # Please enter the site ID for the Matomo server so this can be used
  # for tracking with Matomo (https://matomo.org/).
  #matomo_site_id: null

  # The Tool Shed encodes various internal values when these values will
  # be output in some format (for example, in a URL or cookie).  You
  # should set a key to be used by the algorithm that encodes and
  # decodes these values.  It can be any string.  If left unchanged,
  # anyone could construct a cookie that would grant them access to
  # others' sessions. One simple way to generate a value for this is
  # with the shell command:   python -c 'from __future__ import
  # print_function; import time; print(time.time())' | md5sum | cut -f 1
  # -d ' '
  #id_secret: changethisinproductiontoo

  # User authentication can be delegated to an upstream proxy server
  # (usually Apache).  The upstream proxy should set a REMOTE_USER
  # header in the request. Enabling remote user disables regular logins.
  # For more information, see:
  # https://galaxyproject.org/admin/config/apache-external-user-auth/
  #use_remote_user: false

  # If use_remote_user is enabled, anyone who can log in to the Galaxy
  # host may impersonate any other user by simply sending the
  # appropriate header. Thus a secret shared between the upstream proxy
  # server, and Galaxy is required. If anyone other than the Galaxy user
  # is using the server, then apache/nginx should pass a value in the
  # header 'GX_SECRET' that is identical the one below
  #remote_user_secret: changethisinproductiontoo

  # If use_remote_user is enabled and your external authentication
  # method just returns bare usernames, set a default mail domain to be
  # appended to usernames, to become your Galaxy usernames (email
  # addresses).
  #remote_user_maildomain: null

  # If use_remote_user is enabled, the header that the upstream proxy
  # provides the remote username in defaults to HTTP_REMOTE_USER (the
  # 'HTTP_' is prepended by WSGI).  This option allows you to change the
  # header.  Note, you still need to prepend 'HTTP_' to the header in
  # this option, but your proxy server should *not* include 'HTTP_' at
  # the beginning of the header name.
  #remote_user_header: HTTP_REMOTE_USER

  # If use_remote_user is enabled, you can set this to a URL that will
  # log your users out.
  #remote_user_logout_href: null

  # Administrative users - set this to a comma-separated list of valid
  # Tool Shed users (email addresses).  These users will have access to
  # the Admin section of the server, and will have access to create
  # users, groups, roles, libraries, and more.
  #admin_users: null

  # Force everyone to log in (disable anonymous access)
  #require_login: false

  # Allow unregistered users to create new accounts (otherwise, they
  # will have to be created by an admin).
  #allow_user_creation: true

  # Allow administrators to delete accounts.
  #allow_user_deletion: false

  # For use by email messages sent from the Tool Shed.
  # (smtp.your_tool_shed_server)
  #smtp_server: null

  # For use by email messages sent from the Tool Shed.
  # (your_tool_shed_email@server)
  #email_from: null

  # If your SMTP server requires a username and password, you can
  # provide them here (password in cleartext here, but if your server
  # supports STARTTLS it will be sent over the network encrypted).
  #smtp_username: null

  # If your SMTP server requires a username and password, you can
  # provide them here (password in cleartext here, but if your server
  # supports STARTTLS it will be sent over the network encrypted).
  #smtp_password: null

  # If your SMTP server requires SSL from the beginning of the
  # connection
  #smtp_ssl: false

  # The URL linked by the "Support" link in the "Help" menu.
  #support_url: https://galaxyproject.org/support/

  # Address to join mailing list
  #mailing_join_addr: galaxy-announce-join@bx.psu.edu

  # Service ID for GA4GH services.
  # If unset, one will be generated using the URL the target API
  # requests are made against.
  # For more information on GA4GH service definitions - check out
  # https://github.com/ga4gh-discovery/ga4gh-service-registry and
  # https://editor.swagger.io/?url=https://raw.githubusercontent.com/ga4gh-discovery/ga4gh-service-registry/develop/service-registry.yaml
  # This value should likely reflect your service's URL. For instance
  # for usegalaxy.org this value should be org.usegalaxy. Particular
  # Galaxy implementations will treat this value as a prefix and append
  # the service type to this ID. For instance for the DRS service "id"
  # (available via the DRS API) for the above configuration value would
  # be org.usegalaxy.drs.
  #ga4gh_service_id: null

  # The name of the organization that operates this Galaxy instance.
  # Serves as the default for the GA4GH service organization name and
  # can be exposed through Galaxy markdown for reports and such. For
  # instance, "Not Evil Corporation".
  # For GA4GH APIs, this is exposed via the service-info endpoint for
  # the Galaxy DRS API. If unset, one will be generated using
  # ga4gh_service_id (but only in the context of GA4GH APIs).
  # For more information on GA4GH service definitions - check out
  # https://github.com/ga4gh-discovery/ga4gh-service-registry and
  # https://editor.swagger.io/?url=https://raw.githubusercontent.com/ga4gh-discovery/ga4gh-service-registry/develop/service-registry.yaml
  #organization_name: null

  # The URL of the organization that operates this Galaxy instance.
  # Serves as the default for the GA4GH service organization name and
  # can be exposed through Galaxy markdown for reports and such. For
  # instance, "notevilcorp.com".
  # For GA4GH APIs, this is exposed via the service-info endpoint.
  # For more information on GA4GH service definitions - check out
  # https://github.com/ga4gh-discovery/ga4gh-service-registry and
  # https://editor.swagger.io/?url=https://raw.githubusercontent.com/ga4gh-discovery/ga4gh-service-registry/develop/service-registry.yaml
  #organization_url: null

  # Service environment (exposed via the service-info endpoint for the
  # Galaxy DRS API) for implemented GA4GH services.
  # Suggested values are prod, test, dev, staging.
  # For more information on GA4GH service definitions - check out
  # https://github.com/ga4gh-discovery/ga4gh-service-registry and
  # https://editor.swagger.io/?url=https://raw.githubusercontent.com/ga4gh-discovery/ga4gh-service-registry/develop/service-registry.yaml
  #ga4gh_service_environment: null

  # Write thread status periodically to 'heartbeat.log' (careful, uses
  # disk  space rapidly!)
  #use_heartbeat: true

  # Enable creation of Galaxy flavor Docker Image
  #enable_galaxy_flavor_docker_image: false

  # Show a message box under the masthead.
  #message_box_visible: false

  # Show a message box under the masthead.
  #message_box_content: null

  # Class of the message box under the masthead. Possible values are:
  # 'info' (the default), 'warning', 'error', 'done'.
  #message_box_class: info

  # Serving static files (needed if running standalone)
  #static_enabled: true

  # Serving static files (needed if running standalone)
  #static_cache_time: 360

  # Serving static files (needed if running standalone)
  #static_dir: static/

  # Serving static files (needed if running standalone)
  #static_images_dir: static/images

  # Serving static files (needed if running standalone)
  #static_favicon_dir: static/favicon.ico

  # Serving static files (needed if running standalone)
  #static_scripts_dir: static/scripts/

  # Serving static files (needed if running standalone)
  #static_style_dir: static/style

  # Enables GDPR Compliance mode. This makes several changes to the way
  # Galaxy logs and exposes data externally such as removing
  # emails/usernames from logs and bug reports.
  # You are responsible for removing personal data from backups.
  # Please read the GDPR section under the special topics area of the
  # admin documentation.
  #enable_beta_gdpr: false

  # For help on configuring the Advanced proxy features, see:
  # https://docs.galaxyproject.org/en/master/admin/production.html
  # Apache can handle file downloads (Galaxy-to-user) via mod_xsendfile.
  # Set this to True to inform Galaxy that mod_xsendfile is enabled
  # upstream.
  #apache_xsendfile: false

  # The same download handling can be done by nginx using
  # X-Accel-Redirect.  This should be set to the path defined in the
  # nginx config as an internal redirect with access to Galaxy's data
  # files (see documentation linked above).
  #nginx_x_accel_redirect_base: null

  # This value overrides the action set on the file upload form, e.g.
  # the web path where the nginx_upload_module has been configured to
  # intercept upload requests.
  #nginx_upload_path: null

  # E-mail domains blocklist is used for filtering out users that are
  # using disposable email addresses at registration.  If their address
  # domain matches any domain on the list, they are refused
  # registration.
  #email_domain_blocklist_file: null

  # E-mail domains allowlist is used to specify allowed email address
  # domains. If the list is non-empty and a user attempts registration
  # using an email address belonging to a domain that is not on the
  # list, registration will be denied. This is a more restrictive option
  # than <email_domain_blocklist_file>, and therefore, in case
  # <email_domain_allowlist_file> is set and is not empty,
  # <email_domain_blocklist_file> will be ignored.
  #email_domain_allowlist_file: null

  # Append "/{brand}" to the "Galaxy" text in the masthead.
  #brand: null

  # Citation related caching.  Tool citations information maybe fetched
  # from external sources such as https://doi.org/ by Galaxy - the
  # following parameters can be used to control the caching used to
  # store this information.
  #citation_cache_type: file

  # Citation related caching.  Tool citations information maybe fetched
  # from external sources such as https://doi.org/ by Galaxy - the
  # following parameters can be used to control the caching used to
  # store this information.
  #citation_cache_data_dir: database/citations/data

  # Citation related caching.  Tool citations information maybe fetched
  # from external sources such as https://doi.org/ by Galaxy - the
  # following parameters can be used to control the caching used to
  # store this information.
  #citation_cache_lock_dir: database/citations/lock

  # Url to database used by beaker for citation related caching.
  #citation_cache_url: null

  # Database table used by beaker for citation related caching.
  #citation_cache_table_name: beaker_cache

  # Schema of database table used by beaker for citation related
  # caching.
  #citation_cache_schema_name: null

  # Turn on logging of user actions to the database.  Actions currently
  # logged are grid views, tool searches, and use of "recently" used
  # tools menu.  The log_events and log_actions functionality will
  # eventually be merged.
  #log_actions: false

  # Password expiration period (in days). Users are required to change
  # their password every x days. Users will be redirected to the change
  # password screen when they log in after their password expires. Enter
  # 0 to disable password expiration.
  #password_expiration_period: 0

  # Log to Sentry Sentry is an open source logging and error aggregation
  # platform.  Setting sentry_dsn will enable the Sentry middleware and
  # errors will be sent to the indicated sentry instance.  This
  # connection string is available in your sentry instance under
  # <project_name> -> Settings -> API Keys.
  #sentry_dsn: null

  # Determines the minimum log level that will be sent as an event to
  # Sentry. Possible values are DEBUG, INFO, WARNING, ERROR or CRITICAL.
  #sentry_event_level: ERROR

  # Set to a number between 0 and 1. With this option set, every
  # transaction created will have that percentage chance of being sent
  # to Sentry. A value higher than 0 is required to analyze performance.
  #sentry_traces_sample_rate: 0.0

  # Use this option to provide the path to location of the CA
  # (Certificate Authority) certificate file if the sentry server uses a
  # self-signed certificate.
  #sentry_ca_certs: null

  # Galaxy Session Timeout This provides a timeout (in minutes) after
  # which a user will have to log back in. A duration of 0 disables this
  # feature.
  #session_duration: 0

  # The URL linked by the "Terms and Conditions" link in the "Help"
  # menu, as well as on the user registration and login forms and in the
  # activation emails.
  #terms_url: null

  # XML config file that allows the use of different authentication
  # providers (e.g. LDAP) instead or in addition to local authentication
  # (.sample is used if default does not exist).
  # The value of this option will be resolved with respect to
  # <config_dir>.
  #auth_config_file: auth_conf.xml

  # API key that allows performing some admin actions without actually
  # having a real admin user in the database and config. Only set this
  # if you need to bootstrap Galaxy, in particular to create a real
  # admin user account via API. You should probably not set this on a
  # production server.
  #bootstrap_admin_api_key: null

  # XML config file that contains additional data table entries for the
  # ToolDataTableManager.  This file is automatically generated based on
  # the current installed tool shed repositories that contain valid
  # tool_data_table_conf.xml.sample files.  At the time of installation,
  # these entries are automatically added to the following file, which
  # is parsed and applied to the ToolDataTableManager at server start
  # up.
  # The value of this option will be resolved with respect to
  # <managed_config_dir>.
  #shed_tool_data_table_config: shed_tool_data_table_conf.xml

  # Datatypes config file(s), defines what data (file) types are
  # available in Galaxy (.sample is used if default does not exist).  If
  # a datatype appears in multiple files, the last definition is used
  # (though the first sniffer is used so limit sniffer definitions to
  # one file).
  # The value of this option will be resolved with respect to
  # <config_dir>.
  #datatypes_config_file: datatypes_conf.xml
<|MERGE_RESOLUTION|>--- conflicted
+++ resolved
@@ -15,15 +15,13 @@
   # installation directory.
   #hgweb_config_dir: null
 
-<<<<<<< HEAD
+  # Default URL prefix for repositories served via hgweb. If running an
+  # external hgweb server you should set this to an empty string.
+  #hgweb_repo_prefix: repos/
+
   # Allow pushing directly to mercurial repositories directly and
   # without authentication.
   #config_hg_for_dev: null
-=======
-  # Default URL prefix for repositories served via hgweb. If running an
-  # external hgweb server you should set this to an empty string.
-  #hgweb_repo_prefix: repos/
->>>>>>> b121db54
 
   # Where Tool Shed repositories are stored.
   #file_path: database/community_files

--- conflicted
+++ resolved
@@ -26,6 +26,7 @@
 from hashlib import md5
 from os.path import normpath, relpath
 from xml.etree import ElementInclude, ElementTree
+from xml.etree.ElementTree import ParseError
 
 from six import binary_type, iteritems, PY3, string_types, text_type
 from six.moves import email_mime_text, xrange, zip
@@ -39,17 +40,8 @@
     docutils_core = None
     docutils_html4css1 = None
 
-<<<<<<< HEAD
 from .inflection import English, Inflector
-=======
-from xml.etree import ElementTree, ElementInclude
-try:
-    from xml.etree.ElementTree import ParseError
-except ImportError:
-    from xml.parsers.expat import ExpatError as ParseError
-
-from .inflection import Inflector, English
->>>>>>> a274e635
+
 inflector = Inflector(English)
 
 if PY3:

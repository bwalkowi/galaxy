--- conflicted
+++ resolved
@@ -3,10 +3,7 @@
 import collections
 import logging
 import os
-<<<<<<< HEAD
-=======
 import subprocess
->>>>>>> 2f2acb98
 
 import six
 

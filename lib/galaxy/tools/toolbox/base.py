import logging
import os
import string
import time
from xml.etree.ElementTree import ParseError

from markupsafe import escape
from six import iteritems
from six.moves.urllib.parse import urlparse

from galaxy.exceptions import MessageException, ObjectNotFound
# Next two are extra tool dependency not used by AbstractToolBox but by
# BaseGalaxyToolBox.
from galaxy.tools.deps import build_dependency_manager
from galaxy.tools.loader_directory import looks_like_a_tool
from galaxy.util import (
    ExecutionTimer,
    listify,
    parse_xml,
    string_as_bool
)
from galaxy.util.bunch import Bunch
from galaxy.util.dictifiable import Dictifiable
from galaxy.util.odict import odict

from .filters import FilterFactory
from .integrated_panel import ManagesIntegratedToolPanelMixin
from .lineages import LineageMap
from .panel import (
    panel_item_types,
    ToolPanelElements,
    ToolSection,
    ToolSectionLabel
)
from .parser import ensure_tool_conf_item, get_toolbox_parser
from .tags import tool_tag_manager

log = logging.getLogger(__name__)


class AbstractToolBox(Dictifiable, ManagesIntegratedToolPanelMixin, object):
    """
    Abstract container for managing a ToolPanel - containing tools and
    workflows optionally in labelled sections.
    """

    def __init__(self, config_filenames, tool_root_dir, app):
        """
        Create a toolbox from the config files named by `config_filenames`, using
        `tool_root_dir` as the base directory for finding individual tool config files.
        """
        # The _dynamic_tool_confs list contains dictionaries storing
        # information about the tools defined in each shed-related
        # shed_tool_conf.xml file.
        self._dynamic_tool_confs = []
        self._tools_by_id = {}
        self._integrated_section_by_tool = {}
        # Tool lineages can contain chains of related tools with different ids
        # so each will be present once in the above dictionary. The following
        # dictionary can instead hold multiple tools with different versions.
        self._tool_versions_by_id = {}
        self._workflows_by_id = {}
        # In-memory dictionary that defines the layout of the tool panel.
        self._tool_panel = ToolPanelElements()
        self._index = 0
        self.data_manager_tools = odict()
        self._lineage_map = LineageMap(app)
        # Sets self._integrated_tool_panel and self._integrated_tool_panel_config_has_contents
        self._init_integrated_tool_panel(app.config)
        # The following refers to the tool_path config setting for backward compatibility.  The shed-related
        # (e.g., shed_tool_conf.xml) files include the tool_path attribute within the <toolbox> tag.
        self._tool_root_dir = tool_root_dir
        self.app = app
        if hasattr(self.app, 'watchers'):
            self._tool_watcher = self.app.watchers.tool_watcher
        else:
            # Toolbox is loaded but not used during toolshed tests
            self._tool_watcher = None
        self._filter_factory = FilterFactory(self)
        self._tool_tag_manager = tool_tag_manager(app)
        self._init_tools_from_configs(config_filenames)
        if self.app.name == 'galaxy' and self._integrated_tool_panel_config_has_contents:
            # Load self._tool_panel based on the order in self._integrated_tool_panel.
            self._load_tool_panel()
        self._save_integrated_tool_panel()

    def handle_panel_update(self, section_dict):
        """Extension-point for Galaxy-app specific reload logic.

        This abstract representation of the toolbox shouldn't have details about
        interacting with the rest of the Galaxy app or message queues, etc....
        """

    def create_tool(self, config_file, repository_id=None, guid=None, **kwds):
        raise NotImplementedError()

    def _init_tools_from_configs(self, config_filenames):
        """ Read through all tool config files and initialize tools in each
        with init_tools_from_config below.
        """
        execution_timer = ExecutionTimer()
        self._tool_tag_manager.reset_tags()
        config_filenames = listify(config_filenames)
        for config_filename in config_filenames:
            if os.path.isdir(config_filename):
                directory_contents = sorted(os.listdir(config_filename))
                directory_config_files = [config_file for config_file in directory_contents if config_file.endswith(".xml")]
                config_filenames.remove(config_filename)
                config_filenames.extend(directory_config_files)
        for config_filename in config_filenames:
            try:
                self._init_tools_from_config(config_filename)
            except ParseError:
                # Occasionally we experience "Missing required parameter 'shed_tool_conf'."
                # This happens if parsing the shed_tool_conf fails, so we just sleep a second and try again.
                # TODO: figure out why this fails occasionally (try installing hundreds of tools in batch ...).
                time.sleep(1)
                try:
                    self._init_tools_from_config(config_filename)
                except Exception:
                    raise
            except Exception:
                log.exception("Error loading tools defined in config %s", config_filename)
        log.debug("Reading tools from config files finshed %s", execution_timer)

    def _init_tools_from_config(self, config_filename):
        """
        Read the configuration file and load each tool.  The following tags are currently supported:

        .. raw:: xml

            <toolbox>
                <tool file="data_source/upload.xml"/>                 # tools outside sections
                <label text="Basic Tools" id="basic_tools" />         # labels outside sections
                <workflow id="529fd61ab1c6cc36" />                    # workflows outside sections
                <section name="Get Data" id="getext">                 # sections
                    <tool file="data_source/biomart.xml" />           # tools inside sections
                    <label text="In Section" id="in_section" />       # labels inside sections
                    <workflow id="adb5f5c93f827949" />                # workflows inside sections
                    <tool file="data_source/foo.xml" labels="beta" /> # label for a single tool
                </section>
            </toolbox>

        """
        log.info("Parsing the tool configuration %s" % config_filename)
        tool_conf_source = get_toolbox_parser(config_filename)
        tool_path = tool_conf_source.parse_tool_path()
        parsing_shed_tool_conf = tool_conf_source.is_shed_tool_conf()
        if parsing_shed_tool_conf:
            # Keep an in-memory list of xml elements to enable persistence of the changing tool config.
            config_elems = []
        tool_path = self.__resolve_tool_path(tool_path, config_filename)
        # Only load the panel_dict under certain conditions.
        load_panel_dict = not self._integrated_tool_panel_config_has_contents
        for item in tool_conf_source.parse_items():
            index = self._index
            self._index += 1
            if parsing_shed_tool_conf:
                config_elems.append(item.elem)
            self.load_item(
                item,
                tool_path=tool_path,
                load_panel_dict=load_panel_dict,
                guid=item.get('guid'),
                index=index,
                internal=True
            )

        if parsing_shed_tool_conf:
            shed_tool_conf_dict = dict(config_filename=config_filename,
                                       tool_path=tool_path,
                                       config_elems=config_elems)
            self._dynamic_tool_confs.append(shed_tool_conf_dict)

    def load_item(self, item, tool_path, panel_dict=None, integrated_panel_dict=None, load_panel_dict=True, guid=None, index=None, internal=False):
        with self.app._toolbox_lock:
            item = ensure_tool_conf_item(item)
            item_type = item.type
            if item_type not in ['tool', 'section'] and not internal:
                # External calls from tool shed code cannot load labels or tool
                # directories.
                return

            if panel_dict is None:
                panel_dict = self._tool_panel
            if integrated_panel_dict is None:
                integrated_panel_dict = self._integrated_tool_panel
            if item_type == 'tool':
                self._load_tool_tag_set(item, panel_dict=panel_dict, integrated_panel_dict=integrated_panel_dict, tool_path=tool_path, load_panel_dict=load_panel_dict, guid=guid, index=index, internal=internal)
            elif item_type == 'workflow':
                self._load_workflow_tag_set(item, panel_dict=panel_dict, integrated_panel_dict=integrated_panel_dict, load_panel_dict=load_panel_dict, index=index)
            elif item_type == 'section':
                self._load_section_tag_set(item, tool_path=tool_path, load_panel_dict=load_panel_dict, index=index, internal=internal)
            elif item_type == 'label':
                self._load_label_tag_set(item, panel_dict=panel_dict, integrated_panel_dict=integrated_panel_dict, load_panel_dict=load_panel_dict, index=index)
            elif item_type == 'tool_dir':
                self._load_tooldir_tag_set(item, panel_dict, tool_path, integrated_panel_dict, load_panel_dict=load_panel_dict)

    def get_shed_config_dict_by_filename(self, filename, default=None):
        for shed_config_dict in self._dynamic_tool_confs:
            if shed_config_dict['config_filename'] == filename:
                return shed_config_dict
        return default

    def update_shed_config(self, shed_conf):
        """  Update the in-memory descriptions of tools and write out the changes
             to integrated tool panel unless we are just deactivating a tool (since
             that doesn't affect that file).
        """
        for index, my_shed_tool_conf in enumerate(self._dynamic_tool_confs):
            if shed_conf['config_filename'] == my_shed_tool_conf['config_filename']:
                self._dynamic_tool_confs[index] = shed_conf
        self._save_integrated_tool_panel()

    def get_section(self, section_id, new_label=None, create_if_needed=False):
        tool_panel_section_key = str(section_id)
        if tool_panel_section_key in self._tool_panel:
            # Appending a tool to an existing section in toolbox._tool_panel
            tool_section = self._tool_panel[tool_panel_section_key]
            log.debug("Appending to tool panel section: %s" % str(tool_section.name))
        elif create_if_needed:
            # Appending a new section to toolbox._tool_panel
            if new_label is None:
                # This might add an ugly section label to the tool panel, but, oh well...
                new_label = section_id
            section_dict = {
                'name': new_label,
                'id': section_id,
                'version': '',
            }
            self.handle_panel_update(section_dict)
            tool_section = self._tool_panel[tool_panel_section_key]
            self._save_integrated_tool_panel()
        else:
            tool_section = None
        return tool_panel_section_key, tool_section

    def create_section(self, section_dict):
        tool_section = ToolSection(section_dict)
        self._tool_panel.append_section(tool_section.id, tool_section)
        log.debug("Loading new tool panel section: %s" % str(tool_section.name))
        return tool_section

    def get_integrated_section_for_tool(self, tool):
        tool_id = tool.id

        if tool_id in self._integrated_section_by_tool:
            return self._integrated_section_by_tool[tool_id]

        return None, None

    def __resolve_tool_path(self, tool_path, config_filename):
        if not tool_path:
            # Default to backward compatible config setting.
            tool_path = self._tool_root_dir
        else:
            # Allow use of __tool_conf_dir__ in toolbox config files.
            tool_conf_dir = os.path.dirname(config_filename)
            tool_path_vars = {"tool_conf_dir": tool_conf_dir}
            tool_path = string.Template(tool_path).safe_substitute(tool_path_vars)
        return tool_path

    def __add_tool_to_tool_panel(self, tool, panel_component, section=False):
        # See if a version of this tool is already loaded into the tool panel.
        # The value of panel_component will be a ToolSection (if the value of
        # section=True) or self._tool_panel (if section=False).
        tool_id = str(tool.id)
        tool = self._tools_by_id[tool_id]
        log_msg = ""
        if section:
            panel_dict = panel_component.elems
        else:
            panel_dict = panel_component

        related_tool = self._lineage_in_panel(panel_dict, tool=tool)
        if related_tool:
            if self._newer_tool(tool, related_tool):
                panel_dict.replace_tool(
                    previous_tool_id=related_tool.id,
                    new_tool_id=tool_id,
                    tool=tool,
                )
                log_msg = "Loaded tool id: %s, version: %s into tool panel." % (tool.id, tool.version)
        else:
            inserted = False
            index = self._integrated_tool_panel.index_of_tool_id(tool_id)
            if index:
                panel_dict.insert_tool(index, tool)
                inserted = True
            if not inserted:
                # Check the tool's installed versions.
                if tool.lineage is not None:
                    versions = tool.lineage.get_versions()
                    for tool_lineage_version in versions:
                        lineage_id = tool_lineage_version.id
                        index = self._integrated_tool_panel.index_of_tool_id(lineage_id)
                        if index:
                            panel_dict.insert_tool(index, tool)
                            inserted = True
                else:
                    log.warning("Could not find lineage for tool '%s'", tool.id)
                if not inserted:
                    if (
                        tool.guid is None or
                        tool.tool_shed is None or
                        tool.repository_name is None or
                        tool.repository_owner is None or
                        tool.installed_changeset_revision is None
                    ):
                        # We have a tool that was not installed from the Tool
                        # Shed, but is also not yet defined in
                        # integrated_tool_panel.xml, so append it to the tool
                        # panel.
                        panel_dict.append_tool(tool)
                        log_msg = "Loaded tool id: %s, version: %s into tool panel.." % (tool.id, tool.version)
                    else:
                        # We are in the process of installing the tool or we are reloading the whole toolbox.
                        tool_lineage = self._lineage_map.get(tool_id)
                        already_loaded = self._lineage_in_panel(panel_dict, tool_lineage=tool_lineage) is not None
                        if not already_loaded:
                            # If the tool is not defined in integrated_tool_panel.xml, append it to the tool panel.
                            panel_dict.append_tool(tool)
                            log_msg = "Loaded tool id: %s, version: %s into tool panel...." % (tool.id, tool.version)
        if not hasattr(self.app, 'tool_cache') or tool_id in self.app.tool_cache._new_tool_ids:
            log.debug(log_msg)

    def _load_tool_panel(self):
        execution_timer = ExecutionTimer()
        for key, item_type, val in self._integrated_tool_panel.panel_items_iter():
            if item_type == panel_item_types.TOOL:
                tool_id = key.replace('tool_', '', 1)
                if tool_id in self._tools_by_id:
                    self.__add_tool_to_tool_panel(val, self._tool_panel, section=False)
                    self._integrated_section_by_tool[tool_id] = '', ''
            elif item_type == panel_item_types.WORKFLOW:
                workflow_id = key.replace('workflow_', '', 1)
                if workflow_id in self._workflows_by_id:
                    workflow = self._workflows_by_id[workflow_id]
                    self._tool_panel[key] = workflow
                    log.debug("Loaded workflow: %s %s" % (workflow_id, workflow.name))
            elif item_type == panel_item_types.LABEL:
                self._tool_panel[key] = val
            elif item_type == panel_item_types.SECTION:
                section_dict = {
                    'id': val.id or '',
                    'name': val.name or '',
                    'version': val.version or '',
                }
                section = ToolSection(section_dict)
                log.debug("Loading section: %s" % section_dict.get('name'))
                for section_key, section_item_type, section_val in val.panel_items_iter():
                    if section_item_type == panel_item_types.TOOL:
                        tool_id = section_key.replace('tool_', '', 1)
                        if tool_id in self._tools_by_id:
                            self.__add_tool_to_tool_panel(section_val, section, section=True)
                            self._integrated_section_by_tool[tool_id] = key, val.name
                    elif section_item_type == panel_item_types.WORKFLOW:
                        workflow_id = section_key.replace('workflow_', '', 1)
                        if workflow_id in self._workflows_by_id:
                            workflow = self._workflows_by_id[workflow_id]
                            section.elems[section_key] = workflow
                            log.debug("Loaded workflow: %s %s" % (workflow_id, workflow.name))
                    elif section_item_type == panel_item_types.LABEL:
                        if section_val:
                            section.elems[section_key] = section_val
                            log.debug("Loaded label: %s" % (section_val.text))
                self._tool_panel[key] = section
        log.debug("Loading tool panel finished %s", execution_timer)

    def _load_integrated_tool_panel_keys(self):
        """
        Load the integrated tool panel keys, setting values for tools and
        workflows to None.  The values will be reset when the various tool
        panel config files are parsed, at which time the tools and workflows
        are loaded.
        """
        tree = parse_xml(self._integrated_tool_panel_config)
        root = tree.getroot()
        for elem in root:
            key = elem.get('id')
            if elem.tag == 'tool':
                self._integrated_tool_panel.stub_tool(key)
            elif elem.tag == 'workflow':
                self._integrated_tool_panel.stub_workflow(key)
            elif elem.tag == 'section':
                section = ToolSection(elem)
                for section_elem in elem:
                    section_id = section_elem.get('id')
                    if section_elem.tag == 'tool':
                        section.elems.stub_tool(section_id)
                    elif section_elem.tag == 'workflow':
                        section.elems.stub_workflow(section_id)
                    elif section_elem.tag == 'label':
                        section.elems.stub_label(section_id)
                self._integrated_tool_panel.append_section(key, section)
            elif elem.tag == 'label':
                self._integrated_tool_panel.stub_label(key)

    def get_tool(self, tool_id, tool_version=None, get_all_versions=False, exact=False):
        """Attempt to locate a tool in the tool box. Note that `exact` only refers to the `tool_id`, not the `tool_version`."""
        if tool_version:
            tool_version = str(tool_version)

        if get_all_versions and exact:
            raise AssertionError("Cannot specify get_tool with both get_all_versions and exact as True")

        if "/repos/" in tool_id:  # test if tool came from a toolshed
            tool_id_without_tool_shed = tool_id.split("/repos/")[1]
            available_tool_sheds = [urlparse(_) for _ in self.app.tool_shed_registry.tool_sheds.values()]
            available_tool_sheds = [url.geturl().replace(url.scheme + "://", '', 1) for url in available_tool_sheds]
            tool_ids = [tool_shed + "repos/" + tool_id_without_tool_shed for tool_shed in available_tool_sheds]
            if tool_id in tool_ids:  # move original tool_id to the top of tool_ids
                tool_ids.remove(tool_id)
            tool_ids.insert(0, tool_id)
        else:
            tool_ids = [tool_id]
        for tool_id in tool_ids:
            if tool_id in self._tools_by_id and not get_all_versions:
                # tool_id exactly matches an available tool by id (which is 'old' tool_id or guid)
                if not tool_version:
                    return self._tools_by_id[tool_id]
                elif tool_version in self._tool_versions_by_id[tool_id]:
                    return self._tool_versions_by_id[tool_id][tool_version]
            elif exact:
                # We're looking for an exact match, so we skip lineage and
                # versionless mapping, though we may want to check duplicate
                # toolsheds
                continue
            # exact tool id match not found, or all versions requested, search for other options, e.g. migrated tools or different versions
            rval = []
            tool_lineage = self._lineage_map.get(tool_id)
            if tool_lineage:
                lineage_tool_versions = tool_lineage.get_versions()
                for lineage_tool_version in lineage_tool_versions:
                    lineage_tool = self._tool_from_lineage_version(lineage_tool_version)
                    if lineage_tool:
                        rval.append(lineage_tool)
            if not rval:
                # still no tool, do a deeper search and try to match by old ids
                for tool in self._tools_by_id.values():
                    if tool.old_id == tool_id:
                        rval.append(tool)
            if rval:
                if get_all_versions:
                    return rval
                else:
                    if tool_version:
                        # return first tool with matching version
                        for tool in rval:
                            if tool.version == tool_version:
                                return tool
                    # No tool matches by version, simply return the first available tool found
                    return rval[0]
            # We now likely have a Toolshed guid passed in, but no supporting database entries
            # If the tool exists by exact id and is loaded then provide exact match within a list
            if tool_id in self._tools_by_id:
                if get_all_versions:
                    return [self._tools_by_id[tool_id]]
                else:
                    return self._tools_by_id[tool_id]
        return None

    def has_tool(self, tool_id, tool_version=None, exact=False):
        return self.get_tool(tool_id, tool_version=tool_version, exact=exact) is not None

    def is_missing_shed_tool(self, tool_id):
        """Confirm that the tool ID does reference a shed tool and is not installed."""
        if tool_id is None:
            # This is not a tool ID.
            return False
        if 'repos' not in tool_id:
            # This is not a shed tool.
            return False
        # This is a valid tool, and it is from a toolshed. Check if it's
        # missing from the toolbox.
        if tool_id not in self._tools_by_id:
            return True
        return False

<<<<<<< HEAD
    def is_missing_shed_tool( self, tool_id ):
        """Confirm that the tool ID does reference a shed tool and is not installed."""
        if tool_id is None:
            # This is not a tool ID.
            return False
        if 'repos' not in tool_id:
            # This is not a shed tool.
            return False
        # This is a valid tool, and it is from a toolshed. Check if it's
        # missing from the toolbox.
        if tool_id not in self._tools_by_id:
            return True
        return False

    def get_tool_id( self, tool_id ):
=======
    def get_tool_id(self, tool_id):
>>>>>>> 696a1eda
        """ Take a tool id - potentially from a different Galaxy instance or that
        is no longer loaded - and find the closest match to the currently loaded
        tools (using get_tool for inexact matches which currently returns the oldest
        tool shed installed tool with the same short id).
        """
        if tool_id not in self._tools_by_id:
            tool = self.get_tool(tool_id)
            if tool:
                tool_id = tool.id
            else:
                tool_id = None
        # else exact match - leave unmodified.
        return tool_id

    def get_loaded_tools_by_lineage(self, tool_id):
        """Get all loaded tools associated by lineage to the tool whose id is tool_id."""
        tool_lineage = self._lineage_map.get(tool_id)
        if tool_lineage:
            lineage_tool_versions = tool_lineage.get_versions()
            available_tool_versions = []
            for lineage_tool_version in lineage_tool_versions:
                tool = self._tool_from_lineage_version(lineage_tool_version)
                if tool:
                    available_tool_versions.append(tool)
            return available_tool_versions
        else:
            if tool_id in self._tools_by_id:
                tool = self._tools_by_id[tool_id]
                return [tool]
        return []

    def tools(self):
        return iteritems(self._tools_by_id)

    def dynamic_confs(self, include_migrated_tool_conf=False):
        confs = []
        for dynamic_tool_conf_dict in self._dynamic_tool_confs:
            dynamic_tool_conf_filename = dynamic_tool_conf_dict['config_filename']
            if include_migrated_tool_conf or (dynamic_tool_conf_filename != self.app.config.migrated_tools_config):
                confs.append(dynamic_tool_conf_dict)
        return confs

    def dynamic_conf_filenames(self, include_migrated_tool_conf=False):
        """ Return list of dynamic tool configuration filenames (shed_tools).
        These must be used with various dynamic tool configuration update
        operations (e.g. with update_shed_config).
        """
        for dynamic_tool_conf_dict in self.dynamic_confs(include_migrated_tool_conf=include_migrated_tool_conf):
            yield dynamic_tool_conf_dict['config_filename']

    def _path_template_kwds(self):
        return {}

    def _load_tool_tag_set(self, item, panel_dict, integrated_panel_dict, tool_path, load_panel_dict, guid=None, index=None, internal=False):
        try:
            path_template = item.get("file")
            template_kwds = self._path_template_kwds()
            path = string.Template(path_template).safe_substitute(**template_kwds)
            concrete_path = os.path.join(tool_path, path)
            if not os.path.exists(concrete_path):
                # This is a lot faster than attempting to load a non-existing tool
                raise IOError
            tool_shed_repository = None
            can_load_into_panel_dict = True

            tool = self.load_tool_from_cache(concrete_path)
            from_cache = tool
            if from_cache:
                if guid and tool.id != guid:
                    # In rare cases a tool shed tool is loaded into the cache without guid.
                    # In that case recreating the tool will correct the cached version.
                    from_cache = False
            if guid and not from_cache:  # tool was not in cache and is a tool shed tool
                tool_shed_repository = self.get_tool_repository_from_xml_item(item, path)
                if tool_shed_repository:
                    # Only load tools if the repository is not deactivated or uninstalled.
                    can_load_into_panel_dict = not tool_shed_repository.deleted
                    repository_id = self.app.security.encode_id(tool_shed_repository.id)
                    tool = self.load_tool(concrete_path, guid=guid, repository_id=repository_id, use_cached=False)
            if not tool:  # tool was not in cache and is not a tool shed tool.
                tool = self.load_tool(concrete_path, use_cached=False)
            if string_as_bool(item.get('hidden', False)):
                tool.hidden = True
            key = 'tool_%s' % str(tool.id)
            if can_load_into_panel_dict:
                if guid and not from_cache:
                    tool.tool_shed = tool_shed_repository.tool_shed
                    tool.repository_name = tool_shed_repository.name
                    tool.repository_owner = tool_shed_repository.owner
                    tool.installed_changeset_revision = tool_shed_repository.installed_changeset_revision
                    tool.guid = guid
                    tool.version = item.elem.find("version").text
                if item.has_elem:
                    self._tool_tag_manager.handle_tags(tool.id, item.elem)
                self.__add_tool(tool, load_panel_dict, panel_dict)
            # Always load the tool into the integrated_panel_dict, or it will not be included in the integrated_tool_panel.xml file.
            integrated_panel_dict.update_or_append(index, key, tool)
            # If labels were specified in the toolbox config, attach them to
            # the tool.
            labels = item.labels
            if labels is not None:
                tool.labels = labels
        except IOError:
            log.error("Error reading tool configuration file from path: %s" % path)
        except Exception:
            log.exception("Error reading tool from path: %s", path)

    def get_tool_repository_from_xml_item(self, item, path):
        tool_shed = item.elem.find("tool_shed").text
        repository_name = item.elem.find("repository_name").text
        repository_owner = item.elem.find("repository_owner").text
        installed_changeset_revision_elem = item.elem.find("installed_changeset_revision")
        if installed_changeset_revision_elem is None:
            # Backward compatibility issue - the tag used to be named 'changeset_revision'.
            installed_changeset_revision_elem = item.elem.find("changeset_revision")
        installed_changeset_revision = installed_changeset_revision_elem.text
        if "/repos/" in path:  # The only time "/repos/" should not be in path is during testing!
            try:
                tool_shed_path, reduced_path = path.split('/repos/', 1)
                splitted_path = reduced_path.split('/')
                assert tool_shed_path == tool_shed
                assert splitted_path[0] == repository_owner
                assert splitted_path[1] == repository_name
                if splitted_path[2] != installed_changeset_revision:
                    # This can happen if the Tool Shed repository has been
                    # updated to a new revision and the installed_changeset_revision
                    # element in shed_tool_conf.xml file has been updated too
                    log.debug("The installed_changeset_revision for tool %s is %s, using %s instead", path,
                              installed_changeset_revision, splitted_path[2])
                    installed_changeset_revision = splitted_path[2]
            except AssertionError:
                log.debug("Error while loading tool %s", path)
                pass
        repository = self._get_tool_shed_repository(tool_shed=tool_shed,
                                                    name=repository_name,
                                                    owner=repository_owner,
                                                    installed_changeset_revision=installed_changeset_revision)
        if not repository:
            msg = "Attempted to load tool shed tool, but the repository with name '%s' from owner '%s' was not found in database" % (repository_name, repository_owner)
            raise Exception(msg)
        return repository

    def _get_tool_shed_repository(self, tool_shed, name, owner, installed_changeset_revision):
        # Abstract class doesn't have a dependency on the database, for full Tool Shed
        # support the actual Galaxy ToolBox implements this method and returns a Tool Shed repository.
        return None

    def __add_tool(self, tool, load_panel_dict, panel_dict):
        # Allow for the same tool to be loaded into multiple places in the
        # tool panel.  We have to handle the case where the tool is contained
        # in a repository installed from the tool shed, and the Galaxy
        # administrator has retrieved updates to the installed repository.  In
        # this case, the tool may have been updated, but the version was not
        # changed, so the tool should always be reloaded here.  We used to
        # only load the tool if it was not found in self._tools_by_id, but
        # performing that check did not enable this scenario.
        tool._lineage = self._lineage_map.register(tool)
        self.register_tool(tool)
        if load_panel_dict:
            self.__add_tool_to_tool_panel(tool, panel_dict, section=isinstance(panel_dict, ToolSection))

    def _load_workflow_tag_set(self, item, panel_dict, integrated_panel_dict, load_panel_dict, index=None):
        try:
            # TODO: should id be encoded?
            workflow_id = item.get('id')
            workflow = self._load_workflow(workflow_id)
            self._workflows_by_id[workflow_id] = workflow
            key = 'workflow_' + workflow_id
            if load_panel_dict:
                panel_dict[key] = workflow
            # Always load workflows into the integrated_panel_dict.
            integrated_panel_dict.update_or_append(index, key, workflow)
        except:
            log.exception("Error loading workflow: %s", workflow_id)

    def _load_label_tag_set(self, item, panel_dict, integrated_panel_dict, load_panel_dict, index=None):
        label = ToolSectionLabel(item)
        key = 'label_' + label.id
        if load_panel_dict:
            panel_dict[key] = label
        integrated_panel_dict.update_or_append(index, key, label)

    def _load_section_tag_set(self, item, tool_path, load_panel_dict, index=None, internal=False):
        key = item.get("id")
        if key in self._tool_panel:
            section = self._tool_panel[key]
            elems = section.elems
        else:
            section = ToolSection(item)
            elems = section.elems
        if key in self._integrated_tool_panel:
            integrated_section = self._integrated_tool_panel[key]
            integrated_elems = integrated_section.elems
        else:
            integrated_section = ToolSection(item)
            integrated_elems = integrated_section.elems
        for sub_index, sub_item in enumerate(item.items):
            self.load_item(
                sub_item,
                tool_path=tool_path,
                panel_dict=elems,
                integrated_panel_dict=integrated_elems,
                load_panel_dict=load_panel_dict,
                guid=sub_item.get('guid'),
                index=sub_index,
                internal=internal,
            )

        # Ensure each tool's section is stored
        for section_key, section_item_type, section_item in integrated_elems.panel_items_iter():
            if section_item_type == panel_item_types.TOOL:
                if section_item:
                    tool_id = section_key.replace('tool_', '', 1)
                    self._integrated_section_by_tool[tool_id] = integrated_section.id, integrated_section.name

        if load_panel_dict:
            self._tool_panel[key] = section
        # Always load sections into the integrated_tool_panel.
        self._integrated_tool_panel.update_or_append(index, key, integrated_section)

    def _load_tooldir_tag_set(self, item, elems, tool_path, integrated_elems, load_panel_dict):
        directory = os.path.join(tool_path, item.get("dir"))
        recursive = string_as_bool(item.get("recursive", True))
        self.__watch_directory(directory, elems, integrated_elems, load_panel_dict, recursive, force_watch=True)

    def __watch_directory(self, directory, elems, integrated_elems, load_panel_dict, recursive, force_watch=False):

        def quick_load(tool_file, async=True):
            try:
                tool = self.load_tool(tool_file)
                self.__add_tool(tool, load_panel_dict, elems)
                # Always load the tool into the integrated_panel_dict, or it will not be included in the integrated_tool_panel.xml file.
                key = 'tool_%s' % str(tool.id)
                integrated_elems[key] = tool

                if async:
                    self._load_tool_panel()
                    self._save_integrated_tool_panel()
                return tool.id
            except Exception:
                log.exception("Failed to load potential tool %s.", tool_file)
                return None

        tool_loaded = False
        for name in os.listdir(directory):
            if name.startswith('.' or '_'):
                # Very unlikely that we want to load tools from a hidden or private folder
                continue
            child_path = os.path.join(directory, name)
            if os.path.isdir(child_path) and recursive:
                self.__watch_directory(child_path, elems, integrated_elems, load_panel_dict, recursive)
            elif self._looks_like_a_tool(child_path):
                quick_load(child_path, async=False)
                tool_loaded = True
        if (tool_loaded or force_watch) and self._tool_watcher:
            self._tool_watcher.watch_directory(directory, quick_load)

    def load_tool(self, config_file, guid=None, repository_id=None, use_cached=False, **kwds):
        """Load a single tool from the file named by `config_file` and return an instance of `Tool`."""
        # Parse XML configuration file and get the root element
        tool = None
        if use_cached:
            tool = self.load_tool_from_cache(config_file)
        if not tool:
            tool = self.create_tool(config_file=config_file, repository_id=repository_id, guid=guid, **kwds)
            if tool.tool_shed_repository or not guid:
                self.add_tool_to_cache(tool, config_file)
        if not tool.id.startswith("__") and self._tool_watcher:
            # do not monitor special tools written to tmp directory - no reason
            # to monitor such a large directory.
            self._tool_watcher.watch_file(config_file, tool.id)
        return tool

    def add_tool_to_cache(self, tool, config_file):
        tool_cache = getattr(self.app, 'tool_cache', None)
        if tool_cache:
            self.app.tool_cache.cache_tool(config_file, tool)

    def load_tool_from_cache(self, config_file):
        tool_cache = getattr(self.app, 'tool_cache', None)
        tool = tool_cache and tool_cache.get_tool(config_file)
        return tool

    def load_hidden_lib_tool(self, path):
        tool_xml = os.path.join(os.getcwd(), "lib", path)
        return self.load_hidden_tool(tool_xml)

    def load_hidden_tool(self, config_file, **kwds):
        """ Load a hidden tool (in this context meaning one that does not
        appear in the tool panel) and register it in _tools_by_id.
        """
        tool = self.load_tool(config_file, **kwds)
        self.register_tool(tool)
        return tool

    def register_tool(self, tool):
        tool_id = tool.id
        version = tool.version or None
        if tool_id not in self._tool_versions_by_id:
            self._tool_versions_by_id[tool_id] = {version: tool}
        else:
            self._tool_versions_by_id[tool_id][version] = tool
        if tool_id in self._tools_by_id:
            related_tool = self._tools_by_id[tool_id]
            # This one becomes the default un-versioned tool
            # if newer.
            if self._newer_tool(tool, related_tool):
                self._tools_by_id[tool_id] = tool
        else:
            self._tools_by_id[tool_id] = tool

    def package_tool(self, trans, tool_id):
        """
        Create a tarball with the tool's xml, help images, and test data.
        :param trans: the web transaction
        :param tool_id: the tool ID from app.toolbox
        :returns: tuple of tarball filename, success True/False, message/None
        """
        # Make sure the tool is actually loaded.
        if tool_id not in self._tools_by_id:
            raise ObjectNotFound("No tool found with id '%s'." % escape(tool_id))
        else:
            tool = self._tools_by_id[tool_id]
            return tool.to_archive()

    def reload_tool_by_id(self, tool_id):
        """
        Attempt to reload the tool identified by 'tool_id', if successful
        replace the old tool.
        """
        if tool_id not in self._tools_by_id:
            message = "No tool with id '%s'." % escape(tool_id)
            status = 'error'
        else:
            old_tool = self._tools_by_id[tool_id]
            new_tool = self.load_tool(old_tool.config_file, use_cached=False)
            # The tool may have been installed from a tool shed, so set the tool shed attributes.
            # Since the tool version may have changed, we don't override it here.
            new_tool.id = old_tool.id
            new_tool.guid = old_tool.guid
            new_tool.tool_shed = old_tool.tool_shed
            new_tool.repository_name = old_tool.repository_name
            new_tool.repository_owner = old_tool.repository_owner
            new_tool.installed_changeset_revision = old_tool.installed_changeset_revision
            new_tool.old_id = old_tool.old_id
            # Replace old_tool with new_tool in self._tool_panel
            tool_key = 'tool_' + tool_id
            for key, val in self._tool_panel.items():
                if key == tool_key:
                    self._tool_panel[key] = new_tool
                    break
                elif key.startswith('section'):
                    if tool_key in val.elems:
                        self._tool_panel[key].elems[tool_key] = new_tool
                        break
            # (Re-)Register the reloaded tool, this will handle
            #  _tools_by_id and _tool_versions_by_id
            self.register_tool(new_tool)
            message = {'name': old_tool.name, 'id': old_tool.id, 'version': old_tool.version}
            status = 'done'
        return message, status

    def remove_tool_by_id(self, tool_id, remove_from_panel=True):
        """
        Attempt to remove the tool identified by 'tool_id'. Ignores
        tool lineage - so to remove a tool with potentially multiple
        versions send remove_from_panel=False and handle the logic of
        promoting the next newest version of the tool into the panel
        if needed.
        """
        if tool_id not in self._tools_by_id:
            message = "No tool with id %s" % escape(tool_id)
            status = 'error'
        else:
            tool = self._tools_by_id[tool_id]
            del self._tools_by_id[tool_id]
            tool_cache = getattr(self.app, 'tool_cache', None)
            if tool_cache:
                tool_cache.expire_tool(tool_id)
            if remove_from_panel:
                tool_key = 'tool_' + tool_id
                for key, val in self._tool_panel.items():
                    if key == tool_key:
                        del self._tool_panel[key]
                        break
                    elif key.startswith('section'):
                        if tool_key in val.elems:
                            del self._tool_panel[key].elems[tool_key]
                            break
                if tool_id in self.data_manager_tools:
                    del self.data_manager_tools[tool_id]
            # TODO: do we need to manually remove from the integrated panel here?
            message = "Removed the tool:<br/>"
            message += "<b>name:</b> %s<br/>" % escape(tool.name)
            message += "<b>id:</b> %s<br/>" % escape(tool.id)
            message += "<b>version:</b> %s" % escape(tool.version)
            status = 'done'
        return message, status

    def get_sections(self):
        for k, v in self._tool_panel.items():
            if isinstance(v, ToolSection):
                yield (v.id, v.name)

    def find_section_id(self, tool_panel_section_id):
        """
        Find the section ID referenced by the key or return '' indicating
        no such section id.
        """
        if not tool_panel_section_id:
            tool_panel_section_id = ''
        else:
            if tool_panel_section_id not in self._tool_panel:
                # Hack introduced without comment in a29d54619813d5da992b897557162a360b8d610c-
                # not sure why it is needed.
                fixed_tool_panel_section_id = 'section_%s' % tool_panel_section_id
                if fixed_tool_panel_section_id in self._tool_panel:
                    tool_panel_section_id = fixed_tool_panel_section_id
                else:
                    tool_panel_section_id = ''
        return tool_panel_section_id

    def _load_workflow(self, workflow_id):
        """
        Return an instance of 'Workflow' identified by `id`,
        which is encoded in the tool panel.
        """
        id = self.app.security.decode_id(workflow_id)
        stored = self.app.model.context.query(self.app.model.StoredWorkflow).get(id)
        return stored.latest_workflow

    def tool_panel_contents(self, trans, **kwds):
        """ Filter tool_panel contents for displaying for user.
        """
        filter_method = self._build_filter_method(trans)
        for _, item_type, elt in self._tool_panel.panel_items_iter():
            elt = filter_method(elt, item_type)
            if elt:
                yield elt

    def to_dict(self, trans, in_panel=True, **kwds):
        """
        to_dict toolbox.
        """
        if in_panel:
            panel_elts = list(self.tool_panel_contents(trans, **kwds))
            # Produce panel.
            rval = []
            kwargs = dict(
                trans=trans,
                link_details=True
            )
            for elt in panel_elts:
                rval.append(elt.to_dict(**kwargs))
        else:
            filter_method = self._build_filter_method(trans)
            tools = []
            for id, tool in self._tools_by_id.items():
                tool = filter_method(tool, panel_item_types.TOOL)
                if not tool:
                    continue
                tools.append(tool.to_dict(trans, link_details=True))
            rval = tools

        return rval

    def _lineage_in_panel(self, panel_dict, tool=None, tool_lineage=None):
        """ If tool with same lineage already in panel (or section) - find
        and return it. Otherwise return None.
        """
        if tool_lineage is None:
            assert tool is not None
            tool_lineage = tool.lineage
        if tool_lineage is not None:
            lineage_tool_versions = reversed(tool_lineage.get_versions())
            for lineage_tool_version in lineage_tool_versions:
                lineage_tool = self._tool_from_lineage_version(lineage_tool_version)
                if lineage_tool:
                    lineage_id = lineage_tool.id
                    if panel_dict.has_tool_with_id(lineage_id):
                        return panel_dict.get_tool_with_id(lineage_id)
        else:
            log.warning("Could not find lineage for tool '%s'", tool.id)
        return None

    def _newer_tool(self, tool1, tool2):
        """ Return True if tool1 is considered "newer" given its own lineage
        description.
        """
        return tool1.version_object > tool2.version_object

    def _tool_from_lineage_version(self, lineage_tool_version):
        if lineage_tool_version.id_based:
            return self._tools_by_id.get(lineage_tool_version.id, None)
        else:
            return self._tool_versions_by_id.get(lineage_tool_version.id, {}).get(lineage_tool_version.version, None)

    def _build_filter_method(self, trans):
        context = Bunch(toolbox=self, trans=trans)
        filters = self._filter_factory.build_filters(trans)
        return lambda element, item_type: _filter_for_panel(element, item_type, filters, context)


def _filter_for_panel(item, item_type, filters, context):
    """
    Filters tool panel elements so that only those that are compatible
    with provided filters are kept.
    """
    def _apply_filter(filter_item, filter_list):
        for filter_method in filter_list:
            try:
                if not filter_method(context, filter_item):
                    return False
            except Exception as e:
                raise MessageException("Toolbox filter exception from '%s': %s." % (filter_method.__name__, e))
        return True
    if item_type == panel_item_types.TOOL:
        if _apply_filter(item, filters['tool']):
            return item
    elif item_type == panel_item_types.LABEL:
        if _apply_filter(item, filters['label']):
            return item
    elif item_type == panel_item_types.SECTION:
        # Filter section item-by-item. Only show a label if there are
        # non-filtered tools below it.

        if _apply_filter(item, filters['section']):
            cur_label_key = None
            tools_under_label = False
            filtered_elems = item.elems.copy()
            for key, section_item_type, section_item in item.panel_items_iter():
                if section_item_type == panel_item_types.TOOL:
                    # Filter tool.
                    if _apply_filter(section_item, filters['tool']):
                        tools_under_label = True
                    else:
                        del filtered_elems[key]
                elif section_item_type == panel_item_types.LABEL:
                    # If there is a label and it does not have tools,
                    # remove it.
                    if cur_label_key and (not tools_under_label or not _apply_filter(section_item, filters['label'])):
                        del filtered_elems[cur_label_key]

                    # Reset attributes for new label.
                    cur_label_key = key
                    tools_under_label = False

            # Handle last label.
            if cur_label_key and not tools_under_label:
                del filtered_elems[cur_label_key]

            # Only return section if there are elements.
            if len(filtered_elems) != 0:
                copy = item.copy()
                copy.elems = filtered_elems
                return copy

    return None


class BaseGalaxyToolBox(AbstractToolBox):
    """
    Extend the AbstractToolBox with more Galaxy tooling-specific
    functionality. Adds dependencies on dependency resolution and
    tool loading modules, that an abstract description of panels
    shouldn't really depend on.
    """

    def __init__(self, config_filenames, tool_root_dir, app):
        super(BaseGalaxyToolBox, self).__init__(config_filenames, tool_root_dir, app)
        self._init_dependency_manager()

    @property
    def sa_session(self):
        """
        Returns a SQLAlchemy session
        """
        return self.app.model.context

    def _looks_like_a_tool(self, path):
        return looks_like_a_tool(path, enable_beta_formats=getattr(self.app.config, "enable_beta_tool_formats", False))

    def _init_dependency_manager(self):
        self.dependency_manager = build_dependency_manager(self.app.config)

    def reload_dependency_manager(self):
        self._init_dependency_manager()<|MERGE_RESOLUTION|>--- conflicted
+++ resolved
@@ -477,25 +477,7 @@
             return True
         return False
 
-<<<<<<< HEAD
-    def is_missing_shed_tool( self, tool_id ):
-        """Confirm that the tool ID does reference a shed tool and is not installed."""
-        if tool_id is None:
-            # This is not a tool ID.
-            return False
-        if 'repos' not in tool_id:
-            # This is not a shed tool.
-            return False
-        # This is a valid tool, and it is from a toolshed. Check if it's
-        # missing from the toolbox.
-        if tool_id not in self._tools_by_id:
-            return True
-        return False
-
-    def get_tool_id( self, tool_id ):
-=======
     def get_tool_id(self, tool_id):
->>>>>>> 696a1eda
         """ Take a tool id - potentially from a different Galaxy instance or that
         is no longer loaded - and find the closest match to the currently loaded
         tools (using get_tool for inexact matches which currently returns the oldest

--- conflicted
+++ resolved
@@ -52,11 +52,7 @@
             return None
         try:
             if job.tool_id not in self.ts_repo_cache:
-<<<<<<< HEAD
-                ts_repo_request_data = requests.get(f"{ts_url}/api/repositories?tool_ids={str(job.tool_id)}").json()
-=======
-                ts_repo_request_data = requests.get(ts_url + "/api/repositories?tool_ids=" + str(job.tool_id), timeout=DEFAULT_SOCKET_TIMEOUT).json()
->>>>>>> 8503ab20
+                ts_repo_request_data = requests.get(f"{ts_url}/api/repositories?tool_ids={str(job.tool_id)}", timeout=DEFAULT_SOCKET_TIMEOUT).json()
 
                 for repoinfo in ts_repo_request_data.values():
                     if isinstance(repoinfo, dict):

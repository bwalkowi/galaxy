import logging
import os
from functools import partial
from xml.etree import ElementTree

import galaxy.workflow.schedulers
from galaxy import model
from galaxy.exceptions import HandlerAssignmentError
from galaxy.util import plugin_config
from galaxy.util.handlers import ConfiguresHandlers, HANDLER_ASSIGNMENT_METHODS
from galaxy.util.monitors import Monitors
from galaxy.web.stack.message import WorkflowSchedulingMessage

log = logging.getLogger(__name__)

DEFAULT_SCHEDULER_ID = "default"  # well actually this should be called DEFAULT_DEFAULT_SCHEDULER_ID...
DEFAULT_SCHEDULER_PLUGIN_TYPE = "core"

EXCEPTION_MESSAGE_SHUTDOWN = "Exception raised while attempting to shutdown workflow scheduler."
EXCEPTION_MESSAGE_NO_SCHEDULERS = "Failed to defined workflow schedulers - no workflow schedulers defined."
EXCEPTION_MESSAGE_NO_DEFAULT_SCHEDULER = "Failed to defined workflow schedulers - no workflow scheduler found for default id '%s'."
EXCEPTION_MESSAGE_DUPLICATE_SCHEDULERS = "Failed to defined workflow schedulers - workflow scheduling plugin id '%s' duplicated."
EXCEPTION_MESSAGE_SERIALIZE = "Parallelization is not desired but handler assignment methods are non-deterministic. Set DB_PREASSIGN in workflow_schedulers_conf.xml."


class WorkflowSchedulingManager(ConfiguresHandlers):
    """ A workflow scheduling manager based loosely on pattern established by
    ``galaxy.manager.JobManager``. Only schedules workflows on handler
    processes.
    """
    DEFAULT_BASE_HANDLER_POOLS = ('workflow-schedulers', 'job-handlers')
    UNSUPPORTED_HANDLER_ASSIGNMENT_METHODS = (
        HANDLER_ASSIGNMENT_METHODS.DB_TRANSACTION_ISOLATION,
        HANDLER_ASSIGNMENT_METHODS.DB_SKIP_LOCKED,
        HANDLER_ASSIGNMENT_METHODS.UWSGI_MULE_MESSAGE,
    )

    def __init__(self, app):
        self.app = app
        self.__handlers_configured = False
        self.workflow_schedulers = {}
        self.active_workflow_schedulers = {}
        # Passive workflow schedulers won't need to be monitored I guess.

        self.request_monitor = None

        self.handlers = {}
        self.handler_assignment_methods_configured = False
        self.handler_assignment_methods = None
        self.handler_max_grab = 1
        self.default_handler_id = None

        self.__plugin_classes = self.__plugins_dict()
        self.__init_schedulers()

        if self._is_workflow_handler():
            log.debug("Starting workflow schedulers")
            self.__start_schedulers()
            if self.active_workflow_schedulers:
                self.__start_request_monitor()

        # When assinging handlers to workflows being queued - use job_conf
        # if not explicit workflow scheduling handlers have be specified or
        # else use those explicit workflow scheduling handlers (on self).
        if self.__handlers_configured:
            self.__handlers_config = self
        else:
            self.__handlers_config = app.job_config

        if self._is_workflow_handler():
            if self.__handlers_config.use_messaging:
                WorkflowSchedulingMessage().bind_default_handler(self, '_handle_message')
                self.app.application_stack.register_message_handler(
                    self._handle_message,
                    name=WorkflowSchedulingMessage.target)
        else:
            # Process should not schedule workflows but should check for any unassigned to handlers
            self.__startup_recovery()

    def __startup_recovery(self):
        sa_session = self.app.model.context
        for invocation_id in model.WorkflowInvocation.poll_unhandled_workflow_ids(sa_session):
            log.info("(%s) Handler unassigned at startup, resubmitting workflow invocation for assignment",
                     invocation_id)
            workflow_invocation = sa_session.query(model.WorkflowInvocation).get(invocation_id)
            self._assign_handler(workflow_invocation)

    def _handle_setup_msg(self, workflow_invocation_id=None):
        sa_session = self.app.model.context
        workflow_invocation = sa_session.query(model.WorkflowInvocation).get(workflow_invocation_id)
        if workflow_invocation.handler is None:
            workflow_invocation.handler = self.app.config.server_name
            sa_session.add(workflow_invocation)
            sa_session.flush()
        else:
            log.warning("(%s) Handler '%s' received setup message for workflow invocation but handler '%s' is"
                        " already assigned, ignoring", workflow_invocation.id, self.app.config.server_name,
                        workflow_invocation.handler)

    def _is_workflow_handler(self):
        # If we have explicitly configured handlers, check them.
        # Else just make sure we are a job handler.
        if self.__handlers_configured:
            is_handler = self.is_handler
        else:
            is_handler = self.app.is_job_handler
        return is_handler

    def _queue_callback(self, workflow_invocation):
        # There isn't an in-memory queue for workflow schedulers, so if MEM_SELF is used just assign with the DB
        workflow_invocation.handler = self.app.config.server_name
        sa_session = self.app.model.context
        sa_session.add(workflow_invocation)
        sa_session.flush()

    def _message_callback(self, workflow_invocation):
        return WorkflowSchedulingMessage(task='setup', workflow_invocation_id=workflow_invocation.id)

    def _assign_handler(self, workflow_invocation):
        # Use random-ish integer history_id to produce a consistent index to pick
        # job handler with.
        random_index = workflow_invocation.history.id
        queue_callback = partial(self._queue_callback, workflow_invocation)
        message_callback = partial(self._message_callback, workflow_invocation)
        if self.app.config.parallelize_workflow_scheduling_within_histories:
            random_index = None
        return self.__handlers_config.assign_handler(
            workflow_invocation, configured=None, index=random_index, queue_callback=queue_callback,
            message_callback=message_callback)

    def shutdown(self):
        exception = None
        for workflow_scheduler in self.workflow_schedulers.values():
            try:
                workflow_scheduler.shutdown()
            except Exception as e:
                exception = exception or e
                log.exception(EXCEPTION_MESSAGE_SHUTDOWN)
        if self.request_monitor:
            try:
                self.request_monitor.shutdown()
            except Exception as e:
                exception = exception or e
                log.exception("Failed to shutdown workflow request monitor.")

        if exception:
            raise exception

    def queue(self, workflow_invocation, request_params):
        workflow_invocation.state = model.WorkflowInvocation.states.NEW
        workflow_invocation.scheduler = request_params.get("scheduler", None) or self.default_scheduler_id
        sa_session = self.app.model.context
        sa_session.add(workflow_invocation)

        # Assign handler (also performs the flush)
        try:
            self._assign_handler(workflow_invocation)
        except HandlerAssignmentError:
            raise RuntimeError("Unable to set a handler for workflow invocation '%s'" % workflow_invocation.id)

        return workflow_invocation

    def __start_schedulers(self):
        for workflow_scheduler in self.workflow_schedulers.values():
            workflow_scheduler.startup(self.app)

    def __plugins_dict(self):
        return plugin_config.plugins_dict(galaxy.workflow.schedulers, 'plugin_type')

    @property
    def __stack_has_pool(self):
        # TODO: In the future it should be possible to map workflows to handlers based on workflow params. When that
        # happens, we'll need to defer pool checks until execution time.
        return any(map(self.app.application_stack.has_pool, self.DEFAULT_BASE_HANDLER_POOLS))

    def __init_schedulers(self):
        config_file = self.app.config.workflow_schedulers_config_file
        use_default_scheduler = False
<<<<<<< HEAD
        if not config_file or (not os.path.exists( config_file ) and not self.app.config.workflow_schedulers_config_file_set):
            log.info( "No workflow schedulers plugin config file defined, using default scheduler." )
=======
        if not config_file:
            log.info("No workflow schedulers plugin config file defined, using default scheduler.")
>>>>>>> 599f5d5a
            use_default_scheduler = True
        elif not os.path.exists(config_file):
            log.info("Cannot find workflow schedulers plugin config file '%s', using default scheduler." % config_file)
            use_default_scheduler = True

        if use_default_scheduler:
            self.__init_default_scheduler()
        else:
            plugins_element = ElementTree.parse(config_file).getroot()
            self.__init_schedulers_for_element(plugins_element)

        if not self.__handlers_configured and self.__stack_has_pool:
            # Stack has a pool for us so override inherited config and use the pool
            self.__init_handlers()
            self.__handlers_configured = True

    def __init_default_scheduler(self):
        self.default_scheduler_id = DEFAULT_SCHEDULER_ID
        self.__init_plugin(DEFAULT_SCHEDULER_PLUGIN_TYPE)

    def __init_schedulers_for_element(self, plugins_element):
        plugins_kwds = dict(plugins_element.items())
        self.default_scheduler_id = plugins_kwds.get('default', DEFAULT_SCHEDULER_ID)
        for config_element in plugins_element:
            config_element_tag = config_element.tag
            if config_element_tag == "handlers":
                self.__init_handlers(config_element)

                # Determine the default handler(s)
                self.default_handler_id = self._get_default(self.app.config, config_element, list(self.handlers.keys()))
            else:
                plugin_type = config_element_tag
                plugin_element = config_element
                # Configuring a scheduling plugin...
                plugin_kwds = dict(plugin_element.items())
                workflow_scheduler_id = plugin_kwds.get('id', None)
                self.__init_plugin(plugin_type, workflow_scheduler_id, **plugin_kwds)

        if not self.workflow_schedulers:
            raise Exception(EXCEPTION_MESSAGE_NO_SCHEDULERS)
        if self.default_scheduler_id not in self.workflow_schedulers:
            raise Exception(EXCEPTION_MESSAGE_NO_DEFAULT_SCHEDULER % self.default_scheduler_id)
        if self.app.config.parallelize_workflow_scheduling_within_histories \
                and not self.deterministic_handler_assignment:
            if self.__handlers_configured:
                # There's an explicit configuration, the admin should fix it.
                raise Exception(EXCEPTION_MESSAGE_SERIALIZE)
            else:
                log.warning(EXCEPTION_MESSAGE_SERIALIZE)

    def __init_handlers(self, config_element=None):
        assert not self.__handlers_configured
        self._init_handler_assignment_methods(config_element)
        self._init_handlers(config_element)
        if not self.handler_assignment_methods_configured:
            self._set_default_handler_assignment_methods()
        else:
            self.app.application_stack.init_job_handling(self)
        log.info("Workflow scheduling handler assignment method(s): %s", ', '.join(self.handler_assignment_methods))
        for tag, handlers in [(t, h) for t, h in self.handlers.items() if isinstance(h, list)]:
            log.info("Tag [%s] handlers: %s", tag, ', '.join(handlers))
        self.__handlers_configured = True

    def __init_plugin(self, plugin_type, workflow_scheduler_id=None, **kwds):
        workflow_scheduler_id = workflow_scheduler_id or self.default_scheduler_id

        if workflow_scheduler_id in self.workflow_schedulers:
            raise Exception(EXCEPTION_MESSAGE_DUPLICATE_SCHEDULERS % workflow_scheduler_id)

        workflow_scheduler = self.__plugin_classes[plugin_type](**kwds)
        self.workflow_schedulers[workflow_scheduler_id] = workflow_scheduler
        if isinstance(workflow_scheduler, galaxy.workflow.schedulers.ActiveWorkflowSchedulingPlugin):
            self.active_workflow_schedulers[workflow_scheduler_id] = workflow_scheduler

    def __start_request_monitor(self):
        self.request_monitor = WorkflowRequestMonitor(self.app, self)
        self.app.application_stack.register_postfork_function(self.request_monitor.start)


class WorkflowRequestMonitor(Monitors):

    def __init__(self, app, workflow_scheduling_manager):
        self.app = app
        self.workflow_scheduling_manager = workflow_scheduling_manager
        self._init_monitor_thread(name="WorkflowRequestMonitor.monitor_thread", target=self.__monitor, config=app.config)

    def __monitor(self):
        to_monitor = self.workflow_scheduling_manager.active_workflow_schedulers
        while self.monitor_running:
            for workflow_scheduler_id, workflow_scheduler in to_monitor.items():
                if not self.monitor_running:
                    return

                self.__schedule(workflow_scheduler_id, workflow_scheduler)

            self._monitor_sleep(1)

    def __schedule(self, workflow_scheduler_id, workflow_scheduler):
        invocation_ids = self.__active_invocation_ids(workflow_scheduler_id)
        for invocation_id in invocation_ids:
            log.debug("Attempting to schedule workflow invocation [%s]", invocation_id)
            self.__attempt_schedule(invocation_id, workflow_scheduler)
            if not self.monitor_running:
                return

    def __attempt_schedule(self, invocation_id, workflow_scheduler):
        sa_session = self.app.model.context
        workflow_invocation = sa_session.query(model.WorkflowInvocation).get(invocation_id)

        try:
            if not workflow_invocation or not workflow_invocation.active:
                return False

            # This ensures we're only ever working on the 'first' active
            # workflow invocation in a given history, to force sequential
            # activation.
            if self.app.config.history_local_serial_workflow_scheduling:
                for i in workflow_invocation.history.workflow_invocations:
                    if i.active and i.id < workflow_invocation.id:
                        return False
            workflow_scheduler.schedule(workflow_invocation)
            log.debug("Workflow invocation [%s] scheduled", workflow_invocation.id)
        except Exception:
            # TODO: eventually fail this - or fail it right away?
            log.exception("Exception raised while attempting to schedule workflow request.")
            return False
        finally:
            sa_session.expunge_all()

        # A workflow was obtained and scheduled...
        return True

    def __active_invocation_ids(self, scheduler_id):
        sa_session = self.app.model.context
        handler = self.app.config.server_name
        return model.WorkflowInvocation.poll_active_workflow_ids(
            sa_session,
            scheduler=scheduler_id,
            handler=handler,
        )

    def start(self):
        self.monitor_thread.start()

    def shutdown(self):
        self.shutdown_monitor()<|MERGE_RESOLUTION|>--- conflicted
+++ resolved
@@ -176,13 +176,8 @@
     def __init_schedulers(self):
         config_file = self.app.config.workflow_schedulers_config_file
         use_default_scheduler = False
-<<<<<<< HEAD
-        if not config_file or (not os.path.exists( config_file ) and not self.app.config.workflow_schedulers_config_file_set):
-            log.info( "No workflow schedulers plugin config file defined, using default scheduler." )
-=======
-        if not config_file:
+        if not config_file or (not os.path.exists(config_file) and not self.app.config.workflow_schedulers_config_file_set):
             log.info("No workflow schedulers plugin config file defined, using default scheduler.")
->>>>>>> 599f5d5a
             use_default_scheduler = True
         elif not os.path.exists(config_file):
             log.info("Cannot find workflow schedulers plugin config file '%s', using default scheduler." % config_file)

--- conflicted
+++ resolved
@@ -121,21 +121,17 @@
                 inputs_key = possible_input_key
 
         default_not_set = object()
-        has_default = step.get_input_default_value(default_not_set) is not default_not_set
+        default_value = step.get_input_default_value(default_not_set)
+        has_default = default_value is not default_not_set
         optional = step.input_optional
         # Need to be careful here to make sure 'default' has correct type - not sure how to do that
         # but asserting 'optional' is definitely a bool and not a String->Bool or something is a good
         # start to ensure tool state is being preserved and loaded in a type safe way.
+        assert isinstance(has_default, bool)
         assert isinstance(optional, bool)
-<<<<<<< HEAD
-        assert isinstance(has_default, bool)
-        if not inputs_key and not has_default and not optional:
-            message = f"Workflow cannot be run because an expected input step '{step.id}' ({step.label}) is not optional and no input."
-=======
         has_input_value = inputs_key and inputs[inputs_key] is not None
-        if not has_input_value and default_value is None and not optional:
+        if not has_input_value and not has_default and not optional:
             message = f"Workflow cannot be run because input step '{step.id}' ({step.label}) is not optional and no input provided."
->>>>>>> 46595468
             raise exceptions.MessageException(message)
         if inputs_key:
             normalized_inputs[step.id] = inputs[inputs_key]

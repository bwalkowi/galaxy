--- conflicted
+++ resolved
@@ -383,16 +383,12 @@
 
 
 class UserDeletionPayload(Model):
-<<<<<<< HEAD
-    purge: bool = Field(default=..., title="Purge user", description="Purge the user")
-=======
     purge: bool = Field(
         default=False,
         title="Purge user",
         description="Purge the user. Deprecated, please use the `purge` query parameter instead.",
         deprecated=True,
     )
->>>>>>> 2dc7eccf
 
 
 class FavoriteObject(Model):

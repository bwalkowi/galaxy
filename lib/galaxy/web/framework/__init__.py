"""
Galaxy web application framework
"""

import hashlib
import inspect
import os
import random
import socket
import string
import time
from traceback import format_exc
from Cookie import CookieError
from functools import wraps

from galaxy import eggs

eggs.require( "Cheetah" )
from Cheetah.Template import Template

from galaxy import util
from galaxy.exceptions import error_codes
from galaxy.exceptions import MessageException
from galaxy.util import asbool
from galaxy.util import safe_str_cmp
from galaxy.util.backports.importlib import import_module
from galaxy.util.json import from_json_string, to_json_string
from galaxy.util.sanitize_html import sanitize_html
from galaxy.web.framework import base, helpers

import paste.httpexceptions

eggs.require( "Mako" )
import mako.template
import mako.lookup
import mako.runtime

eggs.require( "pytz" )  # Used by Babel.
eggs.require( "Babel" )
from babel.support import Translations
from babel import Locale

eggs.require( "SQLAlchemy >= 0.4" )
from sqlalchemy import and_
from sqlalchemy.orm.exc import NoResultFound

eggs.require( "pexpect" )
eggs.require( "amqp" )

import logging
log = logging.getLogger( __name__ )

url_for = base.routes.url_for

UCSC_SERVERS = (
    'hgw1.cse.ucsc.edu',
    'hgw2.cse.ucsc.edu',
    'hgw3.cse.ucsc.edu',
    'hgw4.cse.ucsc.edu',
    'hgw5.cse.ucsc.edu',
    'hgw6.cse.ucsc.edu',
    'hgw7.cse.ucsc.edu',
    'hgw8.cse.ucsc.edu',
)


def expose( func ):
    """
    Decorator: mark a function as 'exposed' and thus web accessible
    """
    func.exposed = True
    return func


def json( func ):
    @wraps(func)
    def decorator( self, trans, *args, **kwargs ):
        trans.response.set_content_type( "text/javascript" )
        return to_json_string( func( self, trans, *args, **kwargs ) )
    if not hasattr(func, '_orig'):
        decorator._orig = func
    decorator.exposed = True
    return decorator


def json_pretty( func ):
    @wraps(func)
    def decorator( self, trans, *args, **kwargs ):
        trans.response.set_content_type( "text/javascript" )
        return to_json_string( func( self, trans, *args, **kwargs ), indent=4, sort_keys=True )
    if not hasattr(func, '_orig'):
        decorator._orig = func
    decorator.exposed = True
    return decorator


def require_login( verb="perform this action", use_panels=False, webapp='galaxy' ):
    def argcatcher( func ):
        @wraps(func)
        def decorator( self, trans, *args, **kwargs ):
            if trans.get_user():
                return func( self, trans, *args, **kwargs )
            else:
                return trans.show_error_message(
                    'You must be <a target="galaxy_main" href="%s">logged in</a> to %s.'
                    % ( url_for( controller='user', action='login', webapp=webapp ), verb ), use_panels=use_panels )
        return decorator
    return argcatcher


def __extract_payload_from_request(trans, func, kwargs):
    content_type = trans.request.headers['content-type']
    if content_type.startswith('application/x-www-form-urlencoded') or content_type.startswith('multipart/form-data'):
        # If the content type is a standard type such as multipart/form-data, the wsgi framework parses the request body
        # and loads all field values into kwargs. However, kwargs also contains formal method parameters etc. which
        # are not a part of the request body. This is a problem because it's not possible to differentiate between values
        # which are a part of the request body, and therefore should be a part of the payload, and values which should not be
        # in the payload. Therefore, the decorated method's formal arguments are discovered through reflection and removed from
        # the payload dictionary. This helps to prevent duplicate argument conflicts in downstream methods.
        payload = kwargs.copy()
        named_args, _, _, _ = inspect.getargspec(func)
        for arg in named_args:
            payload.pop(arg, None)
        for k, v in payload.iteritems():
            if isinstance(v, (str, unicode)):
                try:
                    payload[k] = from_json_string(v)
                except:
                    # may not actually be json, just continue
                    pass
        payload = util.recursively_stringify_dictionary_keys( payload )
    else:
        # Assume application/json content type and parse request body manually, since wsgi won't do it. However, the order of this check
        # should ideally be in reverse, with the if clause being a check for application/json and the else clause assuming a standard encoding
        # such as multipart/form-data. Leaving it as is for backward compatibility, just in case.
        payload = util.recursively_stringify_dictionary_keys( from_json_string( trans.request.body ) )
    return payload


def expose_api_raw( func ):
    """
    Expose this function via the API but don't dump the results
    to JSON.
    """
    return expose_api( func, to_json=False )


def expose_api_raw_anonymous( func ):
    """
    Expose this function via the API but don't dump the results
    to JSON.
    """
    return expose_api( func, to_json=False, user_required=False )


def expose_api_anonymous( func, to_json=True ):
    """
    Expose this function via the API but don't require a set user.
    """
    return expose_api( func, to_json=to_json, user_required=False )


def expose_api( func, to_json=True, user_required=True ):
    """
    Expose this function via the API.
    """
    @wraps(func)
    def decorator( self, trans, *args, **kwargs ):
        def error( environ, start_response ):
            start_response( error_status, [('Content-type', 'text/plain')] )
            return error_message
        error_status = '403 Forbidden'
        if trans.error_message:
            return trans.error_message
        if user_required and trans.anonymous:
            error_message = "API Authentication Required for this request"
            return error
        if trans.request.body:
            try:
                kwargs['payload'] = __extract_payload_from_request(trans, func, kwargs)
            except ValueError:
                error_status = '400 Bad Request'
                error_message = 'Your request did not appear to be valid JSON, please consult the API documentation'
                return error
        trans.response.set_content_type( "application/json" )
        # send 'do not cache' headers to handle IE's caching of ajax get responses
        trans.response.headers[ 'Cache-Control' ] = "max-age=0,no-cache,no-store"
        # Perform api_run_as processing, possibly changing identity
        if 'payload' in kwargs and 'run_as' in kwargs['payload']:
            if not trans.user_can_do_run_as():
                error_message = 'User does not have permissions to run jobs as another user'
                return error
            try:
                decoded_user_id = trans.security.decode_id( kwargs['payload']['run_as'] )
            except TypeError:
                trans.response.status = 400
                return "Malformed user id ( %s ) specified, unable to decode." % str( kwargs['payload']['run_as'] )
            try:
                user = trans.sa_session.query( trans.app.model.User ).get( decoded_user_id )
                trans.api_inherit_admin = trans.user_is_admin()
                trans.set_user(user)
            except:
                trans.response.status = 400
                return "That user does not exist."
        try:
            rval = func( self, trans, *args, **kwargs)
            if to_json and trans.debug:
                rval = to_json_string( rval, indent=4, sort_keys=True )
            elif to_json:
                rval = to_json_string( rval )
            return rval
        except paste.httpexceptions.HTTPException:
            raise  # handled
        except:
            log.exception( 'Uncaught exception in exposed API method:' )
            raise paste.httpexceptions.HTTPServerError()
    if not hasattr(func, '_orig'):
        decorator._orig = func
    decorator.exposed = True
    return decorator

API_RESPONSE_CONTENT_TYPE = "application/json"


def __api_error_message( trans, **kwds ):
    exception = kwds.get( "exception", None )
    if exception:
        # If we are passed a MessageException use err_msg.
        default_error_code = getattr( exception, "err_code", error_codes.UNKNOWN )
        default_error_message = getattr( exception, "err_msg", default_error_code.default_error_message )
        extra_error_info = getattr( exception, 'extra_error_info', {} )
        if not isinstance( extra_error_info, dict ):
            extra_error_info = {}
    else:
        default_error_message = "Error processing API request."
        default_error_code = error_codes.UNKNOWN
        extra_error_info = {}
    traceback_string = kwds.get( "traceback", "No traceback available." )
    err_msg = kwds.get( "err_msg", default_error_message )
    error_code_object = kwds.get( "err_code", default_error_code )
    try:
        error_code = error_code_object.code
    except AttributeError:
        # Some sort of bad error code sent in, logic failure on part of
        # Galaxy developer.
        error_code = error_codes.UNKNOWN.code
    # Would prefer the terminology of error_code and error_message, but
    # err_msg used a good number of places already. Might as well not change
    # it?
    error_response = dict( err_msg=err_msg, err_code=error_code, **extra_error_info )
    if trans.debug:  # TODO: Should admins get to see traceback as well?
        error_response[ "traceback" ] = traceback_string
    return error_response


def __api_error_response( trans, **kwds ):
    error_dict = __api_error_message( trans, **kwds )
    exception = kwds.get( "exception", None )
    # If we are given an status code directly - use it - otherwise check
    # the exception for a status_code attribute.
    if "status_code" in kwds:
        status_code = int( kwds.get( "status_code" ) )
    elif hasattr( exception, "status_code" ):
        status_code = int( exception.status_code )
    else:
        status_code = 500
    response = trans.response
    if not response.status or str(response.status).startswith("20"):
        # Unset status code appears to be string '200 OK', if anything
        # non-success (i.e. not 200 or 201) has been set, do not override
        # underlying controller.
        response.status = status_code
    return to_json_string( error_dict )


# TODO: rename as expose_api and make default.
def _future_expose_api_anonymous( func, to_json=True ):
    """
    Expose this function via the API but don't require a set user.
    """
    return _future_expose_api( func, to_json=to_json, user_required=False )


def _future_expose_api_raw( func ):
    return _future_expose_api( func, to_json=False, user_required=True )


def _future_expose_api_raw_anonymous( func ):
    return _future_expose_api( func, to_json=False, user_required=False )


# TODO: rename as expose_api and make default.
def _future_expose_api( func, to_json=True, user_required=True ):
    """
    Expose this function via the API.
    """
    @wraps(func)
    def decorator( self, trans, *args, **kwargs ):
        if trans.error_message:
            # TODO: Document this branch, when can this happen,
            # I don't understand it.
            return __api_error_response( trans, err_msg=trans.error_message )
        if user_required and trans.anonymous:
            error_code = error_codes.USER_NO_API_KEY
            # Use error codes default error message.
            err_msg = "API authentication required for this request"
            return __api_error_response( trans, err_code=error_code, err_msg=err_msg, status_code=403 )
        if trans.request.body:
            try:
                kwargs['payload'] = __extract_payload_from_request(trans, func, kwargs)
            except ValueError:
                error_code = error_codes.USER_INVALID_JSON
                return __api_error_response( trans, status_code=400, err_code=error_code )

        trans.response.set_content_type( API_RESPONSE_CONTENT_TYPE )
        # send 'do not cache' headers to handle IE's caching of ajax get responses
        trans.response.headers[ 'Cache-Control' ] = "max-age=0,no-cache,no-store"
        # TODO: Refactor next block out into a helper procedure.
        # Perform api_run_as processing, possibly changing identity
        if 'payload' in kwargs and 'run_as' in kwargs['payload']:
            if not trans.user_can_do_run_as():
                error_code = error_codes.USER_CANNOT_RUN_AS
                return __api_error_response( trans, err_code=error_code, status_code=403 )
            try:
                decoded_user_id = trans.security.decode_id( kwargs['payload']['run_as'] )
            except TypeError:
                error_message = "Malformed user id ( %s ) specified, unable to decode." % str( kwargs['payload']['run_as'] )
                error_code = error_codes.USER_INVALID_RUN_AS
                return __api_error_response( trans, err_code=error_code, err_msg=error_message, status_code=400)
            try:
                user = trans.sa_session.query( trans.app.model.User ).get( decoded_user_id )
                trans.api_inherit_admin = trans.user_is_admin()
                trans.set_user(user)
            except:
                error_code = error_codes.USER_INVALID_RUN_AS
                return __api_error_response( trans, err_code=error_code, status_code=400 )
        try:
            rval = func( self, trans, *args, **kwargs)
            if to_json and trans.debug:
                rval = to_json_string( rval, indent=4, sort_keys=True )
            elif to_json:
                rval = to_json_string( rval )
            return rval
        except MessageException as e:
            traceback_string = format_exc()
            return __api_error_response( trans, exception=e, traceback=traceback_string )
        except paste.httpexceptions.HTTPException:
            # TODO: Allow to pass or format for the API???
            raise  # handled
        except Exception as e:
            traceback_string = format_exc()
            error_message = 'Uncaught exception in exposed API method:'
            log.exception( error_message )
            return __api_error_response(
                trans,
                status_code=500,
                exception=e,
                traceback=traceback_string,
                err_msg=error_message,
                err_code=error_codes.UNKNOWN
            )
    if not hasattr(func, '_orig'):
        decorator._orig = func
    decorator.exposed = True
    return decorator


def require_admin( func ):
    @wraps(func)
    def decorator( self, trans, *args, **kwargs ):
        if not trans.user_is_admin():
            msg = "You must be an administrator to access this feature."
            user = trans.get_user()
            if not trans.app.config.admin_users_list:
                msg = "You must be logged in as an administrator to access this feature, but no administrators are set in the Galaxy configuration."
            elif not user:
                msg = "You must be logged in as an administrator to access this feature."
            trans.response.status = 403
            if trans.response.get_content_type() == 'application/json':
                return msg
            else:
                return trans.show_error_message( msg )
        return func( self, trans, *args, **kwargs )
    return decorator

NOT_SET = object()


def error( message ):
    raise MessageException( message, type='error' )


def form( *args, **kwargs ):
    return FormBuilder( *args, **kwargs )


class WebApplication( base.WebApplication ):

    def __init__( self, galaxy_app, session_cookie='galaxysession', name=None ):
        self.name = name
        base.WebApplication.__init__( self )
        self.set_transaction_factory( lambda e: self.transaction_chooser( e, galaxy_app, session_cookie ) )
        # Mako support
        self.mako_template_lookup = self.create_mako_template_lookup( galaxy_app, name )
        # Security helper
        self.security = galaxy_app.security

    def create_mako_template_lookup( self, galaxy_app, name ):
        paths = []
        # First look in webapp specific directory
        if name is not None:
            paths.append( os.path.join( galaxy_app.config.template_path, 'webapps', name ) )
        # Then look in root directory
        paths.append( galaxy_app.config.template_path )
        # Create TemplateLookup with a small cache
        return mako.lookup.TemplateLookup(directories=paths,
                                          module_directory=galaxy_app.config.template_cache,
                                          collection_size=500,
                                          output_encoding='utf-8' )

    def handle_controller_exception( self, e, trans, **kwargs ):
        if isinstance( e, MessageException ):
            # In the case of a controller exception, sanitize to make sure
            # unsafe html input isn't reflected back to the user
            return trans.show_message( sanitize_html(e.err_msg), e.type )

    def make_body_iterable( self, trans, body ):
        if isinstance( body, FormBuilder ):
            body = trans.show_form( body )
        return base.WebApplication.make_body_iterable( self, trans, body )

    def transaction_chooser( self, environ, galaxy_app, session_cookie ):
        return GalaxyWebTransaction( environ, galaxy_app, self, session_cookie )

    def add_ui_controllers( self, package_name, app ):
        """
        Search for UI controllers in `package_name` and add
        them to the webapp.
        """
        from galaxy.web.base.controller import BaseUIController
        from galaxy.web.base.controller import ControllerUnavailable
        package = import_module( package_name )
        controller_dir = package.__path__[0]
        for fname in os.listdir( controller_dir ):
            if not( fname.startswith( "_" ) ) and fname.endswith( ".py" ):
                name = fname[:-3]
                module_name = package_name + "." + name
                try:
                    module = import_module( module_name )
                except ControllerUnavailable, exc:
                    log.debug("%s could not be loaded: %s" % (module_name, str(exc)))
                    continue
                # Look for a controller inside the modules
                for key in dir( module ):
                    T = getattr( module, key )
                    if inspect.isclass( T ) and T is not BaseUIController and issubclass( T, BaseUIController ):
                        controller = self._instantiate_controller( T, app )
                        self.add_ui_controller( name, controller )

    def add_api_controllers( self, package_name, app ):
        """
        Search for UI controllers in `package_name` and add
        them to the webapp.
        """
        from galaxy.web.base.controller import BaseAPIController
        from galaxy.web.base.controller import ControllerUnavailable
        package = import_module( package_name )
        controller_dir = package.__path__[0]
        for fname in os.listdir( controller_dir ):
            if not( fname.startswith( "_" ) ) and fname.endswith( ".py" ):
                name = fname[:-3]
                module_name = package_name + "." + name
                try:
                    module = import_module( module_name )
                except ControllerUnavailable, exc:
                    log.debug("%s could not be loaded: %s" % (module_name, str(exc)))
                    continue
                for key in dir( module ):
                    T = getattr( module, key )
                    # Exclude classes such as BaseAPIController and BaseTagItemsController
                    if inspect.isclass( T ) and not key.startswith("Base") and issubclass( T, BaseAPIController ):
                        # By default use module_name, but allow controller to override name
                        controller_name = getattr( T, "controller_name", name )
                        controller = self._instantiate_controller( T, app )
                        self.add_api_controller( controller_name, controller )

    def _instantiate_controller( self, T, app ):
        """ Extension point, allow apps to contstruct controllers differently,
        really just used to stub out actual controllers for routes testing.
        """
        return T( app )
<<<<<<< HEAD
=======


class ProvidesAppContext( object ):
    """ For transaction-like objects to provide Galaxy convience layer for
    database and event handling.

    Mixed in class must provide `app` property.
    """

    def log_action( self, user=None, action=None, context=None, params=None):
        """
        Application-level logging of user actions.
        """
        if self.app.config.log_actions:
            action = self.app.model.UserAction(action=action, context=context, params=unicode( to_json_string( params ) ) )
            try:
                if user:
                    action.user = user
                else:
                    action.user = self.user
            except:
                action.user = None
            try:
                action.session_id = self.galaxy_session.id
            except:
                action.session_id = None
            self.sa_session.add( action )
            self.sa_session.flush()

    def log_event( self, message, tool_id=None, **kwargs ):
        """
        Application level logging. Still needs fleshing out (log levels and such)
        Logging events is a config setting - if False, do not log.
        """
        if self.app.config.log_events:
            event = self.app.model.Event()
            event.tool_id = tool_id
            try:
                event.message = message % kwargs
            except:
                event.message = message
            try:
                event.history = self.get_history()
            except:
                event.history = None
            try:
                event.history_id = self.history.id
            except:
                event.history_id = None
            try:
                event.user = self.user
            except:
                event.user = None
            try:
                event.session_id = self.galaxy_session.id
            except:
                event.session_id = None
            self.sa_session.add( event )
            self.sa_session.flush()

    @property
    def sa_session( self ):
        """
        Returns a SQLAlchemy session -- currently just gets the current
        session from the threadlocal session context, but this is provided
        to allow migration toward a more SQLAlchemy 0.4 style of use.
        """
        return self.app.model.context.current

    def expunge_all( self ):
        app = self.app
        context = app.model.context
        context.expunge_all()
        # This is a bit hacky, should refctor this. Maybe refactor to app -> expunge_all()
        if hasattr(app, 'install_model'):
            install_model = app.install_model
            if install_model != app.model:
                install_model.context.expunge_all()

    def get_toolbox(self):
        """Returns the application toolbox"""
        return self.app.toolbox

    @property
    def model( self ):
        return self.app.model

    @property
    def install_model( self ):
        return self.app.install_model

    def request_types(self):
        if self.sa_session.query( self.app.model.RequestType ).filter_by( deleted=False ).count() > 0:
            return True
        return False


class ProvidesUserContext( object ):
    """ For transaction-like objects to provide Galaxy convience layer for
    reasoning about users.

    Mixed in class must provide `user`, `api_inherit_admin`, and `app`
    properties.
    """

    @property
    def anonymous( self ):
        return self.user is None and not self.api_inherit_admin

    def get_current_user_roles( self ):
        user = self.user
        if user:
            roles = user.all_roles()
        else:
            roles = []
        return roles

    def user_is_admin( self ):
        if self.api_inherit_admin:
            return True
        return self.user and self.user.email in self.app.config.admin_users_list

    def user_can_do_run_as( self ):
        run_as_users = [ user for user in self.app.config.get( "api_allow_run_as", "" ).split( "," ) if user ]
        if not run_as_users:
            return False
        user_in_run_as_users = self.user and self.user.email in run_as_users
        # Can do if explicitly in list or master_api_key supplied.
        can_do_run_as = user_in_run_as_users or self.api_inherit_admin
        return can_do_run_as

    @property
    def user_ftp_dir( self ):
        identifier = self.app.config.ftp_upload_dir_identifier
        return os.path.join( self.app.config.ftp_upload_dir, getattr(self.user, identifier) )

>>>>>>> ed493034

class ProvidesHistoryContext( object ):
    """ For transaction-like objects to provide Galaxy convience layer for
    reasoning about histories.

    Mixed in class must provide `user`, `history`, and `app`
    properties.
    """

    def db_dataset_for( self, dbkey ):
        """
        Returns the db_file dataset associated/needed by `dataset`, or `None`.
        """
        # If no history, return None.
        if self.history is None:
            return None
        if isinstance(self.history, Bunch):
            # The API presents a Bunch for a history.  Until the API is
            # more fully featured for handling this, also return None.
            return None
        datasets = self.sa_session.query( self.app.model.HistoryDatasetAssociation ) \
                                  .filter_by( deleted=False, history_id=self.history.id, extension="len" )
        for ds in datasets:
            if dbkey == ds.dbkey:
                return ds
        return None

    @property
    def db_builds( self ):
        """
        Returns the builds defined by galaxy and the builds defined by
        the user (chromInfo in history).
        """
        # FIXME: This method should be removed
        return self.app.genome_builds.get_genome_build_names( trans=self )


class GalaxyWebTransaction( base.DefaultWebTransaction, ProvidesAppContext, ProvidesUserContext, ProvidesHistoryContext ):
    """
    Encapsulates web transaction specific state for the Galaxy application
    (specifically the user's "cookie" session and history)
    """

    def __init__( self, environ, app, webapp, session_cookie=None):
        self.app = app
        self.webapp = webapp
        self.security = webapp.security
        base.DefaultWebTransaction.__init__( self, environ )
        self.setup_i18n()
        self.expunge_all()
        self.debug = asbool( self.app.config.get( 'debug', False ) )
        # Flag indicating whether we are in workflow building mode (means
        # that the current history should not be used for parameter values
        # and such).
        self.workflow_building_mode = False
        # Flag indicating whether this is an API call and the API key user is an administrator
        self.api_inherit_admin = False
        self.__user = None
        self.galaxy_session = None
        self.error_message = None

        if self.environ.get('is_api_request', False):
            # With API requests, if there's a key, use it and associate the
            # user with the transaction.
            # If not, check for an active session but do not create one.
            # If an error message is set here, it's sent back using
            # trans.show_error in the response -- in expose_api.
            self.error_message = self._authenticate_api( session_cookie )
        elif self.app.name == "reports":
            self.galaxy_session = None
        else:
            # This is a web request, get or create session.
            self._ensure_valid_session( session_cookie )
        if self.galaxy_session:
            # When we've authenticated by session, we have to check the
            # following.
            # Prevent deleted users from accessing Galaxy
            if self.app.config.use_remote_user and self.galaxy_session.user.deleted:
                self.response.send_redirect( url_for( '/static/user_disabled.html' ) )
            if self.app.config.require_login:
                self._ensure_logged_in_user( environ, session_cookie )

    def setup_i18n( self ):
        locales = []
        if 'HTTP_ACCEPT_LANGUAGE' in self.environ:
            # locales looks something like: ['en', 'en-us;q=0.7', 'ja;q=0.3']
            client_locales = self.environ['HTTP_ACCEPT_LANGUAGE'].split( ',' )
            for locale in client_locales:
                try:
                    locales.append( Locale.parse( locale.split( ';' )[0].strip(), sep='-' ).language )
                except Exception, e:
                    log.debug( "Error parsing locale '%s'. %s: %s", locale, type( e ), e )
        if not locales:
            # Default to English
            locales = 'en'
        t = Translations.load( dirname='locale', locales=locales, domain='ginga' )
        self.template_context.update( dict( _=t.ugettext, n_=t.ugettext, N_=t.ungettext ) )
<<<<<<< HEAD

    @property
    def anonymous( self ):
        return self.user is None and not self.api_inherit_admin

    @property
    def sa_session( self ):
        """
        Returns a SQLAlchemy session -- currently just gets the current
        session from the threadlocal session context, but this is provided
        to allow migration toward a more SQLAlchemy 0.4 style of use.
        """
        return self.app.model.context.current

    def expunge_all( self ):
        app = self.app
        context = app.model.context
        context.expunge_all()
        # This is a bit hacky, should refctor this. Maybe refactor to app -> expunge_all()
        if hasattr(app, 'install_model'):
            install_model = app.install_model
            if install_model != app.model:
                install_model.context.expunge_all()
=======
>>>>>>> ed493034

    def get_user( self ):
        """Return the current user if logged in or None."""
        if self.galaxy_session:
            return self.galaxy_session.user
        else:
            return self.__user

    def set_user( self, user ):
        """Set the current user."""
        if self.galaxy_session:
            self.galaxy_session.user = user
            self.sa_session.add( self.galaxy_session )
            self.sa_session.flush()
        self.__user = user

    user = property( get_user, set_user )

    def get_cookie( self, name='galaxysession' ):
        """Convenience method for getting a session cookie"""
        try:
            # If we've changed the cookie during the request return the new value
            if name in self.response.cookies:
                return self.response.cookies[name].value
            else:
                return self.request.cookies[name].value
        except:
            return None

    def set_cookie( self, value, name='galaxysession', path='/', age=90, version='1' ):
        """Convenience method for setting a session cookie"""
        # The galaxysession cookie value must be a high entropy 128 bit random number encrypted
        # using a server secret key.  Any other value is invalid and could pose security issues.
        self.response.cookies[name] = value
        self.response.cookies[name]['path'] = path
        self.response.cookies[name]['max-age'] = 3600 * 24 * age  # 90 days
        tstamp = time.localtime( time.time() + 3600 * 24 * age )
        self.response.cookies[name]['expires'] = time.strftime( '%a, %d-%b-%Y %H:%M:%S GMT', tstamp )
        self.response.cookies[name]['version'] = version
        try:
            self.response.cookies[name]['httponly'] = True
        except CookieError, e:
            log.warning( "Error setting httponly attribute in cookie '%s': %s" % ( name, e ) )

    def _authenticate_api( self, session_cookie ):
        """
        Authenticate for the API via key or session (if available).
        """
        api_key = self.request.params.get('key', None)
        secure_id = self.get_cookie( name=session_cookie )
        api_key_supplied = self.environ.get('is_api_request', False) and api_key
        if api_key_supplied and self._check_master_api_key( api_key ):
            self.api_inherit_admin = True
            log.info( "Session authenticated using Galaxy master api key" )
            self.user = None
            self.galaxy_session = None
        elif api_key_supplied:
            # Sessionless API transaction, we just need to associate a user.
            try:
                provided_key = self.sa_session.query( self.app.model.APIKeys ).filter( self.app.model.APIKeys.table.c.key == api_key ).one()
            except NoResultFound:
                return 'Provided API key is not valid.'
            if provided_key.user.deleted:
                return 'User account is deactivated, please contact an administrator.'
            newest_key = provided_key.user.api_keys[0]
            if newest_key.key != provided_key.key:
                return 'Provided API key has expired.'
            self.set_user( provided_key.user )
        elif secure_id:
            # API authentication via active session
            # Associate user using existing session
            self._ensure_valid_session( session_cookie )
        else:
            # Anonymous API interaction -- anything but @expose_api_anonymous will fail past here.
            self.user = None
            self.galaxy_session = None

    def _check_master_api_key( self, api_key ):
        master_api_key = getattr( self.app.config, 'master_api_key', None )
        if not master_api_key:
            return False
        # Hash keys to make them the same size, so we can do safe comparison.
        master_hash = hashlib.sha256( master_api_key ).hexdigest()
        provided_hash = hashlib.sha256( api_key ).hexdigest()
        return safe_str_cmp( master_hash, provided_hash )

    def _ensure_valid_session( self, session_cookie, create=True):
        """
        Ensure that a valid Galaxy session exists and is available as
        trans.session (part of initialization)

        Support for universe_session and universe_user cookies has been
        removed as of 31 Oct 2008.
        """
        # Try to load an existing session
        secure_id = self.get_cookie( name=session_cookie )
        galaxy_session = None
        prev_galaxy_session = None
        user_for_new_session = None
        invalidate_existing_session = False
        # Track whether the session has changed so we can avoid calling flush
        # in the most common case (session exists and is valid).
        galaxy_session_requires_flush = False
        if secure_id:
            # Decode the cookie value to get the session_key
            session_key = self.security.decode_guid( secure_id )
            try:
                # Make sure we have a valid UTF-8 string
                session_key = session_key.encode( 'utf8' )
            except UnicodeDecodeError:
                # We'll end up creating a new galaxy_session
                session_key = None
            if session_key:
                # Retrieve the galaxy_session id via the unique session_key
                galaxy_session = self.sa_session.query( self.app.model.GalaxySession ) \
                                                .filter( and_( self.app.model.GalaxySession.table.c.session_key==session_key, #noqa
                                                               self.app.model.GalaxySession.table.c.is_valid==True ) ).first() #noqa
        # If remote user is in use it can invalidate the session and in some
        # cases won't have a cookie set above, so we need to to check some
        # things now.
        if self.app.config.use_remote_user:
            # If this is an api request, and they've passed a key, we let this go.
            assert self.app.config.remote_user_header in self.environ, \
                "use_remote_user is set but %s header was not provided" % self.app.config.remote_user_header
            remote_user_email = self.environ[ self.app.config.remote_user_header ]
            if getattr( self.app.config, "normalize_remote_user_email", False ):
                remote_user_email = remote_user_email.lower()
            if galaxy_session:
                # An existing session, make sure correct association exists
                if galaxy_session.user is None:
                    # No user, associate
                    galaxy_session.user = self.get_or_create_remote_user( remote_user_email )
                    galaxy_session_requires_flush = True
<<<<<<< HEAD
                elif (galaxy_session.user.email != remote_user_email and
                      self.app.config.allow_user_impersonation and
                      remote_user_email not in self.app.config.admin_users_list):
=======
                elif ((galaxy_session.user.email != remote_user_email) and
                      ((not self.app.config.allow_user_impersonation) or
                      (remote_user_email not in self.app.config.admin_users_list))):
>>>>>>> ed493034
                    # Session exists but is not associated with the correct
                    # remote user, and the currently set remote_user is not a
                    # potentially impersonating admin.
                    invalidate_existing_session = True
                    user_for_new_session = self.get_or_create_remote_user( remote_user_email )
                    log.warning( "User logged in as '%s' externally, but has a cookie as '%s' invalidating session",
                                 remote_user_email, galaxy_session.user.email )
            else:
                # No session exists, get/create user for new session
                user_for_new_session = self.get_or_create_remote_user( remote_user_email )
        else:
            if galaxy_session is not None and galaxy_session.user and galaxy_session.user.external:
                # Remote user support is not enabled, but there is an existing
                # session with an external user, invalidate
                invalidate_existing_session = True
                log.warning( "User '%s' is an external user with an existing session, invalidating session since external auth is disabled",
                             galaxy_session.user.email )
            elif galaxy_session is not None and galaxy_session.user is not None and galaxy_session.user.deleted:
                invalidate_existing_session = True
                log.warning( "User '%s' is marked deleted, invalidating session" % galaxy_session.user.email )
        # Do we need to invalidate the session for some reason?
        if invalidate_existing_session:
            prev_galaxy_session = galaxy_session
            prev_galaxy_session.is_valid = False
            galaxy_session = None
        # No relevant cookies, or couldn't find, or invalid, so create a new session
        if galaxy_session is None:
            galaxy_session = self.__create_new_session( prev_galaxy_session, user_for_new_session )
            galaxy_session_requires_flush = True
            self.galaxy_session = galaxy_session
            self.__update_session_cookie( name=session_cookie )
        else:
            self.galaxy_session = galaxy_session
        # Do we need to flush the session?
        if galaxy_session_requires_flush:
            self.sa_session.add( galaxy_session )
            # FIXME: If prev_session is a proper relation this would not
            #        be needed.
            if prev_galaxy_session:
                self.sa_session.add( prev_galaxy_session )
            self.sa_session.flush()
        # If the old session was invalid, get a new history with our new session
        if invalidate_existing_session:
            self.new_history()

    def _ensure_logged_in_user( self, environ, session_cookie ):
        # The value of session_cookie can be one of
        # 'galaxysession' or 'galaxycommunitysession'
        # Currently this method does nothing unless session_cookie is 'galaxysession'
        if session_cookie == 'galaxysession' and self.galaxy_session.user is None:
            # TODO: re-engineer to eliminate the use of allowed_paths
            # as maintenance overhead is far too high.
            allowed_paths = (
                url_for( controller='root', action='index' ),
                url_for( controller='root', action='tool_menu' ),
                url_for( controller='root', action='masthead' ),
                url_for( controller='root', action='history' ),
                url_for( controller='user', action='api_keys' ),
                url_for( controller='user', action='create' ),
                url_for( controller='user', action='index' ),
                url_for( controller='user', action='login' ),
                url_for( controller='user', action='logout' ),
                url_for( controller='user', action='manage_user_info' ),
                url_for( controller='user', action='set_default_permissions' ),
                url_for( controller='user', action='reset_password' ),
                url_for( controller='user', action='openid_auth' ),
                url_for( controller='user', action='openid_process' ),
                url_for( controller='user', action='openid_associate' ),
                url_for( controller='library', action='browse' ),
                url_for( controller='history', action='list' ),
                url_for( controller='dataset', action='list' )
            )
            display_as = url_for( controller='root', action='display_as' )
            if self.app.config.ucsc_display_sites and self.request.path == display_as:
                try:
                    host = socket.gethostbyaddr( self.environ[ 'REMOTE_ADDR' ] )[0]
                except( socket.error, socket.herror, socket.gaierror, socket.timeout ):
                    host = None
                if host in UCSC_SERVERS:
                    return
            external_display_path = url_for( controller='', action='display_application' )
            if self.request.path.startswith( external_display_path ):
                request_path_split = self.request.path.split( '/' )
                try:
                    if (self.app.datatypes_registry.display_applications.get( request_path_split[-5] )
                            and request_path_split[-4] in self.app.datatypes_registry.display_applications.get( request_path_split[-5] ).links
                            and request_path_split[-3] != 'None'):
                        return
                except IndexError:
                    pass
            if self.request.path not in allowed_paths:
                self.response.send_redirect( url_for( controller='root', action='index' ) )

    def __create_new_session( self, prev_galaxy_session=None, user_for_new_session=None ):
        """
        Create a new GalaxySession for this request, possibly with a connection
        to a previous session (in `prev_galaxy_session`) and an existing user
        (in `user_for_new_session`).

        Caller is responsible for flushing the returned session.
        """
        session_key = self.security.get_new_guid()
        galaxy_session = self.app.model.GalaxySession(
            session_key=session_key,
            is_valid=True,
            remote_host=self.request.remote_host,
            remote_addr=self.request.remote_addr,
            referer=self.request.headers.get( 'Referer', None ) )
        if prev_galaxy_session:
            # Invalidated an existing session for some reason, keep track
            galaxy_session.prev_session_id = prev_galaxy_session.id
        if user_for_new_session:
            # The new session should be associated with the user
            galaxy_session.user = user_for_new_session
        return galaxy_session

    def get_or_create_remote_user( self, remote_user_email ):
        """
        Create a remote user with the email remote_user_email and return it
        """
        if not self.app.config.use_remote_user:
            return None
        if getattr( self.app.config, "normalize_remote_user_email", False ):
            remote_user_email = remote_user_email.lower()
        user = self.sa_session.query( self.app.model.User
                ).filter( self.app.model.User.table.c.email==remote_user_email ).first() #noqa
        if user:
            # GVK: June 29, 2009 - This is to correct the behavior of a previous bug where a private
            # role and default user / history permissions were not set for remote users.  When a
            # remote user authenticates, we'll look for this information, and if missing, create it.
            if not self.app.security_agent.get_private_user_role( user ):
                self.app.security_agent.create_private_user_role( user )
            if 'webapp' not in self.environ or self.environ['webapp'] != 'tool_shed':
                if not user.default_permissions:
                    self.app.security_agent.user_set_default_permissions( user )
                    self.app.security_agent.user_set_default_permissions( user, history=True, dataset=True )
        elif user is None:
            username = remote_user_email.split( '@', 1 )[0].lower()
            random.seed()
            user = self.app.model.User( email=remote_user_email )
            user.set_password_cleartext( ''.join( random.sample( string.letters + string.digits, 12 ) ) )
            user.external = True
            # Replace invalid characters in the username
            for char in filter( lambda x: x not in string.ascii_lowercase + string.digits + '-', username ):
                username = username.replace( char, '-' )
            # Find a unique username - user can change it later
            if ( self.sa_session.query( self.app.model.User ).filter_by( username=username ).first() ):
                i = 1
                while ( self.sa_session.query( self.app.model.User ).filter_by( username=(username + '-' + str(i) ) ).first() ):
                    i += 1
                username += '-' + str(i)
            user.username = username
            self.sa_session.add( user )
            self.sa_session.flush()
            self.app.security_agent.create_private_user_role( user )
            # We set default user permissions, before we log in and set the default history permissions
            if 'webapp' not in self.environ or self.environ['webapp'] != 'tool_shed':
                self.app.security_agent.user_set_default_permissions( user )
            # self.log_event( "Automatically created account '%s'", user.email )
        return user

    def __update_session_cookie( self, name='galaxysession' ):
        """
        Update the session cookie to match the current session.
        """
        self.set_cookie( self.security.encode_guid(self.galaxy_session.session_key ),
                         name=name, path=self.app.config.cookie_path )

    def handle_user_login( self, user ):
        """
        Login a new user (possibly newly created)

           - create a new session
           - associate new session with user
           - if old session had a history and it was not associated with a user, associate it with the new session,
             otherwise associate the current session's history with the user
           - add the disk usage of the current session to the user's total disk usage
        """
        # Set the previous session
        prev_galaxy_session = self.galaxy_session
        prev_galaxy_session.is_valid = False
        # Define a new current_session
        self.galaxy_session = self.__create_new_session( prev_galaxy_session, user )
        if self.webapp.name == 'galaxy':
            cookie_name = 'galaxysession'
            # Associated the current user's last accessed history (if exists) with their new session
            history = None
            try:
                users_last_session = user.galaxy_sessions[0]
                last_accessed = True
            except:
                users_last_session = None
                last_accessed = False
            if (prev_galaxy_session.current_history and not
                    prev_galaxy_session.current_history.deleted and
                    prev_galaxy_session.current_history.datasets):
                if prev_galaxy_session.current_history.user is None or prev_galaxy_session.current_history.user == user:
                    # If the previous galaxy session had a history, associate it with the new
                    # session, but only if it didn't belong to a different user.
                    history = prev_galaxy_session.current_history
                    if prev_galaxy_session.user is None:
                        # Increase the user's disk usage by the amount of the previous history's datasets if they didn't already own it.
                        for hda in history.datasets:
                            user.total_disk_usage += hda.quota_amount( user )
            elif self.galaxy_session.current_history:
                history = self.galaxy_session.current_history
            if (not history and users_last_session and
                    users_last_session.current_history and not
                    users_last_session.current_history.deleted):
                history = users_last_session.current_history
            elif not history:
                history = self.get_history( create=True )
            if history not in self.galaxy_session.histories:
                self.galaxy_session.add_history( history )
            if history.user is None:
                history.user = user
            self.galaxy_session.current_history = history
            if not last_accessed:
                # Only set default history permissions if current history is not from a previous session
                self.app.security_agent.history_set_default_permissions( history, dataset=True, bypass_manage_permission=True )
            self.sa_session.add_all( ( prev_galaxy_session, self.galaxy_session, history ) )
        else:
            cookie_name = 'galaxycommunitysession'
            self.sa_session.add_all( ( prev_galaxy_session, self.galaxy_session ) )
        self.sa_session.flush()
        # This method is not called from the Galaxy reports, so the cookie will always be galaxysession
        self.__update_session_cookie( name=cookie_name )

    def handle_user_logout( self, logout_all=False ):
        """
        Logout the current user:
           - invalidate the current session
           - create a new session with no user associated
        """
        prev_galaxy_session = self.galaxy_session
        prev_galaxy_session.is_valid = False
        self.galaxy_session = self.__create_new_session( prev_galaxy_session )
        self.sa_session.add_all( ( prev_galaxy_session, self.galaxy_session ) )
        galaxy_user_id = prev_galaxy_session.user_id
        if logout_all and galaxy_user_id is not None:
            for other_galaxy_session in self.sa_session.query( self.app.model.GalaxySession
                    ).filter( and_( self.app.model.GalaxySession.table.c.user_id==galaxy_user_id, #noqa
                                    self.app.model.GalaxySession.table.c.is_valid==True, #noqa
                                    self.app.model.GalaxySession.table.c.id!=prev_galaxy_session.id ) ): #noqa
                other_galaxy_session.is_valid = False
                self.sa_session.add( other_galaxy_session )
        self.sa_session.flush()
        if self.webapp.name == 'galaxy':
            # This method is not called from the Galaxy reports, so the cookie will always be galaxysession
            self.__update_session_cookie( name='galaxysession' )
        elif self.webapp.name == 'tool_shed':
            self.__update_session_cookie( name='galaxycommunitysession' )

    def get_galaxy_session( self ):
        """
        Return the current galaxy session
        """
        return self.galaxy_session

    def get_history( self, create=False ):
        """
        Load the current history, creating a new one only if there is not
        current history and we're told to create.
        Transactions will not always have an active history (API requests), so
        None is a valid response.
        """
        history = None
        if self.galaxy_session:
            history = self.galaxy_session.current_history
        if not history and util.string_as_bool( create ):
            history = self.new_history()
        return history

    def set_history( self, history ):
        if history and not history.deleted:
            self.galaxy_session.current_history = history
        self.sa_session.add( self.galaxy_session )
        self.sa_session.flush()

    history = property( get_history, set_history )

    def get_or_create_default_history( self ):
        """
        Gets or creates a default history and associates it with the current
        session.
        """

        # There must be a user to fetch a default history.
        if not self.galaxy_session.user:
            return self.new_history()

        # Look for default history that (a) has default name + is not deleted and
        # (b) has no datasets. If suitable history found, use it; otherwise, create
        # new history.
        unnamed_histories = self.sa_session.query( self.app.model.History ).filter_by(
            user=self.galaxy_session.user,
            name=self.app.model.History.default_name,
            deleted=False )
        default_history = None
        for history in unnamed_histories:
            if len( history.datasets ) == 0:
                # Found suitable default history.
                default_history = history
                break

        # Set or create hsitory.
        if default_history:
            history = default_history
            self.set_history( history )
        else:
            history = self.new_history()

        return history

    def new_history( self, name=None ):
        """
        Create a new history and associate it with the current session and
        its associated user (if set).
        """
        # Create new history
        history = self.app.model.History()
        if name:
            history.name = name
        # Associate with session
        history.add_galaxy_session( self.galaxy_session )
        # Make it the session's current history
        self.galaxy_session.current_history = history
        # Associate with user
        if self.galaxy_session.user:
            history.user = self.galaxy_session.user
        # Track genome_build with history
        history.genome_build = self.app.genome_builds.default_value
        # Set the user's default history permissions
        self.app.security_agent.history_set_default_permissions( history )
        # Save
        self.sa_session.add_all( ( self.galaxy_session, history ) )
        self.sa_session.flush()
        return history

<<<<<<< HEAD
    def get_current_user_roles( self ):
        user = self.get_user()
        if user:
            roles = user.all_roles()
        else:
            roles = []
        return roles

    def user_is_admin( self ):
        if self.api_inherit_admin:
            return True
        return self.user and self.user.email in self.app.config.admin_users_list

    def user_can_do_run_as( self ):
        run_as_users = [ user for user in self.app.config.get( "api_allow_run_as", "" ).split( "," ) if user ]
        if not run_as_users:
            return False
        user_in_run_as_users = self.user and self.user.email in run_as_users
        # Can do if explicitly in list or master_api_key supplied.
        can_do_run_as = user_in_run_as_users or self.api_inherit_admin
        return can_do_run_as

    def get_toolbox(self):
        """Returns the application toolbox"""
        return self.app.toolbox

=======
>>>>>>> ed493034
    @base.lazy_property
    def template_context( self ):
        return dict()

    def make_form_data( self, name, **kwargs ):
        rval = self.template_context[name] = FormData()
        rval.values.update( kwargs )
        return rval

    def set_message( self, message, type=None ):
        """
        Convenience method for setting the 'message' and 'message_type'
        element of the template context.
        """
        self.template_context['message'] = message
        if type:
            self.template_context['status'] = type

    def get_message( self ):
        """
        Convenience method for getting the 'message' element of the template
        context.
        """
        return self.template_context['message']

    def show_message( self, message, type='info', refresh_frames=[], cont=None, use_panels=False, active_view="" ):
        """
        Convenience method for displaying a simple page with a single message.

        `type`: one of "error", "warning", "info", or "done"; determines the
                type of dialog box and icon displayed with the message

        `refresh_frames`: names of frames in the interface that should be
                          refreshed when the message is displayed
        """
        return self.fill_template( "message.mako", status=type, message=message, refresh_frames=refresh_frames, cont=cont, use_panels=use_panels, active_view=active_view )

    def show_error_message( self, message, refresh_frames=[], use_panels=False, active_view="" ):
        """
        Convenience method for displaying an error message. See `show_message`.
        """
        return self.show_message( message, 'error', refresh_frames, use_panels=use_panels, active_view=active_view )

    def show_ok_message( self, message, refresh_frames=[], use_panels=False, active_view="" ):
        """
        Convenience method for displaying an ok message. See `show_message`.
        """
        return self.show_message( message, 'done', refresh_frames, use_panels=use_panels, active_view=active_view )

    def show_warn_message( self, message, refresh_frames=[], use_panels=False, active_view="" ):
        """
        Convenience method for displaying an warn message. See `show_message`.
        """
        return self.show_message( message, 'warning', refresh_frames, use_panels=use_panels, active_view=active_view )

    def show_form( self, form, header=None, template="form.mako", use_panels=False, active_view="" ):
        """
        Convenience method for displaying a simple page with a single HTML
        form.
        """
        return self.fill_template( template, form=form, header=header,
                                   use_panels=( form.use_panels or use_panels ),
                                   active_view=active_view )

    def fill_template(self, filename, **kwargs):
        """
        Fill in a template, putting any keyword arguments on the context.
        """
        # call get_user so we can invalidate sessions from external users,
        # if external auth has been disabled.
        self.get_user()
        if filename.endswith( ".mako" ):
            return self.fill_template_mako( filename, **kwargs )
        else:
            template = Template( file=os.path.join(self.app.config.template_path, filename),
                                 searchList=[kwargs, self.template_context, dict(caller=self, t=self, h=helpers, util=util, request=self.request, response=self.response, app=self.app)] )
            return str( template )

    def fill_template_mako( self, filename, template_lookup=None, **kwargs ):
        template_lookup = template_lookup or self.webapp.mako_template_lookup
        template = template_lookup.get_template( filename )
        template.output_encoding = 'utf-8'

        data = dict( caller=self, t=self, trans=self, h=helpers, util=util,
                     request=self.request, response=self.response, app=self.app )
        data.update( self.template_context )
        data.update( kwargs )
        return template.render( **data )

    def stream_template_mako( self, filename, **kwargs ):
        template = self.webapp.mako_template_lookup.get_template( filename )
        template.output_encoding = 'utf-8'
        data = dict( caller=self, t=self, trans=self, h=helpers, util=util, request=self.request, response=self.response, app=self.app )
        data.update( self.template_context )
        data.update( kwargs )

        def render( environ, start_response ):
            response_write = start_response( self.response.wsgi_status(), self.response.wsgi_headeritems() )

            class StreamBuffer( object ):
                def write( self, d ):
                    response_write( d.encode( 'utf-8' ) )
            buffer = StreamBuffer()
            context = mako.runtime.Context( buffer, **data )
            template.render_context( context )
            return []
        return render

    def fill_template_string(self, template_string, context=None, **kwargs):
        """
        Fill in a template, putting any keyword arguments on the context.
        """
        template = Template( source=template_string,
                             searchList=[context or kwargs, dict(caller=self)] )
        return str(template)

<<<<<<< HEAD
    @property
    def db_builds( self ):
        """
        Returns the builds defined by galaxy and the builds defined by
        the user (chromInfo in history).
        """
        # FIXME: This method should be removed
        return self.app.genome_builds.get_genome_build_names( trans=self )

    @property
    def ucsc_builds( self ):
        return util.dlnames['ucsc']

    @property
    def ensembl_builds( self ):
        return util.dlnames['ensembl']

    @property
    def ncbi_builds( self ):
        return util.dlnames['ncbi']

    @property
    def user_ftp_dir( self ):
        identifier = self.app.config.ftp_upload_dir_identifier
        return os.path.join( self.app.config.ftp_upload_dir, getattr(self.user, identifier) )

    def db_dataset_for( self, dbkey ):
        """
        Returns the db_file dataset associated/needed by `dataset`, or `None`.
        """
        # If no history, return None.
        if self.history is None:
            return None
        if isinstance(self.history, Bunch):
            # The API presents a Bunch for a history.  Until the API is
            # more fully featured for handling this, also return None.
            return None
        datasets = self.sa_session.query( self.app.model.HistoryDatasetAssociation ) \
                                  .filter_by( deleted=False, history_id=self.history.id, extension="len" )
        for ds in datasets:
            if dbkey == ds.dbkey:
                return ds
        return None

    def request_types(self):
        if self.sa_session.query( self.app.model.RequestType ).filter_by( deleted=False ).count() > 0:
            return True
        return False

=======
>>>>>>> ed493034

class FormBuilder( object ):
    """
    Simple class describing an HTML form
    """
    def __init__( self, action="", title="", name="form", submit_text="submit", use_panels=False ):
        self.title = title
        self.name = name
        self.action = action
        self.submit_text = submit_text
        self.inputs = []
        self.use_panels = use_panels

    def add_input( self, type, name, label, value=None, error=None, help=None, use_label=True  ):
        self.inputs.append( FormInput( type, label, name, value, error, help, use_label ) )
        return self

    def add_text( self, name, label, value=None, error=None, help=None  ):
        return self.add_input( 'text', label, name, value, error, help )

    def add_password( self, name, label, value=None, error=None, help=None  ):
        return self.add_input( 'password', label, name, value, error, help )

    def add_select( self, name, label, value=None, options=[], error=None, help=None, use_label=True ):
        self.inputs.append( SelectInput( name, label, value=value, options=options, error=error, help=help, use_label=use_label   ) )
        return self


class FormInput( object ):
    """
    Simple class describing a form input element
    """
    def __init__( self, type, name, label, value=None, error=None, help=None, use_label=True, extra_attributes={}, **kwargs ):
        self.type = type
        self.name = name
        self.label = label
        self.value = value
        self.error = error
        self.help = help
        self.use_label = use_label
        self.extra_attributes = extra_attributes


class DatalistInput( FormInput ):
    """ Data list input """

    def __init__( self, name, *args, **kwargs ):
        if 'extra_attributes' not in kwargs:
            kwargs[ 'extra_attributes' ] = {}
        kwargs[ 'extra_attributes' ][ 'list' ] = name
        FormInput.__init__( self, None, name, *args, **kwargs )
        self.options = kwargs.get( 'options', {} )

    def body_html( self ):
        options = "".join( [ "<option value='%s'>%s</option>" % ( key, value ) for key, value in self.options.iteritems() ] )
        return """<datalist id="%s">%s</datalist>""" % ( self.name, options )


class SelectInput( FormInput ):
    """ A select form input. """
    def __init__( self, name, label, value=None, options=[], error=None, help=None, use_label=True ):
        FormInput.__init__( self, "select", name, label, value=value, error=error, help=help, use_label=use_label )
        self.options = options


class FormData( object ):
    """
    Class for passing data about a form to a template, very rudimentary, could
    be combined with the tool form handling to build something more general.
    """
    def __init__( self ):
        self.values = Bunch()
        self.errors = Bunch()


class Bunch( dict ):
    """
    Bunch based on a dict
    """
    def __getattr__( self, key ):
        if key not in self:
            raise AttributeError(key)
        return self[key]

    def __setattr__( self, key, value ):
        self[key] = value<|MERGE_RESOLUTION|>--- conflicted
+++ resolved
@@ -489,8 +489,6 @@
         really just used to stub out actual controllers for routes testing.
         """
         return T( app )
-<<<<<<< HEAD
-=======
 
 
 class ProvidesAppContext( object ):
@@ -627,7 +625,6 @@
         identifier = self.app.config.ftp_upload_dir_identifier
         return os.path.join( self.app.config.ftp_upload_dir, getattr(self.user, identifier) )
 
->>>>>>> ed493034
 
 class ProvidesHistoryContext( object ):
     """ For transaction-like objects to provide Galaxy convience layer for
@@ -725,32 +722,6 @@
             locales = 'en'
         t = Translations.load( dirname='locale', locales=locales, domain='ginga' )
         self.template_context.update( dict( _=t.ugettext, n_=t.ugettext, N_=t.ungettext ) )
-<<<<<<< HEAD
-
-    @property
-    def anonymous( self ):
-        return self.user is None and not self.api_inherit_admin
-
-    @property
-    def sa_session( self ):
-        """
-        Returns a SQLAlchemy session -- currently just gets the current
-        session from the threadlocal session context, but this is provided
-        to allow migration toward a more SQLAlchemy 0.4 style of use.
-        """
-        return self.app.model.context.current
-
-    def expunge_all( self ):
-        app = self.app
-        context = app.model.context
-        context.expunge_all()
-        # This is a bit hacky, should refctor this. Maybe refactor to app -> expunge_all()
-        if hasattr(app, 'install_model'):
-            install_model = app.install_model
-            if install_model != app.model:
-                install_model.context.expunge_all()
-=======
->>>>>>> ed493034
 
     def get_user( self ):
         """Return the current user if logged in or None."""
@@ -884,15 +855,9 @@
                     # No user, associate
                     galaxy_session.user = self.get_or_create_remote_user( remote_user_email )
                     galaxy_session_requires_flush = True
-<<<<<<< HEAD
-                elif (galaxy_session.user.email != remote_user_email and
-                      self.app.config.allow_user_impersonation and
-                      remote_user_email not in self.app.config.admin_users_list):
-=======
                 elif ((galaxy_session.user.email != remote_user_email) and
                       ((not self.app.config.allow_user_impersonation) or
                       (remote_user_email not in self.app.config.admin_users_list))):
->>>>>>> ed493034
                     # Session exists but is not associated with the correct
                     # remote user, and the currently set remote_user is not a
                     # potentially impersonating admin.
@@ -1232,35 +1197,6 @@
         self.sa_session.flush()
         return history
 
-<<<<<<< HEAD
-    def get_current_user_roles( self ):
-        user = self.get_user()
-        if user:
-            roles = user.all_roles()
-        else:
-            roles = []
-        return roles
-
-    def user_is_admin( self ):
-        if self.api_inherit_admin:
-            return True
-        return self.user and self.user.email in self.app.config.admin_users_list
-
-    def user_can_do_run_as( self ):
-        run_as_users = [ user for user in self.app.config.get( "api_allow_run_as", "" ).split( "," ) if user ]
-        if not run_as_users:
-            return False
-        user_in_run_as_users = self.user and self.user.email in run_as_users
-        # Can do if explicitly in list or master_api_key supplied.
-        can_do_run_as = user_in_run_as_users or self.api_inherit_admin
-        return can_do_run_as
-
-    def get_toolbox(self):
-        """Returns the application toolbox"""
-        return self.app.toolbox
-
-=======
->>>>>>> ed493034
     @base.lazy_property
     def template_context( self ):
         return dict()
@@ -1377,58 +1313,6 @@
                              searchList=[context or kwargs, dict(caller=self)] )
         return str(template)
 
-<<<<<<< HEAD
-    @property
-    def db_builds( self ):
-        """
-        Returns the builds defined by galaxy and the builds defined by
-        the user (chromInfo in history).
-        """
-        # FIXME: This method should be removed
-        return self.app.genome_builds.get_genome_build_names( trans=self )
-
-    @property
-    def ucsc_builds( self ):
-        return util.dlnames['ucsc']
-
-    @property
-    def ensembl_builds( self ):
-        return util.dlnames['ensembl']
-
-    @property
-    def ncbi_builds( self ):
-        return util.dlnames['ncbi']
-
-    @property
-    def user_ftp_dir( self ):
-        identifier = self.app.config.ftp_upload_dir_identifier
-        return os.path.join( self.app.config.ftp_upload_dir, getattr(self.user, identifier) )
-
-    def db_dataset_for( self, dbkey ):
-        """
-        Returns the db_file dataset associated/needed by `dataset`, or `None`.
-        """
-        # If no history, return None.
-        if self.history is None:
-            return None
-        if isinstance(self.history, Bunch):
-            # The API presents a Bunch for a history.  Until the API is
-            # more fully featured for handling this, also return None.
-            return None
-        datasets = self.sa_session.query( self.app.model.HistoryDatasetAssociation ) \
-                                  .filter_by( deleted=False, history_id=self.history.id, extension="len" )
-        for ds in datasets:
-            if dbkey == ds.dbkey:
-                return ds
-        return None
-
-    def request_types(self):
-        if self.sa_session.query( self.app.model.RequestType ).filter_by( deleted=False ).count() > 0:
-            return True
-        return False
-
-=======
->>>>>>> ed493034
 
 class FormBuilder( object ):
     """

--- conflicted
+++ resolved
@@ -49,11 +49,7 @@
 cloudbridge==3.1.0 ; python_version >= "3.7" and python_version < "3.12"
 colorama==0.4.6 ; python_version >= "3.7" and python_version < "3.12" and platform_system == "Windows"
 coloredlogs==15.0.1 ; python_version >= "3.7" and python_version < "3.12"
-<<<<<<< HEAD
-conda_package_streaming==0.7.0 ; python_version >= "3.7" and python_version < "3.12"
-=======
 conda-package-streaming==0.7.0 ; python_version >= "3.7" and python_version < "3.12"
->>>>>>> 6f945c1c
 cryptography==39.0.0 ; python_version >= "3.7" and python_version < "3.12"
 cwl-upgrader==1.2.4 ; python_version >= "3.7" and python_version < "3.12"
 cwl-utils==0.23 ; python_version >= "3.7" and python_version < "3.12"

--- conflicted
+++ resolved
@@ -3,7 +3,10 @@
 """
 
 import logging
-from typing import List
+from typing import (
+    List,
+    Sequence,
+)
 
 from sqlalchemy import (
     false,
@@ -164,10 +167,6 @@
         return role
 
 
-<<<<<<< HEAD
-def get_roles_by_ids(session: galaxy_scoped_session, role_ids):
-=======
-def get_roles_by_ids(session: Session, role_ids: List[int]) -> List[Role]:
->>>>>>> 4b17f1b5
+def get_roles_by_ids(session: galaxy_scoped_session, role_ids: List[int]) -> Sequence[Role]:
     stmt = select(Role).where(Role.id.in_(role_ids))
     return session.scalars(stmt).all()
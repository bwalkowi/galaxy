from __future__ import absolute_import

from collections import namedtuple
import json
import uuid

from sqlalchemy import and_

from galaxy import model
from galaxy import util
from galaxy import exceptions
from galaxy.model.item_attrs import UsesAnnotations
from galaxy.workflow import modules

from .base import decode_id

# For WorkflowContentManager
from galaxy.util.sanitize_html import sanitize_html
from galaxy.workflow.steps import attach_ordered_steps
from galaxy.workflow.modules import module_factory, is_tool_module_type, ToolModule
from galaxy.tools.parameters.basic import DataToolParameter, DataCollectionToolParameter
from galaxy.tools.parameters import visit_input_values
from galaxy.web import url_for


class WorkflowsManager( object ):
    """ Handle CRUD type operaitons related to workflows. More interesting
    stuff regarding workflow execution, step sorting, etc... can be found in
    the galaxy.workflow module.
    """

    def __init__( self, app ):
        self.app = app

    def get_stored_workflow( self, trans, workflow_id ):
        """ Use a supplied ID (UUID or encoded stored workflow ID) to find
        a workflow.
        """
        if util.is_uuid(workflow_id):
            # see if they have passed in the UUID for a workflow that is attached to a stored workflow
            workflow_uuid = uuid.UUID(workflow_id)
            stored_workflow = trans.sa_session.query(trans.app.model.StoredWorkflow).filter( and_(
                trans.app.model.StoredWorkflow.latest_workflow_id == trans.app.model.Workflow.id,
                trans.app.model.Workflow.uuid == workflow_uuid
            )).first()
            if stored_workflow is None:
                raise exceptions.ObjectNotFound( "Workflow not found: %s" % workflow_id )
        else:
            workflow_id = decode_id( self.app, workflow_id )
            query = trans.sa_session.query( trans.app.model.StoredWorkflow )
            stored_workflow = query.get( workflow_id )
        if stored_workflow is None:
            raise exceptions.ObjectNotFound( "No such workflow found." )
        return stored_workflow

    def get_stored_accessible_workflow( self, trans, workflow_id ):
        stored_workflow = self.get_stored_workflow( trans, workflow_id )

        # check to see if user has permissions to selected workflow
        if stored_workflow.user != trans.user and not trans.user_is_admin():
            if trans.sa_session.query(trans.app.model.StoredWorkflowUserShareAssociation).filter_by(user=trans.user, stored_workflow=stored_workflow).count() == 0:
                message = "Workflow is not owned by or shared with current user"
                raise exceptions.ItemAccessibilityException( message )

        return stored_workflow

    def check_security( self, trans, has_workflow, check_ownership=True, check_accessible=True):
        """ check accessibility or ownership of workflows, storedworkflows, and
        workflowinvocations. Throw an exception or returns True if user has
        needed level of access.
        """
        if not check_ownership or check_accessible:
            return True

        # If given an invocation follow to workflow...
        if isinstance( has_workflow, model.WorkflowInvocation ):
            has_workflow = has_workflow.workflow

        # stored workflow contains security stuff - follow that workflow to
        # that unless given a stored workflow.
        if hasattr( has_workflow, "stored_workflow" ):
            stored_workflow = has_workflow.stored_workflow
        else:
            stored_workflow = has_workflow

        if stored_workflow.user != trans.user and not trans.user_is_admin():
            if check_ownership:
                raise exceptions.ItemOwnershipException()
            # else check_accessible...
            if trans.sa_session.query( model.StoredWorkflowUserShareAssociation ).filter_by(user=trans.user, stored_workflow=stored_workflow ).count() == 0:
                raise exceptions.ItemAccessibilityException()

        return True

    def get_invocation( self, trans, decoded_invocation_id ):
        try:
            workflow_invocation = trans.sa_session.query(
                self.app.model.WorkflowInvocation
            ).get( decoded_invocation_id )
        except Exception:
            raise exceptions.ObjectNotFound()
        self.check_security( trans, workflow_invocation, check_ownership=True, check_accessible=False )
        return workflow_invocation

    def cancel_invocation( self, trans, decoded_invocation_id ):
        workflow_invocation = self.get_invocation( trans, decoded_invocation_id )
        cancelled = workflow_invocation.cancel()

        if cancelled:
            trans.sa_session.add( workflow_invocation )
            trans.sa_session.flush()
        else:
            # TODO: More specific exception?
            raise exceptions.MessageException( "Cannot cancel an inactive workflow invocation." )

        return workflow_invocation

    def get_invocation_step( self, trans, decoded_workflow_invocation_step_id ):
        try:
            workflow_invocation_step = trans.sa_session.query(
                model.WorkflowInvocationStep
            ).get( decoded_workflow_invocation_step_id )
        except Exception:
            raise exceptions.ObjectNotFound()
        self.check_security( trans, workflow_invocation_step.workflow_invocation, check_ownership=True, check_accessible=False )
        return workflow_invocation_step

    def update_invocation_step( self, trans, decoded_workflow_invocation_step_id, action ):
        if action is None:
            raise exceptions.RequestParameterMissingException( "Updating workflow invocation step requires an action parameter. " )

        workflow_invocation_step = self.get_invocation_step( trans, decoded_workflow_invocation_step_id )
        workflow_invocation = workflow_invocation_step.workflow_invocation
        if not workflow_invocation.active:
            raise exceptions.RequestParameterInvalidException( "Attempting to modify the state of an completed workflow invocation." )

        step = workflow_invocation_step.workflow_step
        module = modules.module_factory.from_workflow_step( trans, step )
        performed_action = module.do_invocation_step_action( step, action )
        workflow_invocation_step.action = performed_action
        trans.sa_session.add( workflow_invocation_step )
        trans.sa_session.flush()
        return workflow_invocation_step

    def build_invocations_query( self, trans, decoded_stored_workflow_id ):
        try:
            stored_workflow = trans.sa_session.query(
                self.app.model.StoredWorkflow
            ).get( decoded_stored_workflow_id )
        except Exception:
            raise exceptions.ObjectNotFound()
        self.check_security( trans, stored_workflow, check_ownership=True, check_accessible=False )
        return trans.sa_session.query(
            model.WorkflowInvocation
        ).filter_by(
            workflow_id=stored_workflow.latest_workflow_id
        )


CreatedWorkflow = namedtuple("CreatedWorkflow", ["stored_workflow", "missing_tools"])


class WorkflowContentsManager(UsesAnnotations):

    def __init__(self, app):
        self.app = app

    def build_workflow_from_dict(
        self,
        trans,
        data,
        source=None,
        add_to_menu=False,
        publish=False
    ):
        # Put parameters in workflow mode
        trans.workflow_building_mode = True
        # Create new workflow from incoming dict
        workflow = model.Workflow()
        # If there's a source, put it in the workflow name.
        if source:
            name = "%s (imported from %s)" % ( data['name'], source )
        else:
            name = data['name']
        workflow.name = name
        if 'uuid' in data:
            workflow.uuid = data['uuid']
        # Assume no errors until we find a step that has some
        workflow.has_errors = False
        # Create each step
        steps = []
        # The editor will provide ids for each step that we don't need to save,
        # but do need to use to make connections
        steps_by_external_id = {}
        # Keep track of tools required by the workflow that are not available in
        # the local Galaxy instance.  Each tuple in the list of missing_tool_tups
        # will be ( tool_id, tool_name, tool_version ).
        missing_tool_tups = []
        for step_dict in self.__walk_step_dicts( data ):
            module, step = self.__module_from_dict( trans, step_dict, secure=False )
            steps.append( step )
            steps_by_external_id[ step_dict['id' ] ] = step

            if module.type == 'tool' and module.tool is None:
                # A required tool is not available in the local Galaxy instance.
                missing_tool_tup = ( step_dict[ 'tool_id' ], step_dict[ 'name' ], step_dict[ 'tool_version' ] )
                if missing_tool_tup not in missing_tool_tups:
                    missing_tool_tups.append( missing_tool_tup )
                # Save the entire step_dict in the unused config field, be parsed later
                # when we do have the tool
                step.config = json.dumps(step_dict)
            if step.tool_errors:
                workflow.has_errors = True

        # Second pass to deal with connections between steps
        self.__connect_workflow_steps( steps, steps_by_external_id )

        # Order the steps if possible
        attach_ordered_steps( workflow, steps )

        # Connect up
        stored = model.StoredWorkflow()
        stored.name = workflow.name
        workflow.stored_workflow = stored
        stored.latest_workflow = workflow
        stored.user = trans.user
        stored.published = publish
        if data[ 'annotation' ]:
            annotation = sanitize_html( data[ 'annotation' ], 'utf-8', 'text/html' )
            self.add_item_annotation( trans.sa_session, stored.user, stored, annotation )

        # Persist
        trans.sa_session.add( stored )
        trans.sa_session.flush()

        if add_to_menu:
            if trans.user.stored_workflow_menu_entries is None:
                trans.user.stored_workflow_menu_entries = []
            menuEntry = model.StoredWorkflowMenuEntry()
            menuEntry.stored_workflow = stored
            trans.user.stored_workflow_menu_entries.append( menuEntry )
            trans.sa_session.flush()

        return CreatedWorkflow(
            stored_workflow=stored,
            missing_tools=missing_tool_tups
        )

    def update_workflow_from_dict(self, trans, stored_workflow, workflow_data, from_editor=False):
        # Put parameters in workflow mode
        trans.workflow_building_mode = True
        # Convert incoming workflow data from json if coming from editor
        data = json.loads(workflow_data) if from_editor else workflow_data
        # Create new workflow from incoming data
        workflow = model.Workflow()
        # Just keep the last name (user can rename later)
        workflow.name = stored_workflow.name
        # Assume no errors until we find a step that has some
        workflow.has_errors = False
        # Create each step
        steps = []
        # The editor will provide ids for each step that we don't need to save,
        # but do need to use to make connections
        steps_by_external_id = {}
        errors = []
        for key, step_dict in data['steps'].iteritems():
            is_tool = is_tool_module_type( step_dict[ 'type' ] )
            if is_tool and not trans.app.toolbox.has_tool( step_dict['tool_id'], exact=True ):
                errors.append("Step %s requires tool '%s'." % (step_dict['id'], step_dict['tool_id']))
        if errors:
            raise MissingToolsException(workflow, errors)

        # First pass to build step objects and populate basic values
        for step_dict in self.__walk_step_dicts( data ):
            module, step = self.__module_from_dict( trans, step_dict, secure=from_editor )
            # Create the model class for the step
            steps.append( step )
            steps_by_external_id[ step_dict['id' ] ] = step
            if 'workflow_outputs' in step_dict:
                for workflow_output in step_dict['workflow_outputs']:
                    output_name = workflow_output["output_name"]
                    m = model.WorkflowOutput(workflow_step=step, output_name=output_name)
                    trans.sa_session.add(m)
            if step.tool_errors:
                # DBTODO Check for conditional inputs here.
                workflow.has_errors = True

        # Second pass to deal with connections between steps
        self.__connect_workflow_steps( steps, steps_by_external_id )

        # Order the steps if possible
        attach_ordered_steps( workflow, steps )
        # Connect up
        workflow.stored_workflow = stored_workflow
        stored_workflow.latest_workflow = workflow
        # Persist
        trans.sa_session.flush()
        # Return something informative
        errors = []
        if workflow.has_errors:
            errors.append( "Some steps in this workflow have validation errors" )
        if workflow.has_cycles:
            errors.append( "This workflow contains cycles" )
        return workflow, errors

    def workflow_to_dict( self, trans, stored, style="export" ):
        """ Export the workflow contents to a dictionary ready for JSON-ification and to be
        sent out via API for instance. There are three styles of export allowed 'export', 'instance', and
        'editor'. The Galaxy team will do it best to preserve the backward compatibility of the
        'export' stye - this is the export method meant to be portable across Galaxy instances and over
        time. The 'editor' style is subject to rapid and unannounced changes. The 'instance' export
        option describes the workflow in a context more tied to the current Galaxy instance and includes
        fields like 'url' and 'url' and actual unencoded step ids instead of 'order_index'.
        """
        if style == "editor":
            return self._workflow_to_dict_editor( trans, stored )
        elif style == "instance":
            return self._workflow_to_dict_instance( stored )
        else:
            return self._workflow_to_dict_export( trans, stored )

    def _workflow_to_dict_editor(self, trans, stored):
        """
        """
        workflow = stored.latest_workflow
        # Pack workflow data into a dictionary and return
        data = {}
        data['name'] = workflow.name
        data['steps'] = {}
        data['upgrade_messages'] = {}
        # For each step, rebuild the form and encode the state
        for step in workflow.steps:
            # Load from database representation
            module = module_factory.from_workflow_step( trans, step )
            if not module:
                step_annotation = self.get_item_annotation_obj( trans.sa_session, trans.user, step )
                annotation_str = ""
                if step_annotation:
                    annotation_str = step_annotation.annotation
                invalid_tool_form_html = """<div class="toolForm tool-node-error">
                                            <div class="toolFormTitle form-row-error">Unrecognized Tool: %s</div>
                                            <div class="toolFormBody"><div class="form-row">
                                            The tool id '%s' for this tool is unrecognized.<br/><br/>
                                            To save this workflow, you will need to delete this step or enable the tool.
                                            </div></div></div>""" % (step.tool_id, step.tool_id)
                step_dict = {
                    'id': step.order_index,
                    'type': 'invalid',
                    'tool_id': step.tool_id,
                    'name': 'Unrecognized Tool: %s' % step.tool_id,
                    'tool_state': None,
                    'tooltip': None,
                    'tool_errors': ["Unrecognized Tool Id: %s" % step.tool_id],
                    'data_inputs': [],
                    'data_outputs': [],
                    'form_html': invalid_tool_form_html,
                    'annotation': annotation_str,
                    'input_connections': {},
                    'post_job_actions': {},
                    'uuid': str(step.uuid),
                    'label': step.label or None,
                    'workflow_outputs': []
                }
                # Position
                step_dict['position'] = step.position
                # Add to return value
                data['steps'][step.order_index] = step_dict
                continue
            # Fix any missing parameters
            upgrade_message = module.check_and_update_state()
            if upgrade_message:
<<<<<<< HEAD
                # FIXME: Frontend should be able to handle workflow messages
                #        as a dictionary not just the values
                data['upgrade_messages'][step.order_index] = upgrade_message.values()
                # Dispay version/tool_id changes
                # FIXME:
                #data['upgrade_messages'] = [step.order_index][module.tool.name] = "\n".join( module.version_changes )
            elif (hasattr(module, "version_changes")) and (module.version_changes):
                data['upgrade_messages'] = {step.order_index: {module.tool.name: "\n".join( module.version_changes )}}
=======
                data['upgrade_messages'][step.order_index] = upgrade_message
            if (hasattr(module, "version_changes")) and (module.version_changes):
                if step.order_index in data['upgrade_messages']:
                    data['upgrade_messages'][step.order_index][module.tool_name] = "\n".join(module.version_changes)
                else:
                    data['upgrade_messages'][step.order_index] = {module.tool.name: "\n".join(module.version_changes)}
>>>>>>> dd429b64
            # Get user annotation.
            step_annotation = self.get_item_annotation_obj( trans.sa_session, trans.user, step )
            annotation_str = ""
            if step_annotation:
                annotation_str = step_annotation.annotation
            form_html = None
            if trans.history:
                # If in a web session, attach form html. No reason to do
                # so for API requests.
                form_html = module.get_config_form()
            # Pack attributes into plain dictionary
            step_dict = {
                'id': step.order_index,
                'type': module.type,
                'tool_id': module.get_content_id(),
                'name': module.get_name(),
                'tool_state': module.get_state(),
                'tooltip': module.get_tooltip( static_path=url_for( '/static' ) ),
                'tool_errors': module.get_errors(),
                'data_inputs': module.get_data_inputs(),
                'data_outputs': module.get_data_outputs(),
                'form_html': form_html,
                'annotation': annotation_str,
                'post_job_actions': {},
                'uuid': str(step.uuid) if step.uuid else None,
                'label': step.label or None,
                'workflow_outputs': []
            }
            # Connections
            input_connections = step.input_connections
            input_connections_type = {}
            multiple_input = {}  # Boolean value indicating if this can be mutliple
            if step.type is None or step.type == 'tool':
                # Determine full (prefixed) names of valid input datasets
                data_input_names = {}

                def callback( input, value, prefixed_name, prefixed_label ):
                    if isinstance( input, DataToolParameter ) or isinstance( input, DataCollectionToolParameter ):
                        data_input_names[ prefixed_name ] = True
                        multiple_input[ prefixed_name ] = input.multiple
                        if isinstance( input, DataToolParameter ):
                            input_connections_type[ input.name ] = "dataset"
                        if isinstance( input, DataCollectionToolParameter ):
                            input_connections_type[ input.name ] = "dataset_collection"
                visit_input_values( module.tool.inputs, module.state.inputs, callback )
                # Filter
                # FIXME: this removes connection without displaying a message currently!
                input_connections = [ conn for conn in input_connections if conn.input_name in data_input_names ]
                # post_job_actions
                pja_dict = {}
                for pja in step.post_job_actions:
                    pja_dict[pja.action_type + pja.output_name] = dict(
                        action_type=pja.action_type,
                        output_name=pja.output_name,
                        action_arguments=pja.action_arguments
                    )
                step_dict['post_job_actions'] = pja_dict

            # workflow outputs
            outputs = []
            for output in step.workflow_outputs:
                outputs.append({"output_name": output.output_name})
            step_dict['workflow_outputs'] = outputs

            # Encode input connections as dictionary
            input_conn_dict = {}
            for conn in input_connections:
                input_type = "dataset"
                if conn.input_name in input_connections_type:
                    input_type = input_connections_type[ conn.input_name ]
                conn_dict = dict( id=conn.output_step.order_index, output_name=conn.output_name, input_type=input_type )
                if conn.input_name in multiple_input:
                    if conn.input_name in input_conn_dict:
                        input_conn_dict[ conn.input_name ].append( conn_dict )
                    else:
                        input_conn_dict[ conn.input_name ] = [ conn_dict ]
                else:
                    input_conn_dict[ conn.input_name ] = conn_dict
            step_dict['input_connections'] = input_conn_dict
            # Position
            step_dict['position'] = step.position
            # Add to return value
            data['steps'][step.order_index] = step_dict
        return data

    def _workflow_to_dict_export( self, trans, stored ):
        """ Export the workflow contents to a dictionary ready for JSON-ification and export.
        """
        workflow = stored.latest_workflow
        workflow_annotation = self.get_item_annotation_obj( trans.sa_session, trans.user, stored )
        annotation_str = ""
        if workflow_annotation:
            annotation_str = workflow_annotation.annotation
        # Pack workflow data into a dictionary and return
        data = {}
        data['a_galaxy_workflow'] = 'true'  # Placeholder for identifying galaxy workflow
        data['format-version'] = "0.1"
        data['name'] = workflow.name
        data['annotation'] = annotation_str
        if workflow.uuid is not None:
            data['uuid'] = str(workflow.uuid)
        data['steps'] = {}
        # For each step, rebuild the form and encode the state
        for step in workflow.steps:
            # Load from database representation
            module = module_factory.from_workflow_step( trans, step )
            if not module:
                return None
            # Get user annotation.
            step_annotation = self.get_item_annotation_obj(trans.sa_session, trans.user, step )
            annotation_str = ""
            if step_annotation:
                annotation_str = step_annotation.annotation
            # Step info
            step_dict = {
                'id': step.order_index,
                'type': module.type,
                'tool_id': module.get_content_id(),
                'tool_version': step.tool_version,
                'name': module.get_name(),
                'tool_state': module.get_state( secure=False ),
                'tool_errors': module.get_errors(),
                'uuid': str(step.uuid),
                'label': step.label or None,
                # 'data_inputs': module.get_data_inputs(),
                # 'data_outputs': module.get_data_outputs(),
                'annotation': annotation_str
            }
            # Add post-job actions to step dict.
            if module.type == 'tool':
                pja_dict = {}
                for pja in step.post_job_actions:
                    pja_dict[pja.action_type + pja.output_name] = dict(
                        action_type=pja.action_type,
                        output_name=pja.output_name,
                        action_arguments=pja.action_arguments )
                step_dict[ 'post_job_actions' ] = pja_dict
            # Data inputs
            step_dict['inputs'] = module.get_runtime_input_dicts( annotation_str )
            # User outputs

            workflow_outputs_dicts = []
            for workflow_output in step.workflow_outputs:
                workflow_output_dict = dict(
                    output_name=workflow_output.output_name,
                )
                workflow_outputs_dicts.append(workflow_output_dict)
            step_dict['workflow_outputs'] = workflow_outputs_dicts

            # All step outputs
            step_dict['outputs'] = []
            if type( module ) is ToolModule:
                for output in module.get_data_outputs():
                    step_dict['outputs'].append( { 'name': output['name'], 'type': output['extensions'][0] } )

            # Connections
            input_connections = step.input_connections
            if step.type is None or step.type == 'tool':
                # Determine full (prefixed) names of valid input datasets
                data_input_names = {}

                def callback( input, value, prefixed_name, prefixed_label ):
                    if isinstance( input, DataToolParameter ) or isinstance( input, DataCollectionToolParameter ):
                        data_input_names[ prefixed_name ] = True
                # FIXME: this updates modules silently right now; messages from updates should be provided.
                module.check_and_update_state()
                visit_input_values( module.tool.inputs, module.state.inputs, callback )
                # Filter
                # FIXME: this removes connection without displaying a message currently!
                input_connections = [ conn for conn in input_connections if (conn.input_name in data_input_names or conn.non_data_connection) ]

            # Encode input connections as dictionary
            input_conn_dict = {}
            unique_input_names = set( [conn.input_name for conn in input_connections] )
            for input_name in unique_input_names:
                input_conn_dicts = []
                for conn in input_connections:
                    if conn.input_name != input_name:
                        continue
                    input_conn = dict(
                        id=conn.output_step.order_index,
                        output_name=conn.output_name
                    )
                    input_conn_dicts.append(input_conn)
                input_conn_dict[ input_name ] = input_conn_dicts

            # Preserve backward compatability. Previously Galaxy
            # assumed input connections would be dictionaries not
            # lists of dictionaries, so replace any singleton list
            # with just the dictionary so that workflows exported from
            # newer Galaxy instances can be used with older Galaxy
            # instances if they do no include multiple input
            # tools. This should be removed at some point. Mirrored
            # hack in _workflow_from_dict should never be removed so
            # existing workflow exports continue to function.
            for input_name, input_conn in dict(input_conn_dict).iteritems():
                if len(input_conn) == 1:
                    input_conn_dict[input_name] = input_conn[0]
            step_dict['input_connections'] = input_conn_dict
            # Position
            step_dict['position'] = step.position
            # Add to return value
            data['steps'][step.order_index] = step_dict
        return data

    def _workflow_to_dict_instance(self, stored):
        encode = self.app.security.encode_id
        sa_session = self.app.model.context
        item = stored.to_dict( view='element', value_mapper={ 'id': encode } )
        workflow = stored.latest_workflow
        item['url'] = url_for('workflow', id=item['id'])
        item['owner'] = stored.user.username
        inputs = {}
        for step in workflow.input_steps:
            step_type = step.type
            if step.tool_inputs and "name" in step.tool_inputs:
                label = step.tool_inputs['name']
            elif step_type == "data_input":
                label = "Input Dataset"
            elif step_type == "data_collection_input":
                label = "Input Dataset Collection"
            else:
                raise ValueError("Invalid/unknown input step_type %s" % step_type)
            inputs[step.id] = {'label': label, 'value': ""}
        item['inputs'] = inputs
        item['annotation'] = self.get_item_annotation_str( sa_session, stored.user, stored )
        steps = {}
        for step in workflow.steps:
            step_type = step.type
            step_dict = {'id': step.id,
                         'type': step_type,
                         'tool_id': step.tool_id,
                         'tool_version': step.tool_version,
                         'annotation': self.get_item_annotation_str( sa_session, stored.user, step ),
                         'tool_inputs': step.tool_inputs,
                         'input_steps': {}}
            for conn in step.input_connections:
                step_dict['input_steps'][conn.input_name] = {'source_step': conn.output_step_id,
                                                             'step_output': conn.output_name}
            steps[step.id] = step_dict
        item['steps'] = steps
        return item

    def __walk_step_dicts( self, data ):
        """ Walk over the supplid step dictionaries and return them in a way designed
        to preserve step order when possible.
        """
        supplied_steps = data[ 'steps' ]
        # Try to iterate through imported workflow in such a way as to
        # preserve step order.
        step_indices = supplied_steps.keys()
        try:
            step_indices = sorted( step_indices, key=int )
        except ValueError:
            # to defensive, were these ever or will they ever not be integers?
            pass

        discovered_labels = set()
        discovered_uuids = set()

        # First pass to build step objects and populate basic values
        for step_index in step_indices:
            step_dict = supplied_steps[ step_index ]
            uuid = step_dict.get("uuid", None)
            if uuid and uuid != "None":
                if uuid in discovered_uuids:
                    raise exceptions.DuplicatedIdentifierException("Duplicate step UUID in request.")
                discovered_uuids.add(uuid)
            label = step_dict.get("label", None)
            if label:
                if label in discovered_labels:
                    raise exceptions.DuplicatedIdentifierException("Duplicated step label in request.")
                discovered_labels.add(label)

            yield step_dict

    def __module_from_dict( self, trans, step_dict, secure ):
        """ Create a WorkflowStep model object and corresponding module
        representing type-specific functionality from the incoming dictionary.
        """
        step = model.WorkflowStep()
        # TODO: Consider handling position inside module.
        step.position = step_dict['position']
        if "uuid" in step_dict and step_dict['uuid'] != "None":
            step.uuid = step_dict["uuid"]
        if "label" in step_dict:
            step.label = step_dict["label"]
        module = module_factory.from_dict( trans, step_dict, secure=secure )
        module.save_to_step( step )

        workflow_outputs_dicts = step_dict.get("workflow_outputs", [])
        for workflow_output_dict in workflow_outputs_dicts:
            output_name = workflow_output_dict["output_name"]
            workflow_output = model.WorkflowOutput(
                step,
                output_name,
            )
            step.workflow_outputs.append(workflow_output)

        annotation = step_dict[ 'annotation' ]
        if annotation:
            annotation = sanitize_html( annotation, 'utf-8', 'text/html' )
            self.add_item_annotation( trans.sa_session, trans.get_user(), step, annotation )

        # Stick this in the step temporarily
        step.temp_input_connections = step_dict['input_connections']

        return module, step

    def __connect_workflow_steps( self, steps, steps_by_external_id ):
        """ Second pass to deal with connections between steps.

        Create workflow connection objects using externally specified ids
        using during creation or update.
        """
        for step in steps:
            # Input connections
            for input_name, conn_list in step.temp_input_connections.iteritems():
                if not conn_list:
                    continue
                if not isinstance(conn_list, list):  # Older style singleton connection
                    conn_list = [conn_list]
                for conn_dict in conn_list:
                    if 'output_name' not in conn_dict or 'id' not in conn_dict:
                        template = "Invalid connection [%s] - must be dict with output_name and id fields."
                        message = template % conn_dict
                        raise exceptions.MessageException(message)
                    conn = model.WorkflowStepConnection()
                    conn.input_step = step
                    conn.input_name = input_name
                    conn.output_name = conn_dict['output_name']
                    conn.output_step = steps_by_external_id[ conn_dict['id'] ]
            del step.temp_input_connections


class MissingToolsException(object):

    def __init__(self, workflow, errors):
        self.workflow = workflow
        self.errors = errors<|MERGE_RESOLUTION|>--- conflicted
+++ resolved
@@ -369,23 +369,12 @@
             # Fix any missing parameters
             upgrade_message = module.check_and_update_state()
             if upgrade_message:
-<<<<<<< HEAD
-                # FIXME: Frontend should be able to handle workflow messages
-                #        as a dictionary not just the values
-                data['upgrade_messages'][step.order_index] = upgrade_message.values()
-                # Dispay version/tool_id changes
-                # FIXME:
-                #data['upgrade_messages'] = [step.order_index][module.tool.name] = "\n".join( module.version_changes )
-            elif (hasattr(module, "version_changes")) and (module.version_changes):
-                data['upgrade_messages'] = {step.order_index: {module.tool.name: "\n".join( module.version_changes )}}
-=======
                 data['upgrade_messages'][step.order_index] = upgrade_message
             if (hasattr(module, "version_changes")) and (module.version_changes):
                 if step.order_index in data['upgrade_messages']:
                     data['upgrade_messages'][step.order_index][module.tool_name] = "\n".join(module.version_changes)
                 else:
                     data['upgrade_messages'][step.order_index] = {module.tool.name: "\n".join(module.version_changes)}
->>>>>>> dd429b64
             # Get user annotation.
             step_annotation = self.get_item_annotation_obj( trans.sa_session, trans.user, step )
             annotation_str = ""

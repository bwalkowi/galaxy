import base64
import json
import os
import shutil
import time
from json import dumps
from tempfile import mkdtemp
from typing import (
    Any,
    cast,
    Dict,
    Optional,
    Tuple,
    Union,
)
from uuid import uuid4

import pytest
import yaml
from requests import (
    delete,
    get,
    put,
)

from galaxy.exceptions import error_codes
from galaxy_test.base import rules_test_data
from galaxy_test.base.populators import (
    DatasetCollectionPopulator,
    DatasetPopulator,
    RunJobsSummary,
    skip_without_tool,
    wait_on,
    workflow_str,
    WorkflowPopulator,
)
from galaxy_test.base.workflow_fixtures import (
    WORKFLOW_INPUTS_AS_OUTPUTS,
    WORKFLOW_NESTED_REPLACEMENT_PARAMETER,
    WORKFLOW_NESTED_RUNTIME_PARAMETER,
    WORKFLOW_NESTED_SIMPLE,
    WORKFLOW_ONE_STEP_DEFAULT,
    WORKFLOW_OPTIONAL_FALSE_INPUT_COLLECTION,
    WORKFLOW_OPTIONAL_FALSE_INPUT_DATA,
    WORKFLOW_OPTIONAL_INPUT_DELAYED_SCHEDULING,
    WORKFLOW_OPTIONAL_TRUE_INPUT_COLLECTION,
    WORKFLOW_OPTIONAL_TRUE_INPUT_DATA,
    WORKFLOW_PARAMETER_INPUT_INTEGER_DEFAULT,
    WORKFLOW_PARAMETER_INPUT_INTEGER_OPTIONAL,
    WORKFLOW_PARAMETER_INPUT_INTEGER_REQUIRED,
    WORKFLOW_RENAME_ON_INPUT,
    WORKFLOW_RUNTIME_PARAMETER_AFTER_PAUSE,
    WORKFLOW_WITH_BAD_COLUMN_PARAMETER,
    WORKFLOW_WITH_BAD_COLUMN_PARAMETER_GOOD_TEST_DATA,
    WORKFLOW_WITH_CUSTOM_REPORT_1,
    WORKFLOW_WITH_CUSTOM_REPORT_1_TEST_DATA,
    WORKFLOW_WITH_DYNAMIC_OUTPUT_COLLECTION,
    WORKFLOW_WITH_MAPPED_OUTPUT_COLLECTION,
    WORKFLOW_WITH_OUTPUT_COLLECTION,
    WORKFLOW_WITH_OUTPUT_COLLECTION_MAPPING,
    WORKFLOW_WITH_RULES_1,
)
from ._framework import ApiTestCase
from .sharable import SharingApiTests

WORKFLOW_SIMPLE = """
class: GalaxyWorkflow
name: Simple Workflow
inputs:
  input1: data
outputs:
  wf_output_1:
    outputSource: first_cat/out_file1
steps:
  first_cat:
    tool_id: cat1
    in:
      input1: input1
"""

NESTED_WORKFLOW_AUTO_LABELS_MODERN_SYNTAX = """
class: GalaxyWorkflow
inputs:
  outer_input: data
outputs:
  outer_output:
    outputSource: second_cat/out_file1
steps:
  first_cat:
    tool_id: cat1
    in:
      input1: outer_input
  nested_workflow:
    run:
      class: GalaxyWorkflow
      inputs:
        - id: inner_input
      outputs:
        - outputSource: 1/out_file1
      steps:
        random:
          tool_id: random_lines1
          state:
            num_lines: 1
            input:
              $link: inner_input
            seed_source:
              seed_source_selector: set_seed
              seed: asdf
    in:
      inner_input: first_cat/out_file1
  second_cat:
    tool_id: cat1
    in:
      input1: nested_workflow/1:out_file1
      queries_0|input2: nested_workflow/1:out_file1
"""


class RunsWorkflowFixtures:
    workflow_populator: WorkflowPopulator

    def _run_workflow_with_inputs_as_outputs(self, history_id: str) -> RunJobsSummary:
        summary = self.workflow_populator.run_workflow(
            WORKFLOW_INPUTS_AS_OUTPUTS,
            test_data={"input1": "hello world", "text_input": {"value": "A text variable", "type": "raw"}},
            history_id=history_id,
        )
        return summary

    def _run_workflow_with_output_collections(self, history_id: str) -> RunJobsSummary:
        summary = self.workflow_populator.run_workflow(
            WORKFLOW_WITH_MAPPED_OUTPUT_COLLECTION,
            test_data="""
input1:
  collection_type: list
  name: the_dataset_list
  elements:
    - identifier: el1
      value: 1.fastq
      type: File
""",
            history_id=history_id,
            round_trip_format_conversion=True,
        )
        return summary

    def _run_workflow_with_runtime_data_column_parameter(self, history_id: str) -> RunJobsSummary:
        return self.workflow_populator.run_workflow(
            WORKFLOW_WITH_BAD_COLUMN_PARAMETER,
            test_data=WORKFLOW_WITH_BAD_COLUMN_PARAMETER_GOOD_TEST_DATA,
            history_id=history_id,
        )

    def _run_workflow_once_get_invocation(self, name: str):
        workflow = self.workflow_populator.load_workflow(name=name)
        workflow_request, history_id, workflow_id = self.workflow_populator.setup_workflow_run(workflow)
        usages = self.workflow_populator.workflow_invocations(workflow_id)
        assert len(usages) == 0
        self.workflow_populator.invoke_workflow_raw(workflow_id, workflow_request, assert_ok=True)
        usages = self.workflow_populator.workflow_invocations(workflow_id)
        assert len(usages) == 1
        return workflow_id, usages[0]


class BaseWorkflowsApiTestCase(ApiTestCase, RunsWorkflowFixtures):
    # TODO: Find a new file for this class.

    def setUp(self):
        super().setUp()
        self.workflow_populator = WorkflowPopulator(self.galaxy_interactor)
        self.dataset_populator = DatasetPopulator(self.galaxy_interactor)
        self.dataset_collection_populator = DatasetCollectionPopulator(self.galaxy_interactor)

    def _assert_user_has_workflow_with_name(self, name):
        names = self._workflow_names()
        assert name in names, f"No workflows with name {name} in users workflows <{names}>"

    def _workflow_names(self):
        index_response = self._get("workflows")
        self._assert_status_code_is(index_response, 200)
        names = [w["name"] for w in index_response.json()]
        return names

    def import_workflow(self, workflow, **kwds):
        upload_response = self.workflow_populator.import_workflow(workflow, **kwds)
        return upload_response

    def _upload_yaml_workflow(self, has_yaml, **kwds) -> str:
        return self.workflow_populator.upload_yaml_workflow(has_yaml, **kwds)

    def _setup_workflow_run(
        self,
        workflow: Optional[Dict[str, Any]] = None,
        inputs_by: str = "step_id",
        history_id: Optional[str] = None,
        workflow_id: Optional[str] = None,
    ) -> Tuple[Dict[str, Any], str, str]:
        return self.workflow_populator.setup_workflow_run(workflow, inputs_by, history_id, workflow_id)

    def _ds_entry(self, history_content):
        return self.dataset_populator.ds_entry(history_content)

    def _invocation_details(self, workflow_id, invocation_id, **kwds):
        invocation_details_response = self._get(f"workflows/{workflow_id}/usage/{invocation_id}", data=kwds)
        self._assert_status_code_is(invocation_details_response, 200)
        invocation_details = invocation_details_response.json()
        return invocation_details

    def _run_jobs(self, has_workflow, history_id=None, **kwds) -> Union[Dict[str, Any], RunJobsSummary]:
        if history_id is None:
            history_id = self.history_id

        return self.workflow_populator.run_workflow(has_workflow, history_id=history_id, **kwds)

    def _run_workflow(self, has_workflow, history_id=None, **kwds) -> RunJobsSummary:
        if history_id is None:
            history_id = self.history_id
        assert "expected_response" not in kwds
        run_summary = self.workflow_populator.run_workflow(has_workflow, history_id=history_id, **kwds)
        return cast(RunJobsSummary, run_summary)

    def _history_jobs(self, history_id):
        return self._get("jobs", {"history_id": history_id, "order_by": "create_time"}).json()

    def _assert_history_job_count(self, history_id, n):
        jobs = self._history_jobs(history_id)
        assert len(jobs) == n

    def _download_workflow(self, workflow_id, style=None, history_id=None):
        return self.workflow_populator.download_workflow(workflow_id, style=style, history_id=history_id)

    def _assert_is_runtime_input(self, tool_state_value):
        if not isinstance(tool_state_value, dict):
            tool_state_value = json.loads(tool_state_value)

        assert isinstance(tool_state_value, dict)
        assert "__class__" in tool_state_value
        assert tool_state_value["__class__"] == "RuntimeValue"


class ChangeDatatypeTestCase:
    dataset_populator: DatasetPopulator
    workflow_populator: WorkflowPopulator

    def test_assign_column_pja(self):
        with self.dataset_populator.test_history() as history_id:
            self.workflow_populator.run_workflow(
                """
class: GalaxyWorkflow
inputs:
  input1: data
steps:
  first_cat:
    tool_id: cat
    in:
      input1: input1
    outputs:
      out_file1:
        change_datatype: bed
        set_columns:
          chromCol: 1
          endCol: 2
          startCol: 3
""",
                test_data="""
input1:
  value: 1.bed
  type: File
""",
                history_id=history_id,
            )
            details_dataset_new_col = self.dataset_populator.get_history_dataset_details(
                history_id, hid=2, wait=True, assert_ok=True
            )
            assert details_dataset_new_col["history_content_type"] == "dataset", details_dataset_new_col
            assert details_dataset_new_col["metadata_endCol"] == 2
            assert details_dataset_new_col["metadata_startCol"] == 3


class WorkflowsSharingApiTestCase(ApiTestCase, SharingApiTests):

    api_name = "workflows"

    def create(self, name: str) -> str:
        """Creates a shareable resource with the given name and returns it's ID.

        :param name: The name of the shareable resource to create.
        :return: The ID of the resource.
        """
        workflow = self.workflow_populator.load_workflow(name=name)
        data = dict(
            workflow=dumps(workflow),
        )
        route = "workflows"
        upload_response = self._post(route, data=data)

        self._assert_status_code_is(upload_response, 200)
        return upload_response.json()["id"]

    def setUp(self):
        super().setUp()
        self.workflow_populator = WorkflowPopulator(self.galaxy_interactor)


# Workflow API TODO:
# - Allow history_id as param to workflow run action. (hist_id)
# - Allow post to workflows/<workflow_id>/run in addition to posting to
#    /workflows with id in payload.
# - Much more testing obviously, always more testing.
class WorkflowsApiTestCase(BaseWorkflowsApiTestCase, ChangeDatatypeTestCase):
    def test_show_valid(self):
        workflow_id = self.workflow_populator.simple_workflow("dummy")
        workflow_id = self.workflow_populator.simple_workflow("test_regular")
        show_response = self._get(f"workflows/{workflow_id}", {"style": "instance"})
        workflow = show_response.json()
        self._assert_looks_like_instance_workflow_representation(workflow)
        assert len(workflow["steps"]) == 3
        assert sorted(step["id"] for step in workflow["steps"].values()) == [0, 1, 2]

        show_response = self._get(f"workflows/{workflow_id}", {"legacy": True})
        workflow = show_response.json()
        self._assert_looks_like_instance_workflow_representation(workflow)
        assert len(workflow["steps"]) == 3
        # Can't reay say what the legacy IDs are but must be greater than 3 because dummy
        # workflow was created first in this instance.
        assert sorted(step["id"] for step in workflow["steps"].values()) != [0, 1, 2]

    def test_show_invalid_key_is_400(self):
        show_response = self._get(f"workflows/{self._random_key()}")
        self._assert_status_code_is(show_response, 400)

    def test_cannot_show_private_workflow(self):
        workflow_id = self.workflow_populator.simple_workflow("test_not_importable")
        with self._different_user():
            show_response = self._get(f"workflows/{workflow_id}")
            self._assert_status_code_is(show_response, 403)

            # Try as anonymous user
            workflows_url = self._api_url(f"workflows/{workflow_id}")
            assert get(workflows_url).status_code == 403

    def test_cannot_download_private_workflow(self):
        workflow_id = self.workflow_populator.simple_workflow("test_not_downloadable")
        with self._different_user():
            with pytest.raises(AssertionError) as excinfo:
                self._download_workflow(workflow_id)
            assert "403" in str(excinfo.value)
        workflows_url = self._api_url(f"workflows/{workflow_id}/download")
        assert get(workflows_url).status_code == 403

    def test_anon_can_download_importable_workflow(self):
        workflow_id = self.workflow_populator.simple_workflow("test_downloadable", importable=True)
        workflows_url = self._api_url(f"workflows/{workflow_id}/download")
        response = get(workflows_url)
        response.raise_for_status()
        assert response.json()["a_galaxy_workflow"] == "true"

    def test_anon_can_download_public_workflow(self):
        workflow_id = self.workflow_populator.simple_workflow("test_downloadable", publish=True)
        workflows_url = self._api_url(f"workflows/{workflow_id}/download")
        response = get(workflows_url)
        response.raise_for_status()
        assert response.json()["a_galaxy_workflow"] == "true"

    def test_delete(self):
        workflow_id = self.workflow_populator.simple_workflow("test_delete")
        workflow_name = "test_delete"
        self._assert_user_has_workflow_with_name(workflow_name)
        workflow_url = self._api_url(f"workflows/{workflow_id}", use_key=True)
        delete_response = delete(workflow_url)
        self._assert_status_code_is(delete_response, 200)
        # Make sure workflow is no longer in index by default.
        assert workflow_name not in self._workflow_names()

    def test_other_cannot_delete(self):
        workflow_id = self.workflow_populator.simple_workflow("test_other_delete")
        with self._different_user():
            workflow_url = self._api_url(f"workflows/{workflow_id}", use_key=True)
            delete_response = delete(workflow_url)
            self._assert_status_code_is(delete_response, 403)

    def test_index(self):
        index_response = self._get("workflows")
        self._assert_status_code_is(index_response, 200)
        assert isinstance(index_response.json(), list)

    def test_index_deleted(self):
        workflow_id = self.workflow_populator.simple_workflow("test_delete")
        workflow_index = self._get("workflows").json()
        assert [w for w in workflow_index if w["id"] == workflow_id]
        workflow_url = self._api_url(f"workflows/{workflow_id}", use_key=True)
        delete_response = delete(workflow_url)
        self._assert_status_code_is(delete_response, 200)
        workflow_index = self._get("workflows").json()
        assert not [w for w in workflow_index if w["id"] == workflow_id]
        workflow_index = self._get("workflows?show_deleted=true").json()
        assert [w for w in workflow_index if w["id"] == workflow_id]
        workflow_index = self._get("workflows?show_deleted=false").json()
        assert not [w for w in workflow_index if w["id"] == workflow_id]

    def test_index_hidden(self):
        workflow_id = self.workflow_populator.simple_workflow("test_delete")
        workflow_index = self._get("workflows").json()
        workflow = [w for w in workflow_index if w["id"] == workflow_id][0]
        workflow["hidden"] = True
        update_response = self.workflow_populator.update_workflow(workflow_id, workflow)
        self._assert_status_code_is(update_response, 200)
        assert update_response.json()["hidden"]
        workflow_index = self._get("workflows").json()
        assert not [w for w in workflow_index if w["id"] == workflow_id]
        workflow_index = self._get("workflows?show_hidden=true").json()
        assert [w for w in workflow_index if w["id"] == workflow_id]
        workflow_index = self._get("workflows?show_hidden=false").json()
        assert not [w for w in workflow_index if w["id"] == workflow_id]

    def test_index_ordering(self):
        # ordered by update_time on the stored workflows with all user's workflows
        # before workflows shared with user.
        my_workflow_id_1 = self.workflow_populator.simple_workflow("mine_1")
        my_workflow_id_2 = self.workflow_populator.simple_workflow("mine_2")
        my_email = self.dataset_populator.user_email()
        with self._different_user():
            their_workflow_id_1 = self.workflow_populator.simple_workflow("theirs_1")
            their_workflow_id_2 = self.workflow_populator.simple_workflow("theirs_2")
            self.workflow_populator.share_with_user(their_workflow_id_1, my_email)
            self.workflow_populator.share_with_user(their_workflow_id_2, my_email)
        index_ids = self.workflow_populator.index_ids()
        assert index_ids.index(my_workflow_id_1) >= 0
        assert index_ids.index(my_workflow_id_2) >= 0
        assert index_ids.index(their_workflow_id_1) >= 0
        assert index_ids.index(their_workflow_id_2) >= 0

        # ordered by update time...
        assert index_ids.index(my_workflow_id_2) < index_ids.index(my_workflow_id_1)
        assert index_ids.index(their_workflow_id_2) < index_ids.index(their_workflow_id_1)

        # my workflows before theirs...
        assert index_ids.index(my_workflow_id_1) < index_ids.index(their_workflow_id_1)
        assert index_ids.index(my_workflow_id_2) < index_ids.index(their_workflow_id_1)
        assert index_ids.index(my_workflow_id_1) < index_ids.index(their_workflow_id_2)
        assert index_ids.index(my_workflow_id_2) < index_ids.index(their_workflow_id_2)

        actions = [
            {"action_type": "update_name", "name": "mine_1(updated)"},
        ]
        refactor_response = self.workflow_populator.refactor_workflow(my_workflow_id_1, actions)
        refactor_response.raise_for_status()
        index_ids = self.workflow_populator.index_ids()

        # after an update to workflow 1, it now comes before workflow 2
        assert index_ids.index(my_workflow_id_1) < index_ids.index(my_workflow_id_2)

    def test_index_sort_by(self):
        my_workflow_id_y = self.workflow_populator.simple_workflow("y_1")
        my_workflow_id_z = self.workflow_populator.simple_workflow("z_2")
        index_ids = self.workflow_populator.index_ids()
        assert index_ids.index(my_workflow_id_z) < index_ids.index(my_workflow_id_y)
        index_ids = self.workflow_populator.index_ids(sort_by="create_time", sort_desc=True)
        assert index_ids.index(my_workflow_id_z) < index_ids.index(my_workflow_id_y)
        index_ids = self.workflow_populator.index_ids(sort_by="create_time", sort_desc=False)
        assert index_ids.index(my_workflow_id_y) < index_ids.index(my_workflow_id_z)
        index_ids = self.workflow_populator.index_ids(sort_by="name")
        assert index_ids.index(my_workflow_id_y) < index_ids.index(my_workflow_id_z)
        index_ids = self.workflow_populator.index_ids(sort_by="name", sort_desc=False)
        assert index_ids.index(my_workflow_id_y) < index_ids.index(my_workflow_id_z)
        index_ids = self.workflow_populator.index_ids(sort_by="name", sort_desc=True)
        assert index_ids.index(my_workflow_id_z) < index_ids.index(my_workflow_id_y)

    def test_index_limit_and_offset(self):
        self.workflow_populator.simple_workflow("y_1")
        self.workflow_populator.simple_workflow("z_2")
        index_ids = self.workflow_populator.index_ids(limit=1)
        assert len(index_ids) == 1
        index_ids_offset = self.workflow_populator.index_ids(limit=1, offset=1)
        assert len(index_ids_offset) == 1
        assert index_ids[0] != index_ids_offset[0]

    def test_index_show_shared(self):
        my_workflow_id_1 = self.workflow_populator.simple_workflow("mine_1")
        my_email = self.dataset_populator.user_email()
        with self._different_user():
            their_workflow_id_1 = self.workflow_populator.simple_workflow("theirs_1")
            self.workflow_populator.share_with_user(their_workflow_id_1, my_email)
        index_ids = self.workflow_populator.index_ids()
        assert my_workflow_id_1 in index_ids
        assert their_workflow_id_1 in index_ids

        index_ids = self.workflow_populator.index_ids(show_shared=False)
        assert my_workflow_id_1 in index_ids
        assert their_workflow_id_1 not in index_ids

        index_ids = self.workflow_populator.index_ids(show_shared=True)
        assert my_workflow_id_1 in index_ids
        assert their_workflow_id_1 in index_ids

    def test_index_skip_step_counts(self):
        self.workflow_populator.simple_workflow("mine_1")
        index = self.workflow_populator.index()
        index_0 = index[0]
        assert "number_of_steps" in index_0
        assert index_0["number_of_steps"]
        index = self.workflow_populator.index(skip_step_counts=True)
        index_0 = index[0]
        assert "number_of_steps" not in index_0

    def test_index_search(self):
        name1, name2 = self.dataset_populator.get_random_name(), self.dataset_populator.get_random_name()
        workflow_id_1 = self.workflow_populator.simple_workflow(name1)
        self.workflow_populator.simple_workflow(name2)
        index_ids = self.workflow_populator.index_ids(search=name1)
        assert len(index_ids) == 1
        assert workflow_id_1 in index_ids

    def test_index_search_name(self):
        name1, name2 = self.dataset_populator.get_random_name(), self.dataset_populator.get_random_name()
        workflow_id_1 = self.workflow_populator.simple_workflow(name1)
        self.workflow_populator.simple_workflow(name2)
        self.workflow_populator.set_tags(workflow_id_1, [name2])
        index_ids = self.workflow_populator.index_ids(search=name2)
        # one found by tag and one found by name...
        assert len(index_ids) == 2
        assert workflow_id_1 in index_ids

        index_ids = self.workflow_populator.index_ids(search=f"name:{name2}")
        assert len(index_ids) == 1
        assert workflow_id_1 not in index_ids

    def test_index_search_name_exact_vs_inexact(self):
        name_prefix = self.dataset_populator.get_random_name()
        workflow_id_1 = self.workflow_populator.simple_workflow(name_prefix)
        longer_name = f"{name_prefix}_some_stuff_on_it"
        workflow_id_2 = self.workflow_populator.simple_workflow(longer_name)
        index_ids = self.workflow_populator.index_ids(search=f"name:{name_prefix}")
        assert len(index_ids) == 2
        assert workflow_id_1 in index_ids
        assert workflow_id_2 in index_ids

        # quoting it will ensure the name matches exactly.
        index_ids = self.workflow_populator.index_ids(search=f"name:'{name_prefix}'")
        assert len(index_ids) == 1
        assert workflow_id_1 in index_ids
        assert workflow_id_2 not in index_ids

    def test_index_search_tags(self):
        name1, name2 = self.dataset_populator.get_random_name(), self.dataset_populator.get_random_name()
        workflow_id_1 = self.workflow_populator.simple_workflow(name1)
        self.workflow_populator.simple_workflow(name2)
        index_ids = self.workflow_populator.index_ids(search="moocowatag")
        assert len(index_ids) == 0
        self.workflow_populator.set_tags(workflow_id_1, ["moocowatag", "moocowanothertag"])
        index_ids = self.workflow_populator.index_ids(search="moocowatag")
        assert workflow_id_1 in index_ids
        index_ids = self.workflow_populator.index_ids(search="tag:moocowatag")
        assert workflow_id_1 in index_ids

    def test_index_search_tags_multiple(self):
        name1 = self.dataset_populator.get_random_name()
        name2 = self.dataset_populator.get_random_name()
        name3 = self.dataset_populator.get_random_name()
        workflow_id_1 = self.workflow_populator.simple_workflow(name1)
        workflow_id_2 = self.workflow_populator.simple_workflow(name2)
        workflow_id_3 = self.workflow_populator.simple_workflow(name3)
        self.workflow_populator.set_tags(workflow_id_1, ["multipletagfilter1", "multipletagfilter2", "decoy1"])
        self.workflow_populator.set_tags(workflow_id_2, ["multipletagfilter1", "decoy2"])
        self.workflow_populator.set_tags(workflow_id_3, ["multipletagfilter2", "decoy3"])

        for search in ["multipletagfilter1", "tag:ipletagfilter1", "tag:'multipletagfilter1'"]:
            index_ids = self.workflow_populator.index_ids(search=search)
            assert workflow_id_1 in index_ids
            assert workflow_id_2 in index_ids
            assert workflow_id_3 not in index_ids

        for search in ["multipletagfilter2", "tag:ipletagfilter2", "tag:'multipletagfilter2'"]:
            index_ids = self.workflow_populator.index_ids(search=search)
            assert workflow_id_1 in index_ids
            assert workflow_id_2 not in index_ids
            assert workflow_id_3 in index_ids

        for search in [
            "multipletagfilter2 multipletagfilter1",
            "tag:filter2 tag:tagfilter1",
            "tag:'multipletagfilter2' tag:'multipletagfilter1'",
        ]:
            index_ids = self.workflow_populator.index_ids(search=search)
            assert workflow_id_1 in index_ids
            assert workflow_id_2 not in index_ids
            assert workflow_id_3 not in index_ids

    def test_search_casing(self):
        name1, name2 = (
            self.dataset_populator.get_random_name().upper(),
            self.dataset_populator.get_random_name().upper(),
        )
        workflow_id_1 = self.workflow_populator.simple_workflow(name1)
        self.workflow_populator.simple_workflow(name2)
        self.workflow_populator.set_tags(workflow_id_1, ["searchcasingtag", "searchcasinganothertag"])
        index_ids = self.workflow_populator.index_ids(search=name1.lower())
        assert len(index_ids) == 1
        assert workflow_id_1 in index_ids
        index_ids = self.workflow_populator.index_ids(search="SEARCHCASINGTAG")
        assert len(index_ids) == 1
        assert workflow_id_1 in index_ids

    def test_index_search_tags_exact(self):
        name1, name2 = self.dataset_populator.get_random_name(), self.dataset_populator.get_random_name()
        workflow_id_1 = self.workflow_populator.simple_workflow(name1)
        workflow_id_2 = self.workflow_populator.simple_workflow(name2)
        index_ids = self.workflow_populator.index_ids(search="exacttagtosearch")
        assert len(index_ids) == 0
        self.workflow_populator.set_tags(workflow_id_1, ["exacttagtosearch"])
        self.workflow_populator.set_tags(workflow_id_2, ["exacttagtosearchlonger"])
        index_ids = self.workflow_populator.index_ids(search="exacttagtosearch")
        assert workflow_id_1 in index_ids
        assert workflow_id_2 in index_ids
        index_ids = self.workflow_populator.index_ids(search="tag:exacttagtosearch")
        assert workflow_id_1 in index_ids
        assert workflow_id_2 in index_ids
        index_ids = self.workflow_populator.index_ids(search="tag:'exacttagtosearch'")
        assert workflow_id_1 in index_ids
        assert workflow_id_2 not in index_ids

    def test_index_published(self):
        # published workflows are also the default of what is displayed for anonymous API requests
        # this is tested in test_anonymous_published.
        uuid = str(uuid4())
        workflow_name = f"test_pubished_anon_{uuid}"
        with self._different_user():
            workflow_id = self.workflow_populator.simple_workflow(workflow_name, publish=True)

        assert workflow_id not in self.workflow_populator.index_ids()
        assert workflow_id in self.workflow_populator.index_ids(show_published=True)
        assert workflow_id not in self.workflow_populator.index_ids(show_published=False)

    def test_index_search_is_tags(self):
        my_workflow_id_1 = self.workflow_populator.simple_workflow("sitags_m_1")
        my_email = self.dataset_populator.user_email()
        with self._different_user():
            their_workflow_id_1 = self.workflow_populator.simple_workflow("sitags_shwm_1")
            self.workflow_populator.share_with_user(their_workflow_id_1, my_email)
            published_workflow_id_1 = self.workflow_populator.simple_workflow("sitags_p_1", publish=True)

        index_ids = self.workflow_populator.index_ids(search="is:published", show_published=True)
        assert published_workflow_id_1 in index_ids
        assert their_workflow_id_1 not in index_ids
        assert my_workflow_id_1 not in index_ids

        index_ids = self.workflow_populator.index_ids(search="is:shared_with_me")
        assert published_workflow_id_1 not in index_ids
        assert their_workflow_id_1 in index_ids
        assert my_workflow_id_1 not in index_ids

    def test_index_owner(self):
        my_workflow_id_1 = self.workflow_populator.simple_workflow("ownertags_m_1")
        email_1 = f"{uuid4()}@test.com"
        with self._different_user(email=email_1):
            published_workflow_id_1 = self.workflow_populator.simple_workflow("ownertags_p_1", publish=True)
            owner_1 = self._show_workflow(published_workflow_id_1)["owner"]

        email_2 = f"{uuid4()}@test.com"
        with self._different_user(email=email_2):
            published_workflow_id_2 = self.workflow_populator.simple_workflow("ownertags_p_2", publish=True)

        index_ids = self.workflow_populator.index_ids(search="is:published", show_published=True)
        assert published_workflow_id_1 in index_ids
        assert published_workflow_id_2 in index_ids
        assert my_workflow_id_1 not in index_ids

        index_ids = self.workflow_populator.index_ids(search=f"is:published u:{owner_1}", show_published=True)
        assert published_workflow_id_1 in index_ids
        assert published_workflow_id_2 not in index_ids
        assert my_workflow_id_1 not in index_ids

        index_ids = self.workflow_populator.index_ids(search=f"is:published u:'{owner_1}'", show_published=True)
        assert published_workflow_id_1 in index_ids
        assert published_workflow_id_2 not in index_ids
        assert my_workflow_id_1 not in index_ids

        index_ids = self.workflow_populator.index_ids(search=f"is:published {owner_1}", show_published=True)
        assert published_workflow_id_1 in index_ids
        assert published_workflow_id_2 not in index_ids
        assert my_workflow_id_1 not in index_ids

    def test_index_parameter_invalid_combinations(self):
        # these can all be called by themselves and return 200...
        response = self._get("workflows?show_hidden=true")
        self._assert_status_code_is(response, 200)
        response = self._get("workflows?show_deleted=true")
        self._assert_status_code_is(response, 200)
        response = self._get("workflows?show_shared=true")
        self._assert_status_code_is(response, 200)
        # but showing shared workflows along with deleted or hidden results in an error
        response = self._get("workflows?show_hidden=true&show_shared=true")
        self._assert_status_code_is(response, 400)
        self._assert_error_code_is(response, error_codes.error_codes_by_name["USER_REQUEST_INVALID_PARAMETER"])
        response = self._get("workflows?show_deleted=true&show_shared=true")
        self._assert_status_code_is(response, 400)
        self._assert_error_code_is(response, error_codes.error_codes_by_name["USER_REQUEST_INVALID_PARAMETER"])

    def test_upload(self):
        self.__test_upload(use_deprecated_route=False)

    def test_upload_deprecated(self):
        self.__test_upload(use_deprecated_route=True)

    def test_import_tools_requires_admin(self):
        response = self.__test_upload(import_tools=True, assert_ok=False)
        assert response.status_code == 403

    def __test_upload(
        self, use_deprecated_route=False, name="test_import", workflow=None, assert_ok=True, import_tools=False
    ):
        if workflow is None:
            workflow = self.workflow_populator.load_workflow(name=name)
        data = dict(
            workflow=dumps(workflow),
        )
        if import_tools:
            data["import_tools"] = import_tools
        if use_deprecated_route:
            route = "workflows/upload"
        else:
            route = "workflows"
        upload_response = self._post(route, data=data)
        if assert_ok:
            self._assert_status_code_is(upload_response, 200)
            self._assert_user_has_workflow_with_name(name)
        return upload_response

    def test_get_tool_predictions(self):
        request = {
            "tool_sequence": "Cut1",
            "remote_model_url": "https://github.com/galaxyproject/galaxy-test-data/raw/master/tool_recommendation_model.hdf5",
        }
        actual_recommendations = ["Filter1", "cat1", "addValue", "comp1", "Grep1"]
        route = "workflows/get_tool_predictions"
        response = self._post(route, data=request)
        recommendation_response = response.json()
        is_empty = bool(recommendation_response["current_tool"])
        if is_empty is False:
            self._assert_status_code_is(response, 400)
        else:
            # check Ok response from the API
            self._assert_status_code_is(response, 200)
            recommendation_response = response.json()
            # check the input tool sequence
            assert recommendation_response["current_tool"] == request["tool_sequence"]
            # check non-empty predictions list
            predicted_tools = recommendation_response["predicted_data"]["children"]
            assert len(predicted_tools) > 0
            # check for the correct predictions
            for tool in predicted_tools:
                assert tool["tool_id"] in actual_recommendations
                break

    def test_update(self):
        original_workflow = self.workflow_populator.load_workflow(name="test_import")
        uuids = {}
        labels = {}

        for order_index, step_dict in original_workflow["steps"].items():
            uuid = str(uuid4())
            step_dict["uuid"] = uuid
            uuids[order_index] = uuid
            label = f"label_{order_index}"
            step_dict["label"] = label
            labels[order_index] = label

        def check_label_and_uuid(order_index, step_dict):
            assert order_index in uuids
            assert order_index in labels

            assert uuids[order_index] == step_dict["uuid"]
            assert labels[order_index] == step_dict["label"]

        upload_response = self.__test_upload(workflow=original_workflow)
        workflow_id = upload_response.json()["id"]

        def update(workflow_object):
            put_response = self._update_workflow(workflow_id, workflow_object)
            self._assert_status_code_is(put_response, 200)
            return put_response

        workflow_content = self._download_workflow(workflow_id)
        steps = workflow_content["steps"]

        def tweak_step(step):
            order_index, step_dict = step
            check_label_and_uuid(order_index, step_dict)
            assert step_dict["position"]["top"] != 1
            assert step_dict["position"]["left"] != 1
            step_dict["position"] = {"top": 1, "left": 1}

        map(tweak_step, steps.items())

        update(workflow_content)

        def check_step(step):
            order_index, step_dict = step
            check_label_and_uuid(order_index, step_dict)
            assert step_dict["position"]["top"] == 1
            assert step_dict["position"]["left"] == 1

        updated_workflow_content = self._download_workflow(workflow_id)
        map(check_step, updated_workflow_content["steps"].items())

        # Re-update against original workflow...
        update(original_workflow)

        updated_workflow_content = self._download_workflow(workflow_id)

        # Make sure the positions have been updated.
        map(tweak_step, updated_workflow_content["steps"].items())

    def test_update_tags(self):
        workflow_object = self.workflow_populator.load_workflow(name="test_import")
        workflow_id = self.__test_upload(workflow=workflow_object).json()["id"]
        update_payload = {}
        update_payload["tags"] = ["a_tag", "b_tag"]
        update_response = self._update_workflow(workflow_id, update_payload).json()
        assert update_response["tags"] == ["a_tag", "b_tag"]
        del update_payload["tags"]
        update_response = self._update_workflow(workflow_id, update_payload).json()
        assert update_response["tags"] == ["a_tag", "b_tag"]
        update_payload["tags"] = []
        update_response = self._update_workflow(workflow_id, update_payload).json()
        assert update_response["tags"] == []

    def test_update_name(self):
        original_name = "test update name"
        workflow_object = self.workflow_populator.load_workflow(name=original_name)
        workflow_object["license"] = "AAL"
        upload_response = self.__test_upload(workflow=workflow_object, name=original_name)
        workflow = upload_response.json()
        workflow_id = workflow["id"]
        assert workflow["name"] == original_name
        workflow_dict = self.workflow_populator.download_workflow(workflow_id)
        assert workflow_dict["license"] == "AAL"

        data = {"name": "my cool new name"}
        update_response = self._update_workflow(workflow["id"], data).json()
        assert update_response["name"] == "my cool new name"
        workflow_dict = self.workflow_populator.download_workflow(workflow_id)
        assert workflow_dict["license"] == "AAL"

    def test_refactor(self):
        workflow_id = self.workflow_populator.upload_yaml_workflow(
            """
class: GalaxyWorkflow
inputs:
  test_input: data
steps:
  first_cat:
    tool_id: cat
    in:
      input1: test_input
"""
        )
        actions = [
            {"action_type": "update_step_label", "step": {"order_index": 0}, "label": "new_label"},
        ]
        # perform refactoring as dry run
        refactor_response = self.workflow_populator.refactor_workflow(workflow_id, actions, dry_run=True)
        refactor_response.raise_for_status()
        assert refactor_response.json()["workflow"]["steps"]["0"]["label"] == "new_label"

        # perform refactoring as dry run but specify editor style response
        refactor_response = self.workflow_populator.refactor_workflow(
            workflow_id, actions, dry_run=True, style="editor"
        )
        refactor_response.raise_for_status()
        assert refactor_response.json()["workflow"]["steps"]["0"]["label"] == "new_label"

        # download the original workflow and make sure the dry run didn't modify that label
        workflow_dict = self.workflow_populator.download_workflow(workflow_id)
        assert workflow_dict["steps"]["0"]["label"] == "test_input"

        refactor_response = self.workflow_populator.refactor_workflow(workflow_id, actions)
        refactor_response.raise_for_status()
        assert refactor_response.json()["workflow"]["steps"]["0"]["label"] == "new_label"

        # this time dry_run was default of False, so the label is indeed changed
        workflow_dict = self.workflow_populator.download_workflow(workflow_id)
        assert workflow_dict["steps"]["0"]["label"] == "new_label"

    def test_update_no_tool_id(self):
        workflow_object = self.workflow_populator.load_workflow(name="test_import")
        upload_response = self.__test_upload(workflow=workflow_object)
        workflow_id = upload_response.json()["id"]
        del workflow_object["steps"]["2"]["tool_id"]
        put_response = self._update_workflow(workflow_id, workflow_object)
        self._assert_status_code_is(put_response, 400)

    def test_update_missing_tool(self):
        # Create allows missing tools, update doesn't currently...
        workflow_object = self.workflow_populator.load_workflow(name="test_import")
        upload_response = self.__test_upload(workflow=workflow_object)
        workflow_id = upload_response.json()["id"]
        workflow_object["steps"]["2"]["tool_id"] = "cat-not-found"
        put_response = self._update_workflow(workflow_id, workflow_object)
        self._assert_status_code_is(put_response, 400)

    def test_require_unique_step_uuids(self):
        workflow_dup_uuids = self.workflow_populator.load_workflow(name="test_import")
        uuid0 = str(uuid4())
        for step_dict in workflow_dup_uuids["steps"].values():
            step_dict["uuid"] = uuid0
        response = self.workflow_populator.create_workflow_response(workflow_dup_uuids)
        self._assert_status_code_is(response, 400)

    def test_require_unique_step_labels(self):
        workflow_dup_label = self.workflow_populator.load_workflow(name="test_import")
        for step_dict in workflow_dup_label["steps"].values():
            step_dict["label"] = "my duplicated label"
        response = self.workflow_populator.create_workflow_response(workflow_dup_label)
        self._assert_status_code_is(response, 400)

    def test_import_deprecated(self):
        workflow_id = self.workflow_populator.simple_workflow("test_import_published_deprecated", publish=True)
        with self._different_user():
            other_import_response = self.__import_workflow(workflow_id)
            self._assert_status_code_is(other_import_response, 200)
            self._assert_user_has_workflow_with_name("imported: test_import_published_deprecated")

    def test_import_export_dynamic(self):
        workflow_id = self._upload_yaml_workflow(
            """
class: GalaxyWorkflow
steps:
  - type: input
    label: input1
  - tool_id: cat1
    label: first_cat
    state:
      input1:
        $link: 0
  - label: embed1
    run:
      class: GalaxyTool
      command: echo 'hello world 2' > $output1
      outputs:
        output1:
          format: txt
  - tool_id: cat1
    state:
      input1:
        $link: first_cat/out_file1
      queries:
        input2:
          $link: embed1/output1
test_data:
  input1: "hello world"
"""
        )
        downloaded_workflow = self._download_workflow(workflow_id)
        # The _upload_yaml_workflow entry point uses an admin key, but if we try to
        # do the raw re-import as a regular user we expect a 403 error.
        response = self.workflow_populator.create_workflow_response(downloaded_workflow)
        self._assert_status_code_is(response, 403)

    def test_import_annotations(self):
        workflow_id = self.workflow_populator.simple_workflow("test_import_annotations", publish=True)
        with self._different_user():
            other_import_response = self.__import_workflow(workflow_id)
            self._assert_status_code_is(other_import_response, 200)

            # Test annotations preserved during upload and copied over during
            # import.
            other_id = other_import_response.json()["id"]
            imported_workflow = self._show_workflow(other_id)
            assert imported_workflow["annotation"] == "simple workflow"
            step_annotations = {step["annotation"] for step in imported_workflow["steps"].values()}
            assert "input1 description" in step_annotations

    def test_import_subworkflows(self):
        def get_subworkflow_content_id(workflow_id):
            workflow_contents = self._download_workflow(workflow_id, style="editor")
            steps = workflow_contents["steps"]
            subworkflow_step = next(s for s in steps.values() if s["type"] == "subworkflow")
            return subworkflow_step["content_id"]

        workflow_id = self._upload_yaml_workflow(WORKFLOW_NESTED_SIMPLE, publish=True)
        subworkflow_content_id = get_subworkflow_content_id(workflow_id)
        instance_response = self._get(f"workflows/{subworkflow_content_id}?instance=true")
        self._assert_status_code_is(instance_response, 200)
        subworkflow = instance_response.json()
        assert subworkflow["inputs"]["0"]["label"] == "inner_input"
        assert subworkflow["name"] == "Workflow"
        assert subworkflow["hidden"]
        with self._different_user():
            other_import_response = self.__import_workflow(workflow_id)
            self._assert_status_code_is(other_import_response, 200)
            imported_workflow_id = other_import_response.json()["id"]
            imported_subworkflow_content_id = get_subworkflow_content_id(imported_workflow_id)
            assert subworkflow_content_id != imported_subworkflow_content_id

    def test_subworkflow_inputs_optional_editor(self):
        workflow_id = self._upload_yaml_workflow(
            """
class: GalaxyWorkflow
steps:
  nested_workflow:
    run:
      class: GalaxyWorkflow
      inputs:
        - id: inner_input
          optional: true
      outputs:
        - outputSource: inner_input/output
      steps: []
"""
        )
        workflow_contents = self._download_workflow(workflow_id, style="editor")
        assert workflow_contents["steps"]["0"]["inputs"][0]["optional"]

    def test_not_importable_prevents_import(self):
        workflow_id = self.workflow_populator.simple_workflow("test_not_importportable")
        with self._different_user():
            other_import_response = self.__import_workflow(workflow_id)
            self._assert_status_code_is(other_import_response, 403)

    def test_url_import(self):
        url = "https://raw.githubusercontent.com/galaxyproject/galaxy/release_19.09/test/base/data/test_workflow_1.ga"
        workflow_id = self._post("workflows", data={"archive_source": url}).json()["id"]
        workflow = self._download_workflow(workflow_id)
        assert "TestWorkflow1" in workflow["name"]
        assert (
            workflow.get("source_metadata").get("url") == url
        )  # disappearance of source_metadata on modification is tested in test_trs_import

    def test_base64_import(self):
        base64_url = "base64://" + base64.b64encode(workflow_str.encode("utf-8")).decode("utf-8")
        response = self._post("workflows", data={"archive_source": base64_url})
        print(response.content)
        response.raise_for_status()
        workflow_id = response.json()["id"]
        workflow = self._download_workflow(workflow_id)
        assert "TestWorkflow1" in workflow["name"]

    def test_trs_import(self):
        trs_payload = {
            "archive_source": "trs_tool",
            "trs_server": "dockstore",
            "trs_tool_id": "#workflow/github.com/jmchilton/galaxy-workflow-dockstore-example-1/mycoolworkflow",
            "trs_version_id": "master",
        }
        workflow_id = self._post("workflows", data=trs_payload).json()["id"]
        original_workflow = self._download_workflow(workflow_id)
        assert "Test Workflow" in original_workflow["name"]
        assert original_workflow.get("source_metadata").get("trs_tool_id") == trs_payload["trs_tool_id"]
        assert original_workflow.get("source_metadata").get("trs_version_id") == trs_payload["trs_version_id"]

        # refactor workflow and check that the trs id is removed
        actions = [
            {"action_type": "update_step_label", "step": {"order_index": 0}, "label": "new_label"},
        ]
        self.workflow_populator.refactor_workflow(workflow_id, actions)
        refactored_workflow = self._download_workflow(workflow_id)
        assert refactored_workflow.get("source_metadata") is None

        # reupload original_workflow and check that the trs id is removed
        reuploaded_workflow_id = self.workflow_populator.create_workflow(original_workflow)
        reuploaded_workflow = self._download_workflow(reuploaded_workflow_id)
        assert reuploaded_workflow.get("source_metadata") is None

    def test_anonymous_published(self):
        def anonymous_published_workflows(explicit_query_parameter):
            if explicit_query_parameter:
                index_url = "workflows?show_published=True"
            else:
                index_url = "workflows"
            workflows_url = self._api_url(index_url)
            response = get(workflows_url)
            response.raise_for_status()
            return response.json()

        names = [w["name"] for w in anonymous_published_workflows(True)]
        assert "test published example" not in names
        workflow_id = self.workflow_populator.simple_workflow("test published example", publish=True)

        for explicit_query_parameter in [True, False]:
            workflow_index = anonymous_published_workflows(explicit_query_parameter)
            names = [w["name"] for w in workflow_index]
            assert "test published example" in names
            ids = [w["id"] for w in workflow_index]
            assert workflow_id in ids

    def test_import_published(self):
        workflow_id = self.workflow_populator.simple_workflow("test_import_published", publish=True)
        with self._different_user():
            other_import_response = self.__import_workflow(workflow_id, deprecated_route=True)
            self._assert_status_code_is(other_import_response, 200)
            self._assert_user_has_workflow_with_name("imported: test_import_published")

    def test_export(self):
        uploaded_workflow_id = self.workflow_populator.simple_workflow("test_for_export")
        downloaded_workflow = self._download_workflow(uploaded_workflow_id)
        assert downloaded_workflow["name"] == "test_for_export"
        steps = downloaded_workflow["steps"]
        assert len(steps) == 3
        assert "0" in steps
        first_step = steps["0"]
        self._assert_has_keys(first_step, "inputs", "outputs")
        inputs = first_step["inputs"]
        assert len(inputs) > 0, first_step
        first_input = inputs[0]
        assert first_input["name"] == "WorkflowInput1"
        assert first_input["description"] == "input1 description"
        self._assert_has_keys(downloaded_workflow, "a_galaxy_workflow", "format-version", "annotation", "uuid", "steps")
        for step in downloaded_workflow["steps"].values():
            self._assert_has_keys(
                step,
                "id",
                "type",
                "tool_id",
                "tool_version",
                "name",
                "tool_state",
                "annotation",
                "inputs",
                "workflow_outputs",
                "outputs",
            )
            if step["type"] == "tool":
                self._assert_has_keys(step, "post_job_actions")

    def test_export_format2(self):
        uploaded_workflow_id = self.workflow_populator.simple_workflow("test_for_export_format2")
        downloaded_workflow = self._download_workflow(uploaded_workflow_id, style="format2")
        assert downloaded_workflow["class"] == "GalaxyWorkflow"

    def test_export_editor(self):
        uploaded_workflow_id = self.workflow_populator.simple_workflow("test_for_export")
        downloaded_workflow = self._download_workflow(uploaded_workflow_id, style="editor")
        self._assert_has_keys(downloaded_workflow, "name", "steps", "upgrade_messages")
        for step in downloaded_workflow["steps"].values():
            self._assert_has_keys(
                step,
                "id",
                "type",
                "content_id",
                "name",
                "tool_state",
                "tooltip",
                "inputs",
                "outputs",
                "config_form",
                "annotation",
                "post_job_actions",
                "workflow_outputs",
                "uuid",
                "label",
            )

    @skip_without_tool("output_filter_with_input")
    def test_export_editor_filtered_outputs(self):
        template = """
class: GalaxyWorkflow
steps:
  - tool_id: output_filter_with_input
    state:
      produce_out_1: {produce_out_1}
      filter_text_1: {filter_text_1}
      produce_collection: false
      produce_paired_collection: false
"""
        workflow_id = self._upload_yaml_workflow(template.format(produce_out_1="false", filter_text_1="false"))
        downloaded_workflow = self._download_workflow(workflow_id, style="editor")
        outputs = downloaded_workflow["steps"]["0"]["outputs"]
        assert len(outputs) == 1
        assert outputs[0]["name"] == "out_3"
        workflow_id = self._upload_yaml_workflow(template.format(produce_out_1="true", filter_text_1="false"))
        downloaded_workflow = self._download_workflow(workflow_id, style="editor")
        outputs = downloaded_workflow["steps"]["0"]["outputs"]
        assert len(outputs) == 2
        assert outputs[0]["name"] == "out_1"
        assert outputs[1]["name"] == "out_3"
        workflow_id = self._upload_yaml_workflow(template.format(produce_out_1="true", filter_text_1="foo"))
        downloaded_workflow = self._download_workflow(workflow_id, style="editor")
        outputs = downloaded_workflow["steps"]["0"]["outputs"]
        assert len(outputs) == 3
        assert outputs[0]["name"] == "out_1"
        assert outputs[1]["name"] == "out_2"
        assert outputs[2]["name"] == "out_3"

    @skip_without_tool("output_filter_exception_1")
    def test_export_editor_filtered_outputs_exception_handling(self):
        workflow_id = self._upload_yaml_workflow(
            """
class: GalaxyWorkflow
steps:
  - tool_id: output_filter_exception_1
"""
        )
        downloaded_workflow = self._download_workflow(workflow_id, style="editor")
        outputs = downloaded_workflow["steps"]["0"]["outputs"]
        assert len(outputs) == 2
        assert outputs[0]["name"] == "out_1"
        assert outputs[1]["name"] == "out_2"

    @skip_without_tool("collection_type_source")
    def test_export_editor_collection_type_source(self):
        workflow_id = self._upload_yaml_workflow(
            """
class: GalaxyWorkflow
inputs:
  - id: text_input1
    type: collection
    collection_type: "list:paired"
steps:
  - tool_id: collection_type_source
    in:
      input_collect: text_input1
"""
        )
        downloaded_workflow = self._download_workflow(workflow_id, style="editor")
        steps = downloaded_workflow["steps"]
        assert len(steps) == 2
        # Non-subworkflow collection_type_source tools will be handled by the client,
        # so collection_type should be None here.
        assert steps["1"]["outputs"][0]["collection_type"] is None

    @skip_without_tool("collection_type_source")
    def test_export_editor_subworkflow_collection_type_source(self):
        workflow_id = self._upload_yaml_workflow(
            """
class: GalaxyWorkflow
inputs:
  outer_input: data
steps:
  inner_workflow:
    run:
      class: GalaxyWorkflow
      inputs:
        inner_input:
          type: collection
          collection_type: "list:paired"
      outputs:
        workflow_output:
          outputSource: collection_type_source/list_output
      steps:
        collection_type_source:
          tool_id: collection_type_source
          in:
            input_collect: inner_input
    in:
      inner_input: outer_input
"""
        )
        downloaded_workflow = self._download_workflow(workflow_id, style="editor")
        steps = downloaded_workflow["steps"]
        assert len(steps) == 2
        assert steps["1"]["type"] == "subworkflow"
        assert steps["1"]["outputs"][0]["collection_type"] == "list:paired"

    def test_import_missing_tool(self):
        workflow = self.workflow_populator.load_workflow_from_resource(name="test_workflow_missing_tool")
        workflow_id = self.workflow_populator.create_workflow(workflow)
        workflow_description = self._show_workflow(workflow_id)
        steps = workflow_description["steps"]
        missing_tool_steps = [v for v in steps.values() if v["tool_id"] == "cat_missing_tool"]
        assert len(missing_tool_steps) == 1

    def test_import_no_tool_id(self):
        # Import works with missing tools, but not with absent content/tool id.
        workflow = self.workflow_populator.load_workflow_from_resource(name="test_workflow_missing_tool")
        del workflow["steps"]["2"]["tool_id"]
        create_response = self.__test_upload(workflow=workflow, assert_ok=False)
        self._assert_status_code_is(create_response, 400)

    def test_import_export_with_runtime_inputs(self):
        workflow = self.workflow_populator.load_workflow_from_resource(name="test_workflow_with_runtime_input")
        workflow_id = self.workflow_populator.create_workflow(workflow)
        downloaded_workflow = self._download_workflow(workflow_id)
        assert len(downloaded_workflow["steps"]) == 2
        runtime_step = downloaded_workflow["steps"]["1"]
        for runtime_input in runtime_step["inputs"]:
            if runtime_input["name"] == "num_lines":
                break

        assert runtime_input["description"].startswith("runtime parameter for tool")

        tool_state = json.loads(runtime_step["tool_state"])
        assert "num_lines" in tool_state
        self._assert_is_runtime_input(tool_state["num_lines"])

    @skip_without_tool("cat1")
    def test_run_workflow_by_index(self):
        self.__run_cat_workflow(inputs_by="step_index")

    @skip_without_tool("cat1")
    def test_run_workflow_by_uuid(self):
        self.__run_cat_workflow(inputs_by="step_uuid")

    @skip_without_tool("cat1")
    def test_run_workflow_by_uuid_implicitly(self):
        self.__run_cat_workflow(inputs_by="uuid_implicitly")

    @skip_without_tool("cat1")
    def test_run_workflow_by_name(self):
        self.__run_cat_workflow(inputs_by="name")

    @skip_without_tool("cat1")
    def test_run_workflow(self):
        self.__run_cat_workflow(inputs_by="step_id")

    @skip_without_tool("multiple_versions")
    def test_run_versioned_tools(self):
        with self.dataset_populator.test_history() as history_01_id:
            workflow_version_01 = self._upload_yaml_workflow(
                """
class: GalaxyWorkflow
steps:
  multiple:
    tool_id: multiple_versions
    tool_version: "0.1"
    state:
      inttest: 0
"""
            )
            self.workflow_populator.invoke_workflow_and_wait(workflow_version_01, history_id=history_01_id)

        with self.dataset_populator.test_history() as history_02_id:
            workflow_version_02 = self._upload_yaml_workflow(
                """
class: GalaxyWorkflow
steps:
  multiple:
    tool_id: multiple_versions
    tool_version: "0.2"
    state:
      inttest: 1
"""
            )
            self.workflow_populator.invoke_workflow_and_wait(workflow_version_02, history_id=history_02_id)

    def __run_cat_workflow(self, inputs_by):
        workflow = self.workflow_populator.load_workflow(name="test_for_run")
        workflow["steps"]["0"]["uuid"] = str(uuid4())
        workflow["steps"]["1"]["uuid"] = str(uuid4())
        workflow_request, _, workflow_id = self._setup_workflow_run(workflow, inputs_by=inputs_by)
        invocation_id = self.workflow_populator.invoke_workflow_and_wait(workflow_id, request=workflow_request).json()[
            "id"
        ]
        invocation = self._invocation_details(workflow_id, invocation_id)
        assert invocation["state"] == "scheduled", invocation

    @skip_without_tool("collection_creates_pair")
    def test_workflow_run_output_collections(self) -> None:
        with self.dataset_populator.test_history() as history_id:
            self._run_workflow(WORKFLOW_WITH_OUTPUT_COLLECTION, history_id=history_id)
            assert "a\nc\nb\nd\n" == self.dataset_populator.get_history_dataset_content(history_id, hid=0)

    @skip_without_tool("job_properties")
    @skip_without_tool("identifier_multiple_in_conditional")
    def test_workflow_resume_from_failed_step(self):
        workflow_id = self._upload_yaml_workflow(
            """
class: GalaxyWorkflow
steps:
  job_props:
    tool_id: job_properties
    state:
      thebool: true
      failbool: true
  identifier:
    tool_id: identifier_multiple_in_conditional
    state:
      outer_cond:
        cond_param_outer: true
        inner_cond:
          cond_param_inner: true
          input1:
            $link: 0/out_file1
    thedata: null
  cat:
    tool_id: cat1
    in:
      input1: identifier/output1
      queries_0|input2: identifier/output1
"""
        )
        with self.dataset_populator.test_history() as history_id:
            invocation_response = self.workflow_populator.invoke_workflow(workflow_id, history_id=history_id)
            invocation_id = invocation_response.json()["id"]
            self.workflow_populator.wait_for_workflow(workflow_id, invocation_id, history_id, assert_ok=False)
            failed_dataset_one = self.dataset_populator.get_history_dataset_details(
                history_id, hid=1, wait=True, assert_ok=False
            )
            assert failed_dataset_one["state"] == "error", failed_dataset_one
            paused_dataset = self.dataset_populator.get_history_dataset_details(
                history_id, hid=5, wait=True, assert_ok=False
            )
            assert paused_dataset["state"] == "paused", paused_dataset
            inputs = {"thebool": "false", "failbool": "false", "rerun_remap_job_id": failed_dataset_one["creating_job"]}
            self.dataset_populator.run_tool(
                tool_id="job_properties",
                inputs=inputs,
                history_id=history_id,
            )
            unpaused_dataset_1 = self.dataset_populator.get_history_dataset_details(
                history_id, hid=5, wait=True, assert_ok=False
            )
            assert unpaused_dataset_1["state"] == "ok"
            self.dataset_populator.wait_for_history(history_id, assert_ok=False)
            unpaused_dataset_2 = self.dataset_populator.get_history_dataset_details(
                history_id, hid=6, wait=True, assert_ok=False
            )
            assert unpaused_dataset_2["state"] == "ok"

    @skip_without_tool("job_properties")
    @skip_without_tool("collection_creates_list")
    def test_workflow_resume_from_failed_step_with_hdca_input(self):
        workflow_id = self._upload_yaml_workflow(
            """
class: GalaxyWorkflow
steps:
  job_props:
    tool_id: job_properties
    state:
      thebool: true
      failbool: true
  list_in_list_out:
    tool_id: collection_creates_list
    in:
      input1: job_props/list_output
  identifier:
    tool_id: identifier_collection
    in:
      input1: list_in_list_out/list_output
"""
        )
        with self.dataset_populator.test_history() as history_id:
            invocation_id = self.__invoke_workflow(workflow_id, history_id=history_id)
            self.workflow_populator.wait_for_invocation_and_jobs(
                history_id, workflow_id, invocation_id, assert_ok=False
            )
            failed_dataset_one = self.dataset_populator.get_history_dataset_details(
                history_id, hid=1, wait=True, assert_ok=False
            )
            assert failed_dataset_one["state"] == "error", failed_dataset_one
            paused_colletion = self.dataset_populator.get_history_collection_details(
                history_id, hid=7, wait=True, assert_ok=False
            )
            first_paused_element = paused_colletion["elements"][0]["object"]
            assert first_paused_element["state"] == "paused", first_paused_element
            dependent_dataset = self.dataset_populator.get_history_dataset_details(
                history_id, hid=8, wait=True, assert_ok=False
            )
            assert dependent_dataset["state"] == "paused"
            inputs = {"thebool": "false", "failbool": "false", "rerun_remap_job_id": failed_dataset_one["creating_job"]}
            self.dataset_populator.run_tool(
                tool_id="job_properties",
                inputs=inputs,
                history_id=history_id,
            )
            paused_colletion = self.dataset_populator.get_history_collection_details(
                history_id, hid=7, wait=True, assert_ok=False
            )
            first_paused_element = paused_colletion["elements"][0]["object"]
            assert first_paused_element["state"] == "ok"
            self.dataset_populator.wait_for_history(history_id, assert_ok=False)
            dependent_dataset = self.dataset_populator.get_history_dataset_details(
                history_id, hid=8, wait=True, assert_ok=False
            )
            assert dependent_dataset["name"].startswith("identifier_collection")
            assert dependent_dataset["state"] == "ok"

    @skip_without_tool("fail_identifier")
    @skip_without_tool("identifier_collection")
    def test_workflow_resume_with_mapped_over_input(self):
        with self.dataset_populator.test_history() as history_id:
            self._run_workflow(
                """
class: GalaxyWorkflow
inputs:
  input_datasets: collection
steps:
  fail_identifier_1:
    tool_id: fail_identifier
    state:
      failbool: true
    in:
      input1: input_datasets
  identifier:
    tool_id: identifier_collection
    in:
      input1: fail_identifier_1/out_file1
test_data:
  input_datasets:
    collection_type: list
    elements:
      - identifier: fail
        value: 1.fastq
        type: File
      - identifier: success
        value: 1.fastq
        type: File
""",
                history_id=history_id,
                assert_ok=False,
                wait=True,
            )
            history_contents = self.dataset_populator._get_contents_request(history_id=history_id).json()
            first_input = history_contents[1]
            assert first_input["history_content_type"] == "dataset"
            paused_dataset = history_contents[-1]
            failed_dataset = self.dataset_populator.get_history_dataset_details(history_id, hid=5, assert_ok=False)
            assert paused_dataset["state"] == "paused", paused_dataset
            assert failed_dataset["state"] == "error", failed_dataset
            inputs = {
                "input1": {"values": [{"src": "hda", "id": first_input["id"]}]},
                "failbool": "false",
                "rerun_remap_job_id": failed_dataset["creating_job"],
            }
            run_dict = self.dataset_populator.run_tool(
                tool_id="fail_identifier",
                inputs=inputs,
                history_id=history_id,
            )
            unpaused_dataset = self.dataset_populator.get_history_dataset_details(
                history_id, wait=True, assert_ok=False
            )
            assert unpaused_dataset["state"] == "ok"
            contents = self.dataset_populator.get_history_dataset_content(history_id, hid=7, assert_ok=False)
            assert contents == "fail\nsuccess\n", contents
            replaced_hda_id = run_dict["outputs"][0]["id"]
            replaced_hda = self.dataset_populator.get_history_dataset_details(
                history_id, dataset_id=replaced_hda_id, wait=True, assert_ok=False
            )
            assert not replaced_hda["visible"], replaced_hda

    def test_workflow_resume_with_mapped_over_collection_input(self):
        # Test that replacement and resume also works if the failed job re-run works on a input DCE
        with self.dataset_populator.test_history() as history_id:
            job_summary = self._run_workflow(
                """
class: GalaxyWorkflow
inputs:
  input_collection: collection
steps:
- tool_id: collection_creates_list_of_pairs
  state:
    failbool: true
  in:
    input1:
      source: input_collection
- tool_id: collection_creates_list_of_pairs
  state:
    failbool: false
  in:
    input1:
      source: 1/list_output
test_data:
  input_collection:
    collection_type: "list:list:paired"
""",
                history_id=history_id,
                assert_ok=False,
                wait=True,
            )
            invocation = self.workflow_populator.get_invocation(job_summary.invocation_id, step_details=True)
            # TODO: return steps sorted by order_index ? Why don't we do that ??
            invocation["steps"].sort(key=lambda step: step["order_index"])
            failed_step = invocation["steps"][1]
            assert failed_step["jobs"][0]["state"] == "error"
            failed_hdca_id = failed_step["output_collections"]["list_output"]["id"]
            failed_hdca = self.dataset_populator.get_history_collection_details(
                history_id=history_id, content_id=failed_hdca_id, assert_ok=False
            )
            assert (
                failed_hdca["elements"][0]["object"]["elements"][0]["object"]["elements"][0]["object"]["state"]
                == "error"
            )
            paused_step = invocation["steps"][2]
            # job not created, input in error state
            assert paused_step["jobs"][0]["state"] == "paused"
            input_hdca = self.dataset_populator.get_history_collection_details(
                history_id=history_id, content_id=job_summary.inputs["input_collection"]["id"], assert_ok=False
            )
            # now re-run errored job
            inputs = {
                "input1": {"values": [{"src": "dce", "id": input_hdca["elements"][0]["id"]}]},
                "failbool": "false",
                "rerun_remap_job_id": failed_step["jobs"][0]["id"],
            }
            run_response = self.dataset_populator.run_tool(
                tool_id="collection_creates_list_of_pairs",
                inputs=inputs,
                history_id=history_id,
            )
            assert not run_response["output_collections"][0]["visible"]
            self.dataset_populator.wait_for_job(paused_step["jobs"][0]["id"])
            invocation = self.workflow_populator.get_invocation(job_summary.invocation_id, step_details=True)
            rerun_step = invocation["steps"][1]
            assert rerun_step["jobs"][0]["state"] == "ok"
            replaced_hdca = self.dataset_populator.get_history_collection_details(
                history_id=history_id, content_id=failed_hdca_id, assert_ok=False
            )
            assert (
                replaced_hdca["elements"][0]["object"]["elements"][0]["object"]["elements"][0]["object"]["state"]
                == "ok"
            )

    @skip_without_tool("multi_data_optional")
    def test_workflow_list_list_multi_data_map_over(self):
        # Test that a list:list is reduced to list with a multiple="true" data input
        workflow_id = self._upload_yaml_workflow(
            """
class: GalaxyWorkflow
inputs:
  input_datasets: collection
steps:
  multi_data_optional:
    tool_id: multi_data_optional
    in:
      input1: input_datasets
"""
        )
        with self.dataset_populator.test_history() as history_id:
            hdca_id = self.dataset_collection_populator.create_list_of_list_in_history(history_id).json()
            self.dataset_populator.wait_for_history(history_id, assert_ok=True)
            inputs = {
                "0": self._ds_entry(hdca_id),
            }
            invocation_id = self.__invoke_workflow(workflow_id, inputs=inputs, history_id=history_id)
            self.workflow_populator.wait_for_invocation_and_jobs(history_id, workflow_id, invocation_id)
            output_collection = self.dataset_populator.get_history_collection_details(history_id, hid=6)
            assert output_collection["collection_type"] == "list"
            assert output_collection["job_source_type"] == "ImplicitCollectionJobs"

    @skip_without_tool("cat_list")
    @skip_without_tool("collection_creates_pair")
    def test_workflow_run_output_collection_mapping(self):
        workflow_id = self._upload_yaml_workflow(WORKFLOW_WITH_OUTPUT_COLLECTION_MAPPING)
        with self.dataset_populator.test_history() as history_id:
            fetch_response = self.dataset_collection_populator.create_list_in_history(
                history_id, contents=["a\nb\nc\nd\n", "e\nf\ng\nh\n"]
            ).json()
            hdca1 = self.dataset_collection_populator.wait_for_fetched_collection(fetch_response)
            self.dataset_populator.wait_for_history(history_id, assert_ok=True)
            inputs = {
                "0": self._ds_entry(hdca1),
            }
            invocation_id = self.__invoke_workflow(workflow_id, inputs=inputs, history_id=history_id)
            self.workflow_populator.wait_for_invocation_and_jobs(history_id, workflow_id, invocation_id)
            assert "a\nc\nb\nd\ne\ng\nf\nh\n" == self.dataset_populator.get_history_dataset_content(history_id, hid=0)

    @skip_without_tool("cat_list")
    @skip_without_tool("collection_split_on_column")
    def test_workflow_run_dynamic_output_collections(self):
        with self.dataset_populator.test_history() as history_id:
            self._run_jobs(WORKFLOW_WITH_DYNAMIC_OUTPUT_COLLECTION, history_id=history_id, assert_ok=True, wait=True)
            details = self.dataset_populator.get_history_dataset_details(history_id, hid=0)
            last_item_hid = details["hid"]
            assert last_item_hid == 7, f"Expected 7 history items, got {last_item_hid}"
            content = self.dataset_populator.get_history_dataset_content(history_id, hid=0)
            assert "10.0\n30.0\n20.0\n40.0\n" == content

    @skip_without_tool("collection_split_on_column")
    @skip_without_tool("min_repeat")
    def test_workflow_run_dynamic_output_collections_2(self):
        # A more advanced output collection workflow, testing regression of
        # https://github.com/galaxyproject/galaxy/issues/776
        with self.dataset_populator.test_history() as history_id:
            workflow_id = self._upload_yaml_workflow(
                """
class: GalaxyWorkflow
inputs:
  test_input_1: data
  test_input_2: data
  test_input_3: data
steps:
  split_up:
    tool_id: collection_split_on_column
    in:
      input1: test_input_2
  min_repeat:
    tool_id: min_repeat
    in:
      queries_0|input: test_input_1
      queries2_0|input2: split_up/split_output
"""
            )
            hda1 = self.dataset_populator.new_dataset(history_id, content="samp1\t10.0\nsamp2\t20.0\n")
            hda2 = self.dataset_populator.new_dataset(history_id, content="samp1\t20.0\nsamp2\t40.0\n")
            hda3 = self.dataset_populator.new_dataset(history_id, content="samp1\t30.0\nsamp2\t60.0\n")
            self.dataset_populator.wait_for_history(history_id, assert_ok=True)
            inputs = {
                "0": self._ds_entry(hda1),
                "1": self._ds_entry(hda2),
                "2": self._ds_entry(hda3),
            }
            invocation_id = self.__invoke_workflow(workflow_id, inputs=inputs, history_id=history_id)
            self.workflow_populator.wait_for_invocation_and_jobs(history_id, workflow_id, invocation_id)
            collection_details = self.dataset_populator.get_history_collection_details(history_id, hid=7)
            assert collection_details["populated_state"] == "ok"
            content = self.dataset_populator.get_history_dataset_content(history_id, hid=11)
            assert content.strip() == "samp1\t10.0\nsamp2\t20.0"

    @skip_without_tool("cat")
    @skip_without_tool("collection_split_on_column")
    def test_workflow_run_dynamic_output_collections_3(self):
        # Test a workflow that create a list:list:list followed by a mapping step.
        with self.dataset_populator.test_history() as history_id:
            workflow_id = self._upload_yaml_workflow(
                """
class: GalaxyWorkflow
inputs:
  text_input1: data
  text_input2: data
steps:
  cat_inputs:
    tool_id: cat1
    in:
      input1: text_input1
      queries_0|input2: text_input2
  split_up_1:
    tool_id: collection_split_on_column
    in:
      input1: cat_inputs/out_file1
  split_up_2:
    tool_id: collection_split_on_column
    in:
      input1: split_up_1/split_output
  cat_output:
    tool_id: cat
    in:
      input1: split_up_2/split_output
"""
            )
            hda1 = self.dataset_populator.new_dataset(history_id, content="samp1\t10.0\nsamp2\t20.0\n")
            hda2 = self.dataset_populator.new_dataset(history_id, content="samp1\t30.0\nsamp2\t40.0\n")
            self.dataset_populator.wait_for_history(history_id, assert_ok=True)
            inputs = {
                "0": self._ds_entry(hda1),
                "1": self._ds_entry(hda2),
            }
            invocation_id = self.__invoke_workflow(workflow_id, inputs=inputs, history_id=history_id)
            self.workflow_populator.wait_for_invocation_and_jobs(history_id, workflow_id, invocation_id)

    @skip_without_tool("cat1")
    @skip_without_tool("__FLATTEN__")
    def test_workflow_input_tags(self):
        workflow = self.workflow_populator.load_workflow_from_resource(name="test_workflow_with_input_tags")
        workflow_id = self.workflow_populator.create_workflow(workflow)
        downloaded_workflow = self._download_workflow(workflow_id)
        count = 0
        tag_test = ["tag1", "tag2"]
        for step in downloaded_workflow["steps"]:
            current = json.loads(downloaded_workflow["steps"][step]["tool_state"])
            assert current["tag"] == tag_test[count]
            count += 1

    @skip_without_tool("column_param")
    def test_empty_file_data_column_specified(self):
        # Regression test for https://github.com/galaxyproject/galaxy/pull/10981
        with self.dataset_populator.test_history() as history_id:
            self._run_jobs(
                """class: GalaxyWorkflow
steps:
  empty_output:
    tool_id: empty_output
    outputs:
      out_file1:
        change_datatype: tabular
  column_param:
    tool_id: column_param
    in:
      input1: empty_output/out_file1
    state:
      col: 2
      col_names: 'B'
""",
                history_id=history_id,
            )

    @skip_without_tool("column_param_list")
    def test_comma_separated_columns(self):
        # Regression test for https://github.com/galaxyproject/galaxy/pull/10981
        with self.dataset_populator.test_history() as history_id:
            self._run_jobs(
                """class: GalaxyWorkflow
steps:
  empty_output:
    tool_id: empty_output
    outputs:
      out_file1:
        change_datatype: tabular
  column_param_list:
    tool_id: column_param_list
    in:
      input1: empty_output/out_file1
    state:
      col: '2,3'
      col_names: 'B'
""",
                history_id=history_id,
            )

    @skip_without_tool("column_param_list")
    def test_comma_separated_columns_with_trailing_newline(self):
        # Tests that workflows with weird tool state continue to run.
        # In this case the newline may have been added by the workflow editor
        # text field that is used for data_column parameters
        with self.dataset_populator.test_history() as history_id:
            job_summary = self._run_workflow(
                """class: GalaxyWorkflow
steps:
  empty_output:
    tool_id: empty_output
    outputs:
      out_file1:
        change_datatype: tabular
  column_param_list:
    tool_id: column_param_list
    in:
      input1: empty_output/out_file1
    state:
      col: '2,3\n'
      col_names: 'B\n'
""",
                history_id=history_id,
            )
            job = self.dataset_populator.get_job_details(job_summary.jobs[0]["id"], full=True).json()
            assert "col 2,3" in job["command_line"]
            assert 'echo "col_names B" >>' in job["command_line"]

    @skip_without_tool("column_param")
    def test_runtime_data_column_parameter(self):
        with self.dataset_populator.test_history() as history_id:
            self._run_workflow_with_runtime_data_column_parameter(history_id)

    @skip_without_tool("mapper")
    @skip_without_tool("pileup")
    def test_workflow_metadata_validation_0(self):
        # Testing regression of
        # https://github.com/galaxyproject/galaxy/issues/1514
        with self.dataset_populator.test_history() as history_id:
            self._run_jobs(
                """
class: GalaxyWorkflow
inputs:
  input_fastqs: collection
  reference: data
steps:
  map_over_mapper:
    tool_id: mapper
    in:
      input1: input_fastqs
      reference: reference
  pileup:
    tool_id: pileup
    in:
      input1: map_over_mapper/out_file1
      reference: reference
test_data:
  input_fastqs:
    collection_type: list
    elements:
      - identifier: samp1
        value: 1.fastq
        type: File
      - identifier: samp2
        value: 1.fastq
        type: File
  reference:
    value: 1.fasta
    type: File
""",
                history_id=history_id,
            )

    def test_run_subworkflow_simple(self) -> None:
        with self.dataset_populator.test_history() as history_id:
            summary = self._run_workflow(
                WORKFLOW_NESTED_SIMPLE,
                test_data="""
outer_input:
  value: 1.bed
  type: File
""",
                history_id=history_id,
            )
            invocation_id = summary.invocation_id

            content = self.dataset_populator.get_history_dataset_content(history_id)
            assert (
                content
                == "chrX\t152691446\t152691471\tCCDS14735.1_cds_0_0_chrX_152691447_f\t0\t+\nchrX\t152691446\t152691471\tCCDS14735.1_cds_0_0_chrX_152691447_f\t0\t+\n"
            )
            steps = self.workflow_populator.get_invocation(invocation_id)["steps"]
            assert sum(1 for step in steps if step["subworkflow_invocation_id"] is None) == 3
            subworkflow_invocation_id = [
                step["subworkflow_invocation_id"] for step in steps if step["subworkflow_invocation_id"]
            ][0]
            subworkflow_invocation = self.workflow_populator.get_invocation(subworkflow_invocation_id)
            assert [step for step in subworkflow_invocation["steps"] if step["order_index"] == 0][0][
                "workflow_step_label"
            ] == "inner_input"
            assert [step for step in subworkflow_invocation["steps"] if step["order_index"] == 1][0][
                "workflow_step_label"
            ] == "random_lines"

            bco = self.workflow_populator.get_biocompute_object(invocation_id)
            self.workflow_populator.validate_biocompute_object(bco)

    @skip_without_tool("random_lines1")
    def test_run_subworkflow_runtime_parameters(self):
        with self.dataset_populator.test_history() as history_id:
            self._run_jobs(
                WORKFLOW_NESTED_RUNTIME_PARAMETER,
                test_data="""
step_parameters:
  '1':
    '1|num_lines': 2
outer_input:
  value: 1.bed
  type: File
""",
                history_id=history_id,
            )

            content = self.dataset_populator.get_history_dataset_content(history_id)
            assert len([x for x in content.split("\n") if x]) == 2

    @skip_without_tool("cat")
    def test_run_subworkflow_replacement_parameters(self):
        with self.dataset_populator.test_history() as history_id:
            test_data = """
replacement_parameters:
  replaceme: moocow
outer_input:
  value: 1.bed
  type: File
"""
            self._run_jobs(WORKFLOW_NESTED_REPLACEMENT_PARAMETER, test_data=test_data, history_id=history_id)
            details = self.dataset_populator.get_history_dataset_details(history_id)
            assert details["name"] == "moocow suffix"

    @skip_without_tool("create_2")
    def test_placements_from_text_inputs(self):
        with self.dataset_populator.test_history() as history_id:
            run_def = """
class: GalaxyWorkflow
inputs: []
steps:
  create_2:
    tool_id: create_2
    state:
      sleep_time: 0
    outputs:
      out_file1:
        rename: "${replaceme} name"
      out_file2:
        rename: "${replaceme} name 2"
test_data:
  replacement_parameters:
    replaceme: moocow
"""

            self._run_jobs(run_def, history_id=history_id)
            details = self.dataset_populator.get_history_dataset_details(history_id)
            assert details["name"] == "moocow name 2"

            run_def = """
class: GalaxyWorkflow
inputs:
  replaceme: text
steps:
  create_2:
    tool_id: create_2
    state:
      sleep_time: 0
    outputs:
      out_file1:
        rename: "${replaceme} name"
      out_file2:
        rename: "${replaceme} name 2"
test_data:
  replaceme:
    value: moocow
    type: raw
"""
            self._run_jobs(run_def, history_id=history_id)
            details = self.dataset_populator.get_history_dataset_details(history_id)
            assert details["name"] == "moocow name 2", details["name"]

    @skip_without_tool("random_lines1")
    def test_run_runtime_parameters_after_pause(self):
        with self.dataset_populator.test_history() as history_id:
            workflow_run_description = f"""{WORKFLOW_RUNTIME_PARAMETER_AFTER_PAUSE}

test_data:
  step_parameters:
    '2':
      'num_lines': 2
  input1:
    value: 1.bed
    type: File
"""
            job_summary = self._run_workflow(workflow_run_description, history_id=history_id, wait=False)
            uploaded_workflow_id, invocation_id = job_summary.workflow_id, job_summary.invocation_id

            # Wait for at least one scheduling step.
            self._wait_for_invocation_non_new(uploaded_workflow_id, invocation_id)

            # Make sure the history didn't enter a failed state in there.
            self.dataset_populator.wait_for_history(history_id, assert_ok=True)

            # Assert the workflow hasn't finished scheduling, we can be pretty sure we
            # are at the pause step in this case then.
            self._assert_invocation_non_terminal(uploaded_workflow_id, invocation_id)

            # Review the paused steps to allow the workflow to continue.
            self.__review_paused_steps(uploaded_workflow_id, invocation_id, order_index=1, action=True)

            # Wait for the workflow to finish scheduling and ensure both the invocation
            # and the history are in valid states.
            invocation_scheduled = self._wait_for_invocation_state(uploaded_workflow_id, invocation_id, "scheduled")
            assert invocation_scheduled, "Workflow state is not scheduled..."
            self.dataset_populator.wait_for_history(history_id, assert_ok=True)

            content = self.dataset_populator.get_history_dataset_content(history_id)
            assert len([x for x in content.split("\n") if x]) == 2

    def test_run_subworkflow_auto_labels(self):
        def run_test(workflow_text):
            with self.dataset_populator.test_history() as history_id:
                test_data = """
        outer_input:
          value: 1.bed
          type: File
        """
                summary = self._run_workflow(workflow_text, test_data=test_data, history_id=history_id)
                jobs = summary.jobs
<<<<<<< HEAD
                num_jobs = len(jobs)
                assert num_jobs == 2, f"2 jobs expected, got {num_jobs} jobs"
=======
                assert len(jobs) == 4, f"4 jobs expected, got {len(jobs)} jobs"
>>>>>>> 955815ca

                content = self.dataset_populator.get_history_dataset_content(history_id)
                assert (
                    content
                    == "chrX\t152691446\t152691471\tCCDS14735.1_cds_0_0_chrX_152691447_f\t0\t+\nchrX\t152691446\t152691471\tCCDS14735.1_cds_0_0_chrX_152691447_f\t0\t+\n"
                )

        run_test(NESTED_WORKFLOW_AUTO_LABELS_MODERN_SYNTAX)

    @skip_without_tool("cat1")
    @skip_without_tool("collection_paired_test")
    def test_workflow_run_zip_collections(self):
        with self.dataset_populator.test_history() as history_id:
            workflow_id = self._upload_yaml_workflow(
                """
class: GalaxyWorkflow
inputs:
  test_input_1: data
  test_input_2: data
steps:
  first_cat:
    tool_id: cat1
    in:
      input1: test_input_1
  zip_it:
    tool_id: "__ZIP_COLLECTION__"
    in:
      input_forward: first_cat/out_file1
      input_reverse: test_input_2
  concat_pair:
    tool_id: collection_paired_test
    in:
      f1: zip_it/output
"""
            )
            hda1 = self.dataset_populator.new_dataset(history_id, content="samp1\t10.0\nsamp2\t20.0\n")
            hda2 = self.dataset_populator.new_dataset(history_id, content="samp1\t20.0\nsamp2\t40.0\n")
            self.dataset_populator.wait_for_history(history_id, assert_ok=True)
            inputs = {
                "0": self._ds_entry(hda1),
                "1": self._ds_entry(hda2),
            }
            invocation_id = self.__invoke_workflow(workflow_id, inputs=inputs, history_id=history_id)
            self.workflow_populator.wait_for_invocation_and_jobs(history_id, workflow_id, invocation_id)
            content = self.dataset_populator.get_history_dataset_content(history_id)
            assert content.strip() == "samp1\t10.0\nsamp2\t20.0\nsamp1\t20.0\nsamp2\t40.0"

    @skip_without_tool("collection_paired_test")
    def test_workflow_flatten(self):
        with self.dataset_populator.test_history() as history_id:
            self._run_jobs(
                """
class: GalaxyWorkflow
steps:
  nested:
    tool_id: collection_creates_dynamic_nested
    state:
      sleep_time: 0
      foo: 'dummy'
  flatten:
    tool_id: '__FLATTEN__'
    state:
      input:
        $link: nested/list_output
      join_identifier: '-'
""",
                test_data={},
                history_id=history_id,
            )
            details = self.dataset_populator.get_history_collection_details(history_id, hid=14)
            assert details["collection_type"] == "list"
            elements = details["elements"]
            identifiers = [e["element_identifier"] for e in elements]
            assert len(identifiers) == 6
            assert "oe1-ie1" in identifiers

    @skip_without_tool("collection_paired_test")
    def test_workflow_flatten_with_mapped_over_execution(self):
        with self.dataset_populator.test_history() as history_id:
            self._run_jobs(
                r"""
class: GalaxyWorkflow
inputs:
  input_fastqs: collection
steps:
  split_up:
    tool_id: collection_split_on_column
    in:
      input1: input_fastqs
  flatten:
    tool_id: '__FLATTEN__'
    in:
      input: split_up/split_output
    join_identifier: '-'
test_data:
  input_fastqs:
    collection_type: list
    elements:
      - identifier: samp1
        content: "0\n1"
""",
                history_id=history_id,
            )
            history = self._get(f"histories/{history_id}/contents").json()
            flattened_collection = history[-1]
            assert flattened_collection["history_content_type"] == "dataset_collection"
            assert flattened_collection["collection_type"] == "list"
            assert flattened_collection["element_count"] == 2
            nested_collection = self.dataset_populator.get_history_collection_details(history_id, hid=3)
            assert nested_collection["collection_type"] == "list:list"
            assert nested_collection["element_count"] == 1
            assert nested_collection["elements"][0]["object"]["populated"]
            assert nested_collection["elements"][0]["object"]["element_count"] == 2

    @skip_without_tool("cat")
    def test_workflow_invocation_report_1(self):
        test_data = """
input_1:
  value: 1.bed
  type: File
"""
        with self.dataset_populator.test_history() as history_id:
            summary = self._run_workflow(
                """
class: GalaxyWorkflow
inputs:
  input_1: data
outputs:
  output_1:
    outputSource: first_cat/out_file1
steps:
  first_cat:
    tool_id: cat
    in:
      input1: input_1
""",
                test_data=test_data,
                history_id=history_id,
            )
            workflow_id = summary.workflow_id
            invocation_id = summary.invocation_id
            report_json = self.workflow_populator.workflow_report_json(workflow_id, invocation_id)
            assert "markdown" in report_json
            self._assert_has_keys(report_json, "markdown", "render_format")
            assert report_json["render_format"] == "markdown"
            markdown_content = report_json["markdown"]
            assert "## Workflow Outputs" in markdown_content
            assert "## Workflow Inputs" in markdown_content
            assert "## About This Report" not in markdown_content

    @skip_without_tool("cat")
    def test_workflow_invocation_report_custom(self):
        with self.dataset_populator.test_history() as history_id:
            summary = self._run_workflow(
                WORKFLOW_WITH_CUSTOM_REPORT_1, test_data=WORKFLOW_WITH_CUSTOM_REPORT_1_TEST_DATA, history_id=history_id
            )
            workflow_id = summary.workflow_id
            invocation_id = summary.invocation_id
            downloaded_workflow = self._download_workflow(workflow_id)
            assert "report" in downloaded_workflow
            report_config = downloaded_workflow["report"]
            assert "markdown" in report_config
            report_json = self.workflow_populator.workflow_report_json(workflow_id, invocation_id)
            assert "markdown" in report_json, f"markdown not in report json {report_json}"
            self._assert_has_keys(report_json, "markdown", "render_format")
            assert report_json["render_format"] == "markdown"
            markdown_content = report_json["markdown"]
            assert "## Workflow Outputs" in markdown_content
            assert "\n```galaxy\nhistory_dataset_display(history_dataset_id=" in markdown_content
            assert "## Workflow Inputs" in markdown_content
            assert "## About This Report" in markdown_content

    @skip_without_tool("cat1")
    def test_export_invocation_bco(self):
        with self.dataset_populator.test_history() as history_id:
            summary = self._run_workflow(WORKFLOW_SIMPLE, test_data={"input1": "hello world"}, history_id=history_id)
            invocation_id = summary.invocation_id
            bco = self.workflow_populator.get_biocompute_object(invocation_id)
            self.workflow_populator.validate_biocompute_object(bco)
            assert bco["provenance_domain"]["name"] == "Simple Workflow"

    @skip_without_tool("__APPLY_RULES__")
    def test_workflow_run_apply_rules(self):
        with self.dataset_populator.test_history() as history_id:
            self._run_workflow(
                WORKFLOW_WITH_RULES_1,
                history_id=history_id,
                wait=True,
                assert_ok=True,
                round_trip_format_conversion=True,
            )
            output_content = self.dataset_populator.get_history_collection_details(history_id, hid=6)
            rules_test_data.check_example_2(output_content, self.dataset_populator)

    def test_filter_failed_mapping(self):
        with self.dataset_populator.test_history() as history_id:
            summary = self._run_workflow(
                """
class: GalaxyWorkflow
inputs:
  input_c: collection

steps:
  mixed_collection:
    tool_id: exit_code_from_file
    state:
       input:
         $link: input_c

  filtered_collection:
    tool_id: "__FILTER_FAILED_DATASETS__"
    state:
      input:
        $link: mixed_collection/out_file1

  cat:
    tool_id: cat1
    state:
      input1:
        $link: filtered_collection
""",
                test_data="""
input_c:
  collection_type: list
  elements:
    - identifier: i1
      content: "0"
    - identifier: i2
      content: "1"
""",
                history_id=history_id,
                wait=True,
                assert_ok=False,
            )
            jobs = summary.jobs

            def filter_jobs_by_tool(tool_id):
                return [j for j in summary.jobs if j["tool_id"] == tool_id]

            assert len(filter_jobs_by_tool("exit_code_from_file")) == 2, jobs
            assert len(filter_jobs_by_tool("__FILTER_FAILED_DATASETS__")) == 1, jobs
            # Follow proves one job was filtered out of the result of cat1
            assert len(filter_jobs_by_tool("cat1")) == 1, jobs

    def test_workflow_request(self):
        workflow = self.workflow_populator.load_workflow(name="test_for_queue")
        workflow_request, history_id, workflow_id = self._setup_workflow_run(workflow)
        run_workflow_response = self.workflow_populator.invoke_workflow_raw(
            workflow_id, workflow_request, assert_ok=True
        )
        invocation_id = run_workflow_response.json()["id"]
        self.workflow_populator.wait_for_invocation_and_jobs(history_id, workflow_id, invocation_id)

    def test_workflow_new_autocreated_history(self):
        workflow = self.workflow_populator.load_workflow(name="test_for_new_autocreated_history")
        workflow_request, history_id, workflow_id = self._setup_workflow_run(workflow)
        del workflow_request[
            "history"
        ]  # Not passing a history param means asking for a new history to be automatically created
        run_workflow_dict = self.workflow_populator.invoke_workflow_raw(
            workflow_id, workflow_request, assert_ok=True
        ).json()
        new_history_id = run_workflow_dict["history_id"]
        assert history_id != new_history_id
        invocation_id = run_workflow_dict["id"]
        self.workflow_populator.wait_for_invocation_and_jobs(new_history_id, workflow_id, invocation_id)

    def test_workflow_output_dataset(self):
        with self.dataset_populator.test_history() as history_id:
            summary = self._run_workflow(WORKFLOW_SIMPLE, test_data={"input1": "hello world"}, history_id=history_id)
            workflow_id = summary.workflow_id
            invocation_id = summary.invocation_id
            invocation_response = self._get(f"workflows/{workflow_id}/invocations/{invocation_id}")
            self._assert_status_code_is(invocation_response, 200)
            invocation = invocation_response.json()
            self._assert_has_keys(invocation, "id", "outputs", "output_collections")
            assert len(invocation["output_collections"]) == 0
            assert len(invocation["outputs"]) == 1
            output_content = self.dataset_populator.get_history_dataset_content(
                history_id, dataset_id=invocation["outputs"]["wf_output_1"]["id"]
            )
            assert "hello world" == output_content.strip()

    @skip_without_tool("cat")
    def test_workflow_output_dataset_collection(self):
        with self.dataset_populator.test_history() as history_id:
            summary = self._run_workflow_with_output_collections(history_id)
            workflow_id = summary.workflow_id
            invocation_id = summary.invocation_id
            invocation_response = self._get(f"workflows/{workflow_id}/invocations/{invocation_id}")
            self._assert_status_code_is(invocation_response, 200)
            invocation = invocation_response.json()
            self._assert_has_keys(invocation, "id", "outputs", "output_collections")
            assert len(invocation["output_collections"]) == 1
            assert len(invocation["outputs"]) == 0
            output_content = self.dataset_populator.get_history_collection_details(
                history_id, content_id=invocation["output_collections"]["wf_output_1"]["id"]
            )
            self._assert_has_keys(output_content, "id", "elements")
            assert output_content["collection_type"] == "list"
            elements = output_content["elements"]
            assert len(elements) == 1
            elements0 = elements[0]
            assert elements0["element_identifier"] == "el1"

    def test_workflow_input_as_output(self):
        with self.dataset_populator.test_history() as history_id:
            summary = self._run_workflow_with_inputs_as_outputs(history_id)
            workflow_id = summary.workflow_id
            invocation_id = summary.invocation_id
            invocation_response = self._get(f"workflows/{workflow_id}/invocations/{invocation_id}")
            self._assert_status_code_is(invocation_response, 200)
            invocation = invocation_response.json()
            self._assert_has_keys(invocation, "id", "outputs", "output_collections")
            assert len(invocation["output_collections"]) == 0
            assert len(invocation["outputs"]) == 1
            assert len(invocation["output_values"]) == 1
            assert "wf_output_param" in invocation["output_values"]
            assert invocation["output_values"]["wf_output_param"] == "A text variable", invocation["output_values"]
            output_content = self.dataset_populator.get_history_dataset_content(
                history_id, content_id=invocation["outputs"]["wf_output_1"]["id"]
            )
            assert output_content == "hello world\n"

    def test_subworkflow_output_as_output(self):
        with self.dataset_populator.test_history() as history_id:
            summary = self._run_workflow(
                """
class: GalaxyWorkflow
inputs:
  input1: data
outputs:
  wf_output_1:
    outputSource: nested_workflow/inner_output
steps:
  nested_workflow:
    run:
      class: GalaxyWorkflow
      inputs:
        inner_input: data
      outputs:
        inner_output:
          outputSource: inner_input
      steps: []
    in:
      inner_input: input1
""",
                test_data={"input1": "hello world"},
                history_id=history_id,
            )
            workflow_id = summary.workflow_id
            invocation_id = summary.invocation_id
            invocation_response = self._get(f"workflows/{workflow_id}/invocations/{invocation_id}")
            self._assert_status_code_is(invocation_response, 200)
            invocation = invocation_response.json()
            self._assert_has_keys(invocation, "id", "outputs", "output_collections")
            assert len(invocation["output_collections"]) == 0
            assert len(invocation["outputs"]) == 1
            output_content = self.dataset_populator.get_history_dataset_content(
                history_id, content_id=invocation["outputs"]["wf_output_1"]["id"]
            )
            assert output_content == "hello world\n"

    @skip_without_tool("cat")
    def test_workflow_input_mapping(self):
        with self.dataset_populator.test_history() as history_id:
            summary = self._run_workflow(
                """
class: GalaxyWorkflow
inputs:
  input1: data
outputs:
  wf_output_1:
    outputSource: first_cat/out_file1
steps:
  first_cat:
    tool_id: cat
    in:
      input1: input1
""",
                test_data="""
input1:
  collection_type: list
  name: the_dataset_list
  elements:
    - identifier: el1
      value: 1.fastq
      type: File
    - identifier: el2
      value: 1.fastq
      type: File
""",
                history_id=history_id,
            )
            workflow_id = summary.workflow_id
            invocation_id = summary.invocation_id
            invocation_response = self._get(f"workflows/{workflow_id}/invocations/{invocation_id}")
            self._assert_status_code_is(invocation_response, 200)
            invocation = invocation_response.json()
            self._assert_has_keys(invocation, "id", "outputs", "output_collections")
            assert len(invocation["output_collections"]) == 1
            assert len(invocation["outputs"]) == 0
            output_content = self.dataset_populator.get_history_collection_details(
                history_id, content_id=invocation["output_collections"]["wf_output_1"]["id"]
            )
            self._assert_has_keys(output_content, "id", "elements")
            elements = output_content["elements"]
            assert len(elements) == 2
            elements0 = elements[0]
            assert elements0["element_identifier"] == "el1"

    @skip_without_tool("collection_creates_pair")
    def test_workflow_run_input_mapping_with_output_collections(self):
        with self.dataset_populator.test_history() as history_id:
            summary = self._run_workflow(
                """
class: GalaxyWorkflow
inputs:
  text_input: data
outputs:
  wf_output_1:
    outputSource: split_up/paired_output
steps:
  split_up:
    tool_id: collection_creates_pair
    in:
      input1: text_input
""",
                test_data="""
text_input:
  collection_type: list
  name: the_dataset_list
  elements:
    - identifier: el1
      value: 1.fastq
      type: File
    - identifier: el2
      value: 1.fastq
      type: File
""",
                history_id=history_id,
            )
            workflow_id = summary.workflow_id
            invocation_id = summary.invocation_id
            invocation_response = self._get(f"workflows/{workflow_id}/invocations/{invocation_id}")
            self._assert_status_code_is(invocation_response, 200)
            invocation = invocation_response.json()
            self._assert_has_keys(invocation, "id", "outputs", "output_collections")
            assert len(invocation["output_collections"]) == 1
            assert len(invocation["outputs"]) == 0
            output_content = self.dataset_populator.get_history_collection_details(
                history_id, content_id=invocation["output_collections"]["wf_output_1"]["id"]
            )
            self._assert_has_keys(output_content, "id", "elements")
            assert output_content["collection_type"] == "list:paired", output_content
            elements = output_content["elements"]
            assert len(elements) == 2
            elements0 = elements[0]
            assert elements0["element_identifier"] == "el1"

            self.workflow_populator.wait_for_invocation_and_jobs(history_id, workflow_id, invocation_id)

            jobs_summary_response = self._get(f"workflows/{workflow_id}/invocations/{invocation_id}/jobs_summary")
            self._assert_status_code_is(jobs_summary_response, 200)
            jobs_summary = jobs_summary_response.json()
            assert "states" in jobs_summary

            invocation_states = jobs_summary["states"]
            assert invocation_states and "ok" in invocation_states, jobs_summary
            assert invocation_states["ok"] == 2, jobs_summary
            assert jobs_summary["model"] == "WorkflowInvocation", jobs_summary

            jobs_summary_response = self._get(f"workflows/{workflow_id}/invocations/{invocation_id}/step_jobs_summary")
            self._assert_status_code_is(jobs_summary_response, 200)
            jobs_summary = jobs_summary_response.json()
            assert len(jobs_summary) == 1
            collection_summary = jobs_summary[0]
            assert "states" in collection_summary

            collection_states = collection_summary["states"]
            assert collection_states and "ok" in collection_states, collection_states
            assert collection_states["ok"] == 2, collection_summary
            assert collection_summary["model"] == "ImplicitCollectionJobs", collection_summary

    def test_workflow_run_input_mapping_with_subworkflows(self):
        with self.dataset_populator.test_history() as history_id:
            test_data = """
outer_input:
  collection_type: list
  name: the_dataset_list
  elements:
    - identifier: el1
      value: 1.fastq
      type: File
    - identifier: el2
      value: 1.fastq
      type: File
"""
            summary = self._run_workflow(WORKFLOW_NESTED_SIMPLE, test_data=test_data, history_id=history_id)
            workflow_id = summary.workflow_id
            invocation_id = summary.invocation_id
            invocation_response = self._get(f"workflows/{workflow_id}/invocations/{invocation_id}")
            self._assert_status_code_is(invocation_response, 200)
            invocation_response = self._get(f"workflows/{workflow_id}/invocations/{invocation_id}")
            self._assert_status_code_is(invocation_response, 200)
            invocation = invocation_response.json()
            self._assert_has_keys(invocation, "id", "outputs", "output_collections")
            assert len(invocation["output_collections"]) == 1, invocation
            assert len(invocation["outputs"]) == 0
            output_content = self.dataset_populator.get_history_collection_details(
                history_id, content_id=invocation["output_collections"]["outer_output"]["id"]
            )
            self._assert_has_keys(output_content, "id", "elements")
            assert output_content["collection_type"] == "list", output_content
            elements = output_content["elements"]
            assert len(elements) == 2
            elements0 = elements[0]
            assert elements0["element_identifier"] == "el1"

    @skip_without_tool("cat_list")
    @skip_without_tool("random_lines1")
    @skip_without_tool("split")
    def test_subworkflow_recover_mapping_1(self):
        # This test case tests an outer workflow continues to scheduling and handle
        # collection mapping properly after the last step of a subworkflow requires delayed
        # evaluation. Testing rescheduling and propagating connections within a subworkflow
        # is handled by the next test case.
        with self.dataset_populator.test_history() as history_id:
            self._run_workflow(
                """
class: GalaxyWorkflow
inputs:
  outer_input: data
outputs:
  outer_output:
    outputSource: second_cat/out_file1
steps:
  first_cat:
    tool_id: cat1
    in:
      input1: outer_input
  nested_workflow:
    run:
      class: GalaxyWorkflow
      inputs:
        inner_input: data
      outputs:
        workflow_output:
          outputSource: random_lines/out_file1
      steps:
        random_lines:
          tool_id: random_lines1
          state:
            num_lines: 2
            input:
              $link: inner_input
            seed_source:
              seed_source_selector: set_seed
              seed: asdf
    in:
      inner_input: first_cat/out_file1
  split:
    tool_id: split
    in:
      input1: nested_workflow/workflow_output
  second_cat:
    tool_id: cat_list
    in:
      input1: split/output

test_data:
  outer_input:
    value: 1.bed
    type: File
""",
                history_id=history_id,
                wait=True,
                round_trip_format_conversion=True,
            )
            assert (
                self.dataset_populator.get_history_dataset_content(history_id)
                == "chr6\t108722976\t108723115\tCCDS5067.1_cds_0_0_chr6_108722977_f\t0\t+\nchrX\t152691446\t152691471\tCCDS14735.1_cds_0_0_chrX_152691447_f\t0\t+\n"
            )
            # assert self.dataset_populator.get_history_dataset_content(history_id) == "chr16\t142908\t143003\tCCDS10397.1_cds_0_0_chr16_142909_f\t0\t+\nchrX\t152691446\t152691471\tCCDS14735.1_cds_0_0_chrX_152691447_f\t0\t+\n"

    @skip_without_tool("cat_list")
    @skip_without_tool("random_lines1")
    @skip_without_tool("split")
    def test_subworkflow_recover_mapping_2(self):
        # Like the above test case, this test case tests an outer workflow continues to
        # schedule and handle collection mapping properly after a subworkflow needs to be
        # delayed, but this also tests recovering and handling scheduling within the subworkflow
        # since the delayed step (split) isn't the last step of the subworkflow.
        with self.dataset_populator.test_history() as history_id:
            self._run_jobs(
                """
class: GalaxyWorkflow
inputs:
  outer_input: data
outputs:
  outer_output:
    outputSource: second_cat/out_file1
steps:
  first_cat:
    tool_id: cat1
    in:
      input1: outer_input
  nested_workflow:
    run:
      class: GalaxyWorkflow
      inputs:
        inner_input: data
      outputs:
        workflow_output:
          outputSource: inner_cat/out_file1
      steps:
        random_lines:
          tool_id: random_lines1
          in:
            input: inner_input
            num_lines:
              default: 2
            seed_source|seed_source_selector:
              default: set_seed
            seed_source|seed:
              default: asdf
        split:
          tool_id: split
          in:
            input1: random_lines/out_file1
        inner_cat:
          tool_id: cat1
          in:
            input1: split/output
    in:
      inner_input: first_cat/out_file1
  second_cat:
    tool_id: cat_list
    in:
      input1: nested_workflow/workflow_output
""",
                test_data="""
outer_input:
  value: 1.bed
  type: File
""",
                history_id=history_id,
                wait=True,
                round_trip_format_conversion=True,
            )
            assert (
                self.dataset_populator.get_history_dataset_content(history_id)
                == "chr6\t108722976\t108723115\tCCDS5067.1_cds_0_0_chr6_108722977_f\t0\t+\nchrX\t152691446\t152691471\tCCDS14735.1_cds_0_0_chrX_152691447_f\t0\t+\n"
            )

    @skip_without_tool("cat_list")
    @skip_without_tool("random_lines1")
    @skip_without_tool("split")
    def test_recover_mapping_in_subworkflow(self):
        with self.dataset_populator.test_history() as history_id:
            self._run_jobs(
                """
class: GalaxyWorkflow
inputs:
  outer_input: data
outputs:
  outer_output:
    outputSource: second_cat/out_file1
steps:
  first_cat:
    tool_id: cat1
    in:
      input1: outer_input
  nested_workflow:
    run:
      class: GalaxyWorkflow
      inputs:
        inner_input: data
      outputs:
        workflow_output:
          outputSource: split/output
      steps:
        random_lines:
          tool_id: random_lines1
          state:
            num_lines: 2
            input:
              $link: inner_input
            seed_source:
              seed_source_selector: set_seed
              seed: asdf
        split:
          tool_id: split
          in:
            input1: random_lines/out_file1
    in:
      inner_input: first_cat/out_file1
  second_cat:
    tool_id: cat_list
    in:
      input1: nested_workflow/workflow_output
""",
                test_data="""
outer_input:
  value: 1.bed
  type: File
""",
                history_id=history_id,
                wait=True,
                round_trip_format_conversion=True,
            )
            assert (
                self.dataset_populator.get_history_dataset_content(history_id)
                == "chr6\t108722976\t108723115\tCCDS5067.1_cds_0_0_chr6_108722977_f\t0\t+\nchrX\t152691446\t152691471\tCCDS14735.1_cds_0_0_chrX_152691447_f\t0\t+\n"
            )

    @skip_without_tool("empty_list")
    @skip_without_tool("count_list")
    @skip_without_tool("random_lines1")
    def test_empty_list_mapping(self):
        with self.dataset_populator.test_history() as history_id:
            self._run_jobs(
                """
class: GalaxyWorkflow
inputs:
  input1: data
outputs:
  count_list:
    outputSource: count_list/out_file1
steps:
  empty_list:
    tool_id: empty_list
    in:
      input1: input1
  random_lines:
    tool_id: random_lines1
    state:
      num_lines: 2
      input:
        $link: empty_list/output
      seed_source:
        seed_source_selector: set_seed
        seed: asdf
  count_list:
    tool_id: count_list
    in:
      input1: random_lines/out_file1
""",
                test_data="""
input1:
  value: 1.bed
  type: File
""",
                history_id=history_id,
                wait=True,
            )
            assert "0\n" == self.dataset_populator.get_history_dataset_content(history_id)

    @skip_without_tool("random_lines1")
    def test_change_datatype_collection_map_over(self):
        with self.dataset_populator.test_history() as history_id:
            jobs_summary = self._run_workflow(
                """
class: GalaxyWorkflow
inputs:
  text_input1: collection
steps:
  map_over:
    tool_id: random_lines1
    in:
      input: text_input1
    outputs:
        out_file1:
          change_datatype: csv
""",
                test_data="""
text_input1:
  collection_type: "list:paired"
""",
                history_id=history_id,
            )
            hdca = self.dataset_populator.get_history_collection_details(history_id=jobs_summary.history_id, hid=4)
            assert hdca["collection_type"] == "list:paired"
            assert len(hdca["elements"][0]["object"]["elements"]) == 2
            forward, reverse = hdca["elements"][0]["object"]["elements"]
            assert forward["object"]["file_ext"] == "csv"
            assert reverse["object"]["file_ext"] == "csv"

    @skip_without_tool("collection_type_source_map_over")
    def test_mapping_and_subcollection_mapping(self):
        with self.dataset_populator.test_history() as history_id:
            jobs_summary = self._run_workflow(
                """
class: GalaxyWorkflow
inputs:
  text_input1: collection
steps:
  map_over:
    tool_id: collection_type_source_map_over
    in:
      input_collect: text_input1
""",
                test_data="""
text_input1:
  collection_type: "list:paired"
""",
                history_id=history_id,
            )
            hdca = self.dataset_populator.get_history_collection_details(history_id=jobs_summary.history_id, hid=1)
            assert hdca["collection_type"] == "list:paired"
            assert len(hdca["elements"][0]["object"]["elements"]) == 2

    @skip_without_tool("empty_list")
    @skip_without_tool("count_multi_file")
    @skip_without_tool("random_lines1")
    def test_empty_list_reduction(self):
        with self.dataset_populator.test_history() as history_id:
            self._run_workflow(
                """
class: GalaxyWorkflow
inputs:
  input1: data
outputs:
  count_multi_file:
    outputSource: count_multi_file/out_file1
steps:
  empty_list:
    tool_id: empty_list
    in:
      input1: input1
  random_lines:
    tool_id: random_lines1
    state:
      num_lines: 2
      input:
        $link: empty_list/output
      seed_source:
        seed_source_selector: set_seed
        seed: asdf
  count_multi_file:
    tool_id: count_multi_file
    in:
      input1: random_lines/out_file1
""",
                test_data="""
input1:
  value: 1.bed
  type: File
""",
                history_id=history_id,
                wait=True,
                round_trip_format_conversion=True,
            )
            assert "0\n" == self.dataset_populator.get_history_dataset_content(history_id)

    @skip_without_tool("cat")
    def test_cancel_new_workflow_when_history_deleted(self):
        with self.dataset_populator.test_history() as history_id:
            # Invoke a workflow with a pause step.
            uploaded_workflow_id, invocation_id = self._invoke_paused_workflow(history_id)

            # There is no pause of anything in here, so likely the invocation is
            # is still in a new state. If it isn't that is fine, continue with the
            # test it will just happen to test the same thing as below.

            # Wait for all the datasets to complete, make sure the workflow invocation
            # is not complete.
            self._assert_invocation_non_terminal(uploaded_workflow_id, invocation_id)

            self._delete(f"histories/{history_id}")

            invocation_cancelled = self._wait_for_invocation_state(uploaded_workflow_id, invocation_id, "cancelled")
            assert invocation_cancelled, "Workflow state is not cancelled..."

    @skip_without_tool("cat")
    def test_cancel_ready_workflow_when_history_deleted(self):
        # Same as previous test but make sure invocation isn't a new state before
        # cancelling.
        with self.dataset_populator.test_history() as history_id:
            # Invoke a workflow with a pause step.
            uploaded_workflow_id, invocation_id = self._invoke_paused_workflow(history_id)

            # Wait for at least one scheduling step.
            self._wait_for_invocation_non_new(uploaded_workflow_id, invocation_id)

            # Wait for all the datasets to complete, make sure the workflow invocation
            # is not complete.
            self._assert_invocation_non_terminal(uploaded_workflow_id, invocation_id)

            self._delete(f"histories/{history_id}")

            invocation_cancelled = self._wait_for_invocation_state(uploaded_workflow_id, invocation_id, "cancelled")
            assert invocation_cancelled, "Workflow state is not cancelled..."

    @skip_without_tool("cat")
    def test_workflow_pause(self):
        with self.dataset_populator.test_history() as history_id:
            # Invoke a workflow with a pause step.
            uploaded_workflow_id, invocation_id = self._invoke_paused_workflow(history_id)

            # Wait for at least one scheduling step.
            self._wait_for_invocation_non_new(uploaded_workflow_id, invocation_id)

            # Make sure the history didn't enter a failed state in there.
            self.dataset_populator.wait_for_history(history_id, assert_ok=True)

            # Assert the workflow hasn't finished scheduling, we can be pretty sure we
            # are at the pause step in this case then.
            self._assert_invocation_non_terminal(uploaded_workflow_id, invocation_id)

            # Review the paused steps to allow the workflow to continue.
            self.__review_paused_steps(uploaded_workflow_id, invocation_id, order_index=2, action=True)

            # Wait for the workflow to finish scheduling and ensure both the invocation
            # and the history are in valid states.
            invocation_scheduled = self._wait_for_invocation_state(uploaded_workflow_id, invocation_id, "scheduled")
            assert invocation_scheduled, "Workflow state is not scheduled..."
            self.dataset_populator.wait_for_history(history_id, assert_ok=True)

    @skip_without_tool("cat")
    def test_workflow_pause_cancel(self):
        with self.dataset_populator.test_history() as history_id:
            # Invoke a workflow with a pause step.
            uploaded_workflow_id, invocation_id = self._invoke_paused_workflow(history_id)

            # Wait for at least one scheduling step.
            self._wait_for_invocation_non_new(uploaded_workflow_id, invocation_id)

            # Make sure the history didn't enter a failed state in there.
            self.dataset_populator.wait_for_history(history_id, assert_ok=True)

            # Assert the workflow hasn't finished scheduling, we can be pretty sure we
            # are at the pause step in this case then.
            self._assert_invocation_non_terminal(uploaded_workflow_id, invocation_id)

            # Review the paused workflow and cancel it at the paused step.
            self.__review_paused_steps(uploaded_workflow_id, invocation_id, order_index=2, action=False)

            # Ensure the workflow eventually becomes cancelled.
            invocation_cancelled = self._wait_for_invocation_state(uploaded_workflow_id, invocation_id, "cancelled")
            assert invocation_cancelled, "Workflow state is not cancelled..."

    @skip_without_tool("head")
    def test_workflow_map_reduce_pause(self):
        with self.dataset_populator.test_history() as history_id:
            workflow = self.workflow_populator.load_workflow_from_resource("test_workflow_map_reduce_pause")
            uploaded_workflow_id = self.workflow_populator.create_workflow(workflow)
            hda1 = self.dataset_populator.new_dataset(history_id, content="reviewed\nunreviewed")
            fetch_response = self.dataset_collection_populator.create_list_in_history(
                history_id, contents=["1\n2\n3", "4\n5\n6"]
            ).json()
            hdca1 = self.dataset_collection_populator.wait_for_fetched_collection(fetch_response)
            index_map = {
                "0": self._ds_entry(hda1),
                "1": self._ds_entry(hdca1),
            }
            invocation_id = self.__invoke_workflow(uploaded_workflow_id, inputs=index_map, history_id=history_id)

            # Wait for at least one scheduling step.
            self._wait_for_invocation_non_new(uploaded_workflow_id, invocation_id)

            # Make sure the history didn't enter a failed state in there.
            self.dataset_populator.wait_for_history(history_id, assert_ok=True)

            # Assert the workflow hasn't finished scheduling, we can be pretty sure we
            # are at the pause step in this case then.
            self._assert_invocation_non_terminal(uploaded_workflow_id, invocation_id)

            self.__review_paused_steps(uploaded_workflow_id, invocation_id, order_index=4, action=True)
            self.workflow_populator.wait_for_invocation_and_jobs(history_id, uploaded_workflow_id, invocation_id)
            invocation = self._invocation_details(uploaded_workflow_id, invocation_id)
            assert invocation["state"] == "scheduled"
            assert "reviewed\n1\nreviewed\n4\n" == self.dataset_populator.get_history_dataset_content(history_id)

    @skip_without_tool("cat")
    def test_cancel_workflow_invocation(self):
        with self.dataset_populator.test_history() as history_id:
            # Invoke a workflow with a pause step.
            uploaded_workflow_id, invocation_id = self._invoke_paused_workflow(history_id)

            # Wait for at least one scheduling step.
            self._wait_for_invocation_non_new(uploaded_workflow_id, invocation_id)

            # Make sure the history didn't enter a failed state in there.
            self.dataset_populator.wait_for_history(history_id, assert_ok=True)

            # Assert the workflow hasn't finished scheduling, we can be pretty sure we
            # are at the pause step in this case then.
            self._assert_invocation_non_terminal(uploaded_workflow_id, invocation_id)

            invocation_url = self._api_url(f"workflows/{uploaded_workflow_id}/usage/{invocation_id}", use_key=True)
            delete_response = delete(invocation_url)
            self._assert_status_code_is(delete_response, 200)

            invocation = self._invocation_details(uploaded_workflow_id, invocation_id)
            assert invocation["state"] == "cancelled"

    @skip_without_tool("cat")
    def test_pause_outputs_with_deleted_inputs(self):
        self._deleted_inputs_workflow(purge=False)

    @skip_without_tool("cat")
    def test_error_outputs_with_purged_inputs(self):
        self._deleted_inputs_workflow(purge=True)

    def _deleted_inputs_workflow(self, purge):
        # We run a workflow on a collection with a deleted element.
        with self.dataset_populator.test_history() as history_id:
            workflow_id = self._upload_yaml_workflow(
                """
class: GalaxyWorkflow
inputs:
  input1:
    type: collection
    collection_type: list
steps:
  first_cat:
    tool_id: cat
    in:
      input1: input1
  second_cat:
    tool_id: cat
    in:
      input1: first_cat/out_file1
"""
            )
            DELETED = 0
            PAUSED_1 = 1
            PAUSED_2 = 2
            fetch_response = self.dataset_collection_populator.create_list_in_history(
                history_id, contents=[("sample1-1", "1 2 3")], wait=True
            ).json()
            hdca1 = self.dataset_collection_populator.wait_for_fetched_collection(fetch_response)
            deleted_id = hdca1["elements"][DELETED]["object"]["id"]
            self.dataset_populator.delete_dataset(
                history_id=history_id, content_id=deleted_id, purge=purge, wait_for_purge=True
            )
            label_map = {"input1": self._ds_entry(hdca1)}
            workflow_request = dict(
                history=f"hist_id={history_id}",
                ds_map=self.workflow_populator.build_ds_map(workflow_id, label_map),
            )
            r = self.workflow_populator.invoke_workflow_raw(workflow_id, workflow_request)
            self._assert_status_code_is(r, 200)
            invocation_id = r.json()["id"]
            # If this starts failing we may have prevented running workflows on collections with deleted members,
            # in which case we can disable this test.
            self.workflow_populator.wait_for_invocation_and_jobs(
                workflow_id, history_id, invocation_id, assert_ok=False
            )
            contents = self.__history_contents(history_id)
            datasets = [content for content in contents if content["history_content_type"] == "dataset"]
            assert datasets[DELETED]["deleted"]
            state = "error" if purge else "paused"
            assert datasets[PAUSED_1]["state"] == state
            assert datasets[PAUSED_2]["state"] == "paused"

    def test_run_with_implicit_connection(self):
        with self.dataset_populator.test_history() as history_id:
            run_summary = self._run_workflow(
                """
class: GalaxyWorkflow
inputs:
  test_input: data
steps:
  first_cat:
    tool_id: cat1
    in:
      input1: test_input
  the_pause:
    type: pause
    in:
      input: first_cat/out_file1
  second_cat:
    tool_id: cat1
    in:
      input1: the_pause
  third_cat:
    tool_id: random_lines1
    in:
      $step: second_cat
    state:
      num_lines: 1
      input:
        $link: test_input
      seed_source:
        seed_source_selector: set_seed
        seed: asdf
""",
                test_data={"test_input": "hello world"},
                history_id=history_id,
                wait=False,
                round_trip_format_conversion=True,
            )
            history_id = run_summary.history_id
            workflow_id = run_summary.workflow_id
            invocation_id = run_summary.invocation_id
            # Wait for first two jobs to be scheduled - upload and first cat.
            wait_on(lambda: len(self._history_jobs(history_id)) >= 2 or None, "history jobs")
            self.dataset_populator.wait_for_history(history_id, assert_ok=True)
            invocation = self._invocation_details(workflow_id, invocation_id)
            assert invocation["state"] != "scheduled", invocation
            # Expect two jobs - the upload and first cat. randomlines shouldn't run
            # it is implicitly dependent on second cat.
            self._assert_history_job_count(history_id, 2)

            self.__review_paused_steps(workflow_id, invocation_id, order_index=2, action=True)
            self.workflow_populator.wait_for_invocation_and_jobs(history_id, workflow_id, invocation_id)
            self._assert_history_job_count(history_id, 4)

    def test_run_with_optional_data_specified_to_multi_data(self):
        with self.dataset_populator.test_history() as history_id:
            self._run_workflow(
                WORKFLOW_OPTIONAL_TRUE_INPUT_DATA,
                test_data="""
input1:
  value: 1.bed
  type: File
""",
                history_id=history_id,
                wait=True,
                assert_ok=True,
            )
            content = self.dataset_populator.get_history_dataset_content(history_id)
            assert "CCDS989.1_cds_0_0_chr1_147962193_r" in content

    def test_run_with_optional_data_unspecified_to_multi_data(self):
        with self.dataset_populator.test_history() as history_id:
            self._run_jobs(
                WORKFLOW_OPTIONAL_TRUE_INPUT_DATA, test_data={}, history_id=history_id, wait=True, assert_ok=True
            )
            content = self.dataset_populator.get_history_dataset_content(history_id)
            assert "No input selected" in content

    def test_run_with_optional_data_unspecified_survives_delayed_step(self):
        with self.dataset_populator.test_history() as history_id:
            self._run_workflow(
                WORKFLOW_OPTIONAL_INPUT_DELAYED_SCHEDULING,
                history_id=history_id,
                wait=True,
                assert_ok=True,
            )

    def test_run_subworkflow_with_optional_data_unspecified(self):
        with self.dataset_populator.test_history() as history_id:
            subworkflow = yaml.safe_load(
                """
class: GalaxyWorkflow
inputs:
  required: data
steps:
  nested_workflow:
    in:
      required: required
test_data:
  required:
    value: 1.bed
    type: File
"""
            )
            subworkflow["steps"]["nested_workflow"]["run"] = yaml.safe_load(WORKFLOW_OPTIONAL_INPUT_DELAYED_SCHEDULING)
            self._run_workflow(
                subworkflow,
                history_id=history_id,
                wait=True,
                assert_ok=True,
            )

    def test_run_with_non_optional_data_unspecified_fails_invocation(self):
        with self.dataset_populator.test_history() as history_id:
            error = self._run_jobs(
                WORKFLOW_OPTIONAL_FALSE_INPUT_DATA,
                test_data={},
                history_id=history_id,
                wait=False,
                assert_ok=False,
                expected_response=400,
            )
            self._assert_failed_on_non_optional_input(error, "input1")

    def test_run_with_optional_collection_specified(self):
        with self.dataset_populator.test_history() as history_id:
            self._run_jobs(
                WORKFLOW_OPTIONAL_TRUE_INPUT_COLLECTION,
                test_data="""
input1:
  collection_type: paired
  name: the_dataset_pair
  elements:
    - identifier: forward
      value: 1.fastq
      type: File
    - identifier: reverse
      value: 1.fastq
      type: File
""",
                history_id=history_id,
                wait=True,
                assert_ok=True,
            )
            content = self.dataset_populator.get_history_dataset_content(history_id)
            assert "GAATTGATCAGGACATAGGACAACTGTAGGCACCAT" in content

    def test_run_with_optional_collection_unspecified(self):
        with self.dataset_populator.test_history() as history_id:
            self._run_jobs(
                WORKFLOW_OPTIONAL_TRUE_INPUT_COLLECTION, test_data={}, history_id=history_id, wait=True, assert_ok=True
            )
            content = self.dataset_populator.get_history_dataset_content(history_id)
            assert "No input specified." in content

    def test_run_with_non_optional_collection_unspecified_fails_invocation(self):
        with self.dataset_populator.test_history() as history_id:
            error = self._run_jobs(
                WORKFLOW_OPTIONAL_FALSE_INPUT_COLLECTION,
                test_data={},
                history_id=history_id,
                wait=False,
                assert_ok=False,
                expected_response=400,
            )
            self._assert_failed_on_non_optional_input(error, "input1")

    def _assert_failed_on_non_optional_input(self, error, input_name):
        assert "err_msg" in error
        err_msg = error["err_msg"]
        assert input_name in err_msg
        assert "is not optional and no input" in err_msg

    def test_run_with_validated_parameter_connection_optional(self):
        with self.dataset_populator.test_history() as history_id:
            self._run_workflow(
                """
class: GalaxyWorkflow
inputs:
  text_input: text
steps:
  validation:
    tool_id: validation_repeat
    state:
      r2:
      - text:
          $link: text_input
""",
                test_data="""
text_input:
  value: "abd"
  type: raw
""",
                history_id=history_id,
                wait=True,
                round_trip_format_conversion=True,
            )
            jobs = self._history_jobs(history_id)
            assert len(jobs) == 1

    def test_run_with_int_parameter(self):
        with self.dataset_populator.test_history() as history_id:
            failed = False
            try:
                self._run_jobs(
                    WORKFLOW_PARAMETER_INPUT_INTEGER_REQUIRED,
                    test_data="""
data_input:
  value: 1.bed
  type: File
""",
                    history_id=history_id,
                    wait=True,
                    assert_ok=True,
                )
            except AssertionError as e:
                assert "(int_input) is not optional" in str(e)
                failed = True
            assert failed
            run_response = self._run_workflow(
                WORKFLOW_PARAMETER_INPUT_INTEGER_REQUIRED,
                test_data="""
data_input:
  value: 1.bed
  type: File
int_input:
  value: 1
  type: raw
""",
                history_id=history_id,
                wait=True,
                assert_ok=True,
            )
            # self.dataset_populator.wait_for_history(history_id, assert_ok=True)
            content = self.dataset_populator.get_history_dataset_content(history_id)
            assert len(content.splitlines()) == 1, content
            invocation = self.workflow_populator.get_invocation(run_response.invocation_id)
            assert invocation["input_step_parameters"]["int_input"]["parameter_value"] == 1

            run_response = self._run_workflow(
                WORKFLOW_PARAMETER_INPUT_INTEGER_OPTIONAL,
                test_data="""
data_input:
  value: 1.bed
  type: File
""",
                history_id=history_id,
                wait=True,
                assert_ok=True,
            )
            invocation = self.workflow_populator.get_invocation(run_response.invocation_id)
            # Optional step parameter without default value will not be recorded.
            assert "int_input" not in invocation["input_step_parameters"]

    def test_run_with_int_parameter_nested(self):
        with self.dataset_populator.test_history() as history_id:
            workflow = self.workflow_populator.load_workflow_from_resource("test_subworkflow_with_integer_input")
            workflow_id = self.workflow_populator.create_workflow(workflow)
            hda: dict = self.dataset_populator.new_dataset(history_id, content="1 2 3")
            workflow_request = {
                "history_id": history_id,
                "inputs_by": "name",
                "inputs": json.dumps(
                    {
                        "input_dataset": {"src": "hda", "id": hda["id"]},
                        "int_parameter": 1,
                    }
                ),
            }
            self.workflow_populator.invoke_workflow_and_wait(workflow_id, request=workflow_request)

    def test_run_with_validated_parameter_connection_default_values(self):
        with self.dataset_populator.test_history() as history_id:
            self._run_jobs(
                WORKFLOW_PARAMETER_INPUT_INTEGER_DEFAULT,
                test_data="""
data_input:
  value: 1.bed
  type: File
""",
                history_id=history_id,
                wait=True,
                assert_ok=True,
            )
            self.dataset_populator.wait_for_history(history_id, assert_ok=True)
            content = self.dataset_populator.get_history_dataset_content(history_id)
            assert len(content.splitlines()) == 3, content

    def test_run_with_validated_parameter_connection_invalid(self):
        with self.dataset_populator.test_history() as history_id:
            self._run_jobs(
                """
class: GalaxyWorkflow
inputs:
  text_input: text
steps:
  validation:
    tool_id: validation_repeat
    state:
      r2:
      - text:
          $link: text_input
""",
                test_data="""
text_input:
  value: ""
  type: raw
""",
                history_id=history_id,
                wait=True,
                assert_ok=False,
            )

    def test_run_with_text_input_connection(self):
        with self.dataset_populator.test_history() as history_id:
            self._run_jobs(
                """
class: GalaxyWorkflow
inputs:
  data_input: data
  text_input: text
steps:
  randomlines:
    tool_id: random_lines1
    state:
      num_lines: 1
      input:
        $link: data_input
      seed_source:
        seed_source_selector: set_seed
        seed:
          $link: text_input
""",
                test_data="""
data_input:
  value: 1.bed
  type: File
text_input:
  value: asdf
  type: raw
""",
                history_id=history_id,
            )

            self.dataset_populator.wait_for_history(history_id, assert_ok=True)
            content = self.dataset_populator.get_history_dataset_content(history_id)
            assert "chrX\t152691446\t152691471\tCCDS14735.1_cds_0_0_chrX_152691447_f\t0\t+\n" == content

    def test_run_with_numeric_input_connection(self):
        history_id = self.dataset_populator.new_history()
        self._run_jobs(
            """
class: GalaxyWorkflow
steps:
- label: forty_two
  tool_id: expression_forty_two
  state: {}
- label: consume_expression_parameter
  tool_id: cheetah_casting
  state:
    floattest: 3.14
    inttest:
      $link: forty_two/out1
test_data: {}
""",
            history_id=history_id,
        )

        self.dataset_populator.wait_for_history(history_id, assert_ok=True)
        content = self.dataset_populator.get_history_dataset_content(history_id)
        lines = content.split("\n")
        assert len(lines) == 4
        str_43 = lines[0]
        str_4point14 = lines[2]
        assert lines[3] == ""
        assert int(str_43) == 43
        assert abs(float(str_4point14) - 4.14) < 0.0001

    @skip_without_tool("param_value_from_file")
    def test_expression_tool_map_over(self):
        history_id = self.dataset_populator.new_history()
        self._run_jobs(
            """
class: GalaxyWorkflow
inputs:
  text_input1: collection
steps:
- label: param_out
  tool_id: param_value_from_file
  in:
     input1: text_input1
- label: consume_expression_parameter
  tool_id: validation_default
  in:
    input1: param_out/text_param
  outputs:
    out_file1:
      rename: "replaced_param_collection"
test_data:
  text_input1:
    collection_type: list
    elements:
      - identifier: A
        content: A
      - identifier: B
        content: B
""",
            history_id=history_id,
        )
        history_contents = self._get(f"histories/{history_id}/contents").json()
        collection = [
            c
            for c in history_contents
            if c["history_content_type"] == "dataset_collection" and c["name"] == "replaced_param_collection"
        ][0]
        collection_details = self._get(collection["url"]).json()
        assert collection_details["element_count"] == 2
        elements = collection_details["elements"]
        assert elements[0]["element_identifier"] == "A"
        assert elements[1]["element_identifier"] == "B"
        element_a_content = self.dataset_populator.get_history_dataset_content(
            history_id, dataset=elements[0]["object"]
        )
        element_b_content = self.dataset_populator.get_history_dataset_content(
            history_id, dataset=elements[1]["object"]
        )
        assert element_a_content.strip() == "A"
        assert element_b_content.strip() == "B"

    @skip_without_tool("create_input_collection")
    def test_workflow_optional_input_text_parameter_reevaluation(self):
        with self.dataset_populator.test_history() as history_id:
            self._run_jobs(
                """
class: GalaxyWorkflow
inputs:
  text_input:
    type: text
    optional: true
    default: ''
steps:
  create_collection:
    tool_id: create_input_collection
  nested_workflow:
    in:
      inner_input: create_collection/output
      inner_text_input: text_input
    run:
      class: GalaxyWorkflow
      inputs:
        inner_input:
          type: data_collection_input
        inner_text_input:
          type: text
          optional: true
          default: ''
      steps:
        apply:
          tool_id: __APPLY_RULES__
          in:
            input: inner_input
          state:
            rules:
              rules:
                - type: add_column_metadata
                  value: identifier0
              mapping:
                - type: list_identifiers
                  columns: [0]
      echo:
        cat1:
          in:
            input1: apply/output
          outputs:
            out_file1:
              rename: "#{inner_text_input} suffix"
        """,
                history_id=history_id,
            )

    @skip_without_tool("cat1")
    def test_workflow_rerun_with_use_cached_job(self):
        workflow = self.workflow_populator.load_workflow(name="test_for_run")
        # We launch a workflow
        with self.dataset_populator.test_history() as history_id_one, self.dataset_populator.test_history() as history_id_two:
            workflow_request, _, workflow_id = self._setup_workflow_run(workflow, history_id=history_id_one)
            invocation_id = self.workflow_populator.invoke_workflow_and_wait(
                workflow_id, request=workflow_request
            ).json()["id"]
            invocation_1 = self.workflow_populator.get_invocation(invocation_id)
            # We copy the workflow inputs to a new history
            new_workflow_request = workflow_request.copy()
            new_ds_map = json.loads(new_workflow_request["ds_map"])
            for key, input_values in invocation_1["inputs"].items():
                copy_payload = {"content": input_values["id"], "source": "hda", "type": "dataset"}
                copy_response = self._post(f"histories/{history_id_two}/contents", data=copy_payload, json=True).json()
                new_ds_map[key]["id"] = copy_response["id"]
            new_workflow_request["ds_map"] = json.dumps(new_ds_map, sort_keys=True)
            new_workflow_request["history"] = f"hist_id={history_id_two}"
            new_workflow_request["use_cached_job"] = True
            # We run the workflow again, it should not produce any new outputs
            new_workflow_response = self.workflow_populator.invoke_workflow_raw(
                workflow_id, new_workflow_request, assert_ok=True
            ).json()
            invocation_id = new_workflow_response["id"]
            self.workflow_populator.wait_for_invocation_and_jobs(history_id_two, workflow_id, invocation_id)

            # get_history_dataset_details defaults to last item in history, so since we've done
            # wait_for_invocation_and_jobs - this will be the output of the cat1 job for both histories
            # (the only job in the loaded workflow).
            first_wf_output_hda = self.dataset_populator.get_history_dataset_details(history_id=history_id_one)
            second_wf_output_hda = self.dataset_populator.get_history_dataset_details(history_id=history_id_two)

            first_wf_output = self._get(f"datasets/{first_wf_output_hda['id']}").json()
            second_wf_output = self._get(f"datasets/{second_wf_output_hda['id']}").json()
            assert (
                first_wf_output["file_name"] == second_wf_output["file_name"]
            ), f"first output:\n{first_wf_output}\nsecond output:\n{second_wf_output}"

    @skip_without_tool("cat1")
    def test_nested_workflow_rerun_with_use_cached_job(self):
        with self.dataset_populator.test_history() as history_id_one, self.dataset_populator.test_history() as history_id_two:
            test_data = """
outer_input:
  value: 1.bed
  type: File
"""
            run_jobs_summary = self._run_workflow(
                WORKFLOW_NESTED_SIMPLE, test_data=test_data, history_id=history_id_one
            )
            workflow_id = run_jobs_summary.workflow_id
            workflow_request = run_jobs_summary.workflow_request
            # We copy the inputs to a new history and re-run the workflow
            inputs = json.loads(workflow_request["inputs"])
            dataset_type = inputs["outer_input"]["src"]
            dataset_id = inputs["outer_input"]["id"]
            copy_payload = {"content": dataset_id, "source": dataset_type, "type": "dataset"}
            copy_response = self._post(f"histories/{history_id_two}/contents", data=copy_payload, json=True)
            self._assert_status_code_is(copy_response, 200)
            new_dataset_id = copy_response.json()["id"]
            inputs["outer_input"]["id"] = new_dataset_id
            workflow_request["use_cached_job"] = True
            workflow_request["history"] = f"hist_id={history_id_two}"
            workflow_request["inputs"] = json.dumps(inputs)
            self.workflow_populator.invoke_workflow_and_wait(workflow_id, request=run_jobs_summary.workflow_request)
            # Now make sure that the HDAs in each history point to the same dataset instances
            history_one_contents = self.__history_contents(history_id_one)
            history_two_contents = self.__history_contents(history_id_two)
            assert len(history_one_contents) == len(history_two_contents)
            for i, (item_one, item_two) in enumerate(zip(history_one_contents, history_two_contents)):
                assert (
                    item_one["dataset_id"] == item_two["dataset_id"]
                ), 'Dataset ids should match, but "{}" and "{}" are not the same for History item {}.'.format(
                    item_one["dataset_id"], item_two["dataset_id"], i + 1
                )

    def test_cannot_run_inaccessible_workflow(self):
        workflow = self.workflow_populator.load_workflow(name="test_for_run_cannot_access")
        workflow_request, _, workflow_id = self._setup_workflow_run(workflow)
        with self._different_user():
            run_workflow_response = self._post(f"workflows/{workflow_id}/invocations", data=workflow_request)
            self._assert_status_code_is(run_workflow_response, 403)

    def test_400_on_invalid_workflow_id(self):
        workflow = self.workflow_populator.load_workflow(name="test_for_run_does_not_exist")
        workflow_request, _, _ = self._setup_workflow_run(workflow)
        run_workflow_response = self._post(f"workflows/{self._random_key()}/invocations", data=workflow_request)
        self._assert_status_code_is(run_workflow_response, 400)

    def test_cannot_run_against_other_users_history(self):
        workflow = self.workflow_populator.load_workflow(name="test_for_run_does_not_exist")
        workflow_request, history_id, workflow_id = self._setup_workflow_run(workflow)
        with self._different_user():
            other_history_id = self.dataset_populator.new_history()
        workflow_request["history"] = f"hist_id={other_history_id}"
        run_workflow_response = self._post(f"workflows/{workflow_id}/invocations", data=workflow_request)
        self._assert_status_code_is(run_workflow_response, 403)

    def test_cannot_run_bootstrap_admin_workflow(self):
        workflow = self.workflow_populator.load_workflow(name="test_bootstrap_admin_cannot_run")
        workflow_request, *_ = self._setup_workflow_run(workflow)
        run_workflow_response = self._post("workflows", data=workflow_request, key=self.master_api_key, json=True)
        self._assert_status_code_is(run_workflow_response, 400)

    @skip_without_tool("cat")
    @skip_without_tool("cat_list")
    def test_workflow_run_with_matching_lists(self):
        workflow = self.workflow_populator.load_workflow_from_resource("test_workflow_matching_lists")
        workflow_id = self.workflow_populator.create_workflow(workflow)
        with self.dataset_populator.test_history() as history_id:
            hdca1 = self.dataset_collection_populator.create_list_in_history(
                history_id, contents=[("sample1-1", "1 2 3"), ("sample2-1", "7 8 9")]
            ).json()
            hdca2 = self.dataset_collection_populator.create_list_in_history(
                history_id, contents=[("sample1-2", "4 5 6"), ("sample2-2", "0 a b")]
            ).json()
            hdca1 = self.dataset_collection_populator.wait_for_fetched_collection(hdca1)
            hdca2 = self.dataset_collection_populator.wait_for_fetched_collection(hdca2)
            self.dataset_populator.wait_for_history(history_id, assert_ok=True)
            label_map = {"list1": self._ds_entry(hdca1), "list2": self._ds_entry(hdca2)}
            workflow_request = dict(
                ds_map=self.workflow_populator.build_ds_map(workflow_id, label_map),
            )
            self.workflow_populator.invoke_workflow_and_wait(
                workflow_id, history_id=history_id, request=workflow_request
            )
            assert "1 2 3\n4 5 6\n7 8 9\n0 a b\n" == self.dataset_populator.get_history_dataset_content(history_id)

    def test_workflow_stability(self):
        # Run this index stability test with following command:
        #   ./run_tests.sh test/api/test_workflows.py:WorkflowsApiTestCase.test_workflow_stability
        num_tests = 1
        for workflow_file in ["test_workflow_topoambigouity", "test_workflow_topoambigouity_auto_laidout"]:
            workflow = self.workflow_populator.load_workflow_from_resource(workflow_file)
            last_step_map = self._step_map(workflow)
            for _ in range(num_tests):
                uploaded_workflow_id = self.workflow_populator.create_workflow(workflow)
                downloaded_workflow = self._download_workflow(uploaded_workflow_id)
                step_map = self._step_map(downloaded_workflow)
                assert step_map == last_step_map
                last_step_map = step_map

    def _step_map(self, workflow):
        # Build dict mapping 'tep index to input name.
        step_map = {}
        for step_index, step in workflow["steps"].items():
            if step["type"] == "data_input":
                step_map[step_index] = step["inputs"][0]["name"]
        return step_map

    def test_empty_create(self):
        response = self._post("workflows")
        self._assert_status_code_is(response, 400)
        self._assert_error_code_is(response, error_codes.error_codes_by_name["USER_REQUEST_MISSING_PARAMETER"])

    def test_invalid_create_multiple_types(self):
        data = {"shared_workflow_id": "1234567890abcdef", "from_history_id": "1234567890abcdef"}
        response = self._post("workflows", data)
        self._assert_status_code_is(response, 400)
        self._assert_error_code_is(response, error_codes.error_codes_by_name["USER_REQUEST_INVALID_PARAMETER"])

    @skip_without_tool("cat1")
    def test_run_with_pja(self):
        workflow = self.workflow_populator.load_workflow(name="test_for_pja_run", add_pja=True)
        workflow_request, history_id, workflow_id = self._setup_workflow_run(workflow, inputs_by="step_index")
        workflow_request["replacement_params"] = dumps(dict(replaceme="was replaced"))
        run_workflow_response = self.workflow_populator.invoke_workflow_raw(
            workflow_id, workflow_request, assert_ok=True
        )
        invocation_id = run_workflow_response.json()["id"]
        self.workflow_populator.wait_for_invocation_and_jobs(history_id, workflow_id, invocation_id, assert_ok=True)
        content = self.dataset_populator.get_history_dataset_details(history_id, wait=True, assert_ok=True)
        assert content["name"] == "foo was replaced"

    @skip_without_tool("hidden_param")
    def test_hidden_param_in_workflow(self):
        with self.dataset_populator.test_history() as history_id:
            run_object = self._run_workflow(
                """
class: GalaxyWorkflow
steps:
  step1:
    tool_id: hidden_param
""",
                test_data={},
                history_id=history_id,
                wait=False,
            )
            self.workflow_populator.wait_for_invocation_and_jobs(
                history_id, run_object.workflow_id, run_object.invocation_id
            )
            contents = self.__history_contents(history_id)
            assert len(contents) == 1
            okay_dataset = contents[0]
            assert okay_dataset["state"] == "ok"
            content = self.dataset_populator.get_history_dataset_content(history_id, hid=1)
            assert content == "1\n"

    @skip_without_tool("output_filter")
    def test_optional_workflow_output(self):
        with self.dataset_populator.test_history() as history_id:
            run_object = self._run_workflow(
                """
class: GalaxyWorkflow
inputs: []
outputs:
  wf_output_1:
    outputSource: output_filter/out_1
steps:
  output_filter:
    tool_id: output_filter
    state:
      produce_out_1: False
      filter_text_1: '1'
      produce_collection: False
""",
                test_data={},
                history_id=history_id,
                wait=False,
            )
            self.workflow_populator.wait_for_invocation_and_jobs(
                history_id, run_object.workflow_id, run_object.invocation_id
            )
            contents = self.__history_contents(history_id)
            assert len(contents) == 1
            okay_dataset = contents[0]
            assert okay_dataset["state"] == "ok"

    @skip_without_tool("output_filter_with_input_optional")
    def test_workflow_optional_input_filtering(self):
        with self.dataset_populator.test_history() as history_id:
            test_data = """
input1:
  collection_type: list
  elements:
    - identifier: A
      content: A
"""
            run_object = self._run_workflow(
                """
class: GalaxyWorkflow
inputs:
  input1:
    type: collection
    collection_type: list
outputs:
  wf_output_1:
    outputSource: output_filter/out_1
steps:
  output_filter:
    tool_id: output_filter_with_input_optional
    in:
      input_1: input1
""",
                test_data=test_data,
                history_id=history_id,
                wait=False,
            )
            self.workflow_populator.wait_for_invocation_and_jobs(
                history_id, run_object.workflow_id, run_object.invocation_id
            )
            contents = self.__history_contents(history_id)
            assert len(contents) == 4
            for content in contents:
                if content["history_content_type"] == "dataset":
                    assert content["state"] == "ok"
                else:
                    print(content)
                    assert content["populated_state"] == "ok"

    @skip_without_tool("cat")
    def test_run_rename_on_mapped_over_collection(self):
        with self.dataset_populator.test_history() as history_id:
            self._run_jobs(
                """
class: GalaxyWorkflow
inputs:
  input1:
    type: collection
    collection_type: list
steps:
  first_cat:
    tool_id: cat
    in:
      input1: input1
    outputs:
      out_file1:
        rename: "my new name"
""",
                test_data="""
input1:
  collection_type: list
  name: the_dataset_list
  elements:
    - identifier: el1
      value: 1.fastq
      type: File
""",
                history_id=history_id,
            )
            content = self.dataset_populator.get_history_dataset_details(history_id, hid=4, wait=True, assert_ok=True)
            name = content["name"]
            assert name == "my new name", name
            assert content["history_content_type"] == "dataset"
            content = self.dataset_populator.get_history_collection_details(
                history_id, hid=3, wait=True, assert_ok=True
            )
            name = content["name"]
            assert content["history_content_type"] == "dataset_collection", content
            assert name == "my new name", name

    @skip_without_tool("cat")
    def test_run_rename_based_on_inputs_on_mapped_over_collection(self):
        with self.dataset_populator.test_history() as history_id:
            self._run_jobs(
                """
class: GalaxyWorkflow
inputs:
  input1:
    type: collection
    collection_type: list
steps:
  first_cat:
    tool_id: cat
    in:
      input1: input1
    outputs:
      out_file1:
        rename: "#{input1} suffix"
""",
                test_data="""
input1:
  collection_type: list
  name: the_dataset_list
  elements:
    - identifier: el1
      value: 1.fastq
      type: File
""",
                history_id=history_id,
            )
            content = self.dataset_populator.get_history_collection_details(
                history_id, hid=3, wait=True, assert_ok=True
            )
            name = content["name"]
            assert content["history_content_type"] == "dataset_collection", content
            assert name == "the_dataset_list suffix", name

    @skip_without_tool("collection_creates_pair")
    def test_run_rename_collection_output(self):
        with self.dataset_populator.test_history() as history_id:
            self._run_jobs(
                """
class: GalaxyWorkflow
inputs:
  input1: data
steps:
  - tool_id: collection_creates_pair
    in:
      input1: input1
    outputs:
      paired_output:
        rename: "my new name"
""",
                test_data="""
input1:
  value: 1.fasta
  type: File
  name: fasta1
""",
                history_id=history_id,
            )
            details1 = self.dataset_populator.get_history_collection_details(
                history_id, hid=4, wait=True, assert_ok=True
            )
            assert details1["elements"][0]["object"]["visible"] is False
            assert details1["name"] == "my new name", details1
            assert details1["history_content_type"] == "dataset_collection"

    @skip_without_tool("__BUILD_LIST__")
    def test_run_build_list_hide_collection_output(self):
        with self.dataset_populator.test_history() as history_id:
            self._run_jobs(
                """
class: GalaxyWorkflow
inputs:
  input1: data
steps:
  - tool_id: __BUILD_LIST__
    in:
      datasets_0|input: input1
    state:
      datasets:
      - id_cond:
          id_select: id
    outputs:
      output:
        hide: true
""",
                test_data="""
input1:
  value: 1.fasta
  type: File
  name: fasta1
""",
                history_id=history_id,
            )
            details1 = self.dataset_populator.get_history_collection_details(
                history_id, hid=3, wait=True, assert_ok=True
            )
            assert details1["elements"][0]["object"]["visible"] is False
            assert details1["name"] == "data 1 (as list)", details1
            assert details1["visible"] is False

    @skip_without_tool("__BUILD_LIST__")
    def test_run_build_list_delete_intermediate_collection_output(self):
        with self.dataset_populator.test_history() as history_id:
            self._run_jobs(
                """
class: GalaxyWorkflow
inputs:
  input1: data
steps:
  - tool_id: __BUILD_LIST__
    in:
      datasets_0|input: input1
    state:
      datasets:
      - id_cond:
          id_select: id
    outputs:
      output:
        delete_intermediate_datasets: true
""",
                test_data="""
input1:
  value: 1.fasta
  type: File
  name: fasta1
""",
                history_id=history_id,
            )
            details1 = self.dataset_populator.get_history_collection_details(
                history_id, hid=3, wait=True, assert_ok=True
            )
            assert details1["elements"][0]["object"]["visible"] is False
            assert details1["name"] == "data 1 (as list)", details1
            # FIXME: this doesn't work because the workflow is still being scheduled
            # TODO: Implement a way to run PJAs that couldn't be run during/after the job
            # after the workflow has run to completion
            assert details1["deleted"] is False

    @skip_without_tool("__BUILD_LIST__")
    def test_run_build_list_change_datatype_collection_output(self):
        with self.dataset_populator.test_history() as history_id:
            self._run_jobs(
                """
class: GalaxyWorkflow
inputs:
  input1: data
steps:
  - tool_id: __BUILD_LIST__
    in:
      datasets_0|input: input1
    state:
      datasets:
      - id_cond:
          id_select: idx
    outputs:
      output:
        change_datatype: txt
  - tool_id: __BUILD_LIST__
    in:
      datasets_0|input: input1
    state:
      datasets:
      - id_cond:
          id_select: idx
""",
                test_data="""
input1:
  value: 1.fasta
  type: File
  file_type: fasta
  name: fasta1
""",
                history_id=history_id,
            )
            details1 = self.dataset_populator.get_history_collection_details(
                history_id, hid=3, wait=True, assert_ok=True
            )
            assert details1["name"] == "data 1 (as list)", details1
            assert details1["elements"][0]["object"]["visible"] is False
            assert details1["elements"][0]["object"]["file_ext"] == "txt"
            details2 = self.dataset_populator.get_history_collection_details(
                history_id, hid=5, wait=True, assert_ok=True
            )
            # Also check that we don't overwrite the original HDA's datatype
            assert details2["elements"][0]["object"]["file_ext"] == "fasta"

    @skip_without_tool("__BUILD_LIST__")
    def test_run_build_list_rename_collection_output(self):
        with self.dataset_populator.test_history() as history_id:
            self._run_jobs(
                """
class: GalaxyWorkflow
inputs:
  input1: data
steps:
  - tool_id: __BUILD_LIST__
    in:
      datasets_0|input: input1
    state:
      datasets:
      - id_cond:
          id_select: idx
    outputs:
      output:
        rename: "my new name"
""",
                test_data="""
input1:
  value: 1.fasta
  type: File
  name: fasta1
""",
                history_id=history_id,
            )
            details1 = self.dataset_populator.get_history_collection_details(
                history_id, hid=3, wait=True, assert_ok=True
            )
            assert details1["elements"][0]["object"]["visible"] is False
            assert details1["name"] == "my new name", details1
            assert details1["history_content_type"] == "dataset_collection"

    @skip_without_tool("create_2")
    def test_run_rename_multiple_outputs(self):
        with self.dataset_populator.test_history() as history_id:
            self._run_jobs(
                """
class: GalaxyWorkflow
inputs: []
steps:
  create_2:
    tool_id: create_2
    state:
      sleep_time: 0
    outputs:
      out_file1:
        rename: "my new name"
      out_file2:
        rename: "my other new name"
""",
                test_data={},
                history_id=history_id,
            )
        details1 = self.dataset_populator.get_history_dataset_details(history_id, hid=1, wait=True, assert_ok=True)
        details2 = self.dataset_populator.get_history_dataset_details(history_id, hid=2)

        assert details1["name"] == "my new name"
        assert details2["name"] == "my other new name"

    @skip_without_tool("cat")
    def test_run_rename_based_on_input(self):
        with self.dataset_populator.test_history() as history_id:
            self._run_jobs(WORKFLOW_RENAME_ON_INPUT, history_id=history_id)
            content = self.dataset_populator.get_history_dataset_details(history_id, wait=True, assert_ok=True)
            name = content["name"]
            assert name == "fasta1 suffix", name

    @skip_without_tool("fail_identifier")
    @skip_without_tool("cat")
    def test_run_rename_when_resuming_jobs(self):
        with self.dataset_populator.test_history() as history_id:
            self._run_jobs(
                """
class: GalaxyWorkflow
inputs:
  input1: data
steps:
  first_fail:
    tool_id: fail_identifier
    state:
      failbool: true
      input1:
        $link: input1
    outputs:
      out_file1:
        rename: "cat1 out"
  cat:
    tool_id: cat
    in:
      input1: first_fail/out_file1
    outputs:
      out_file1:
        rename: "#{input1} suffix"
""",
                test_data="""
input1:
  value: 1.fasta
  type: File
  name: fail
""",
                history_id=history_id,
                wait=True,
                assert_ok=False,
            )
            content = self.dataset_populator.get_history_dataset_details(history_id, hid=2, wait=True, assert_ok=False)
            name = content["name"]
            assert content["state"] == "error", content
            input1 = self.dataset_populator.get_history_dataset_details(history_id, hid=1, wait=True, assert_ok=False)
            job_id = content["creating_job"]
            inputs = {
                "input1": {"values": [{"src": "hda", "id": input1["id"]}]},
                "failbool": "false",
                "rerun_remap_job_id": job_id,
            }
            self.dataset_populator.run_tool(
                tool_id="fail_identifier",
                inputs=inputs,
                history_id=history_id,
            )
            unpaused_dataset = self.dataset_populator.get_history_dataset_details(
                history_id, wait=True, assert_ok=False
            )
            assert unpaused_dataset["state"] == "ok"
            assert unpaused_dataset["name"] == f"{name} suffix"

    @skip_without_tool("cat")
    def test_run_rename_based_on_input_recursive(self):
        with self.dataset_populator.test_history() as history_id:
            self._run_jobs(
                """
class: GalaxyWorkflow
inputs:
  input1: data
steps:
  first_cat:
    tool_id: cat
    in:
      input1: input1
    outputs:
      out_file1:
        rename: "#{input1} #{input1 | upper} suffix"
""",
                test_data="""
input1:
  value: 1.fasta
  type: File
  name: '#{input1}'
""",
                history_id=history_id,
            )
            content = self.dataset_populator.get_history_dataset_details(history_id, wait=True, assert_ok=True)
            name = content["name"]
            assert name == "#{input1} #{INPUT1} suffix", name

    @skip_without_tool("cat")
    def test_run_rename_based_on_input_repeat(self):
        with self.dataset_populator.test_history() as history_id:
            self._run_jobs(
                """
class: GalaxyWorkflow
inputs:
  input1: data
  input2: data
steps:
  first_cat:
    tool_id: cat
    state:
      input1:
        $link: input1
      queries:
        - input2:
            $link: input2
    outputs:
      out_file1:
        rename: "#{queries_0.input2| basename} suffix"
""",
                test_data="""
input1:
  value: 1.fasta
  type: File
  name: fasta1
input2:
  value: 1.fasta
  type: File
  name: fasta2
""",
                history_id=history_id,
            )
            content = self.dataset_populator.get_history_dataset_details(history_id, wait=True, assert_ok=True)
            name = content["name"]
            assert name == "fasta2 suffix", name

    @skip_without_tool("mapper2")
    def test_run_rename_based_on_input_conditional(self):
        with self.dataset_populator.test_history() as history_id:
            self._run_jobs(
                """
class: GalaxyWorkflow
inputs:
  fasta_input: data
  fastq_input: data
steps:
  mapping:
    tool_id: mapper2
    state:
      fastq_input:
        fastq_input_selector: single
        fastq_input1:
          $link: fastq_input
      reference:
        $link: fasta_input
    outputs:
      out_file1:
        # Wish it was qualified for conditionals but it doesn't seem to be. -John
        # rename: "#{fastq_input.fastq_input1 | basename} suffix"
        rename: "#{fastq_input1 | basename} suffix"
""",
                test_data="""
fasta_input:
  value: 1.fasta
  type: File
  name: fasta1
  file_type: fasta
fastq_input:
  value: 1.fastqsanger
  type: File
  name: fastq1
  file_type: fastqsanger
""",
                history_id=history_id,
            )
            content = self.dataset_populator.get_history_dataset_details(history_id, wait=True, assert_ok=True)
            name = content["name"]
            assert name == "fastq1 suffix", name

    @skip_without_tool("mapper2")
    def test_run_rename_based_on_input_collection(self):
        with self.dataset_populator.test_history() as history_id:
            self._run_jobs(
                """
class: GalaxyWorkflow
inputs:
  fasta_input: data
  fastq_inputs: data
steps:
  mapping:
    tool_id: mapper2
    state:
      fastq_input:
        fastq_input_selector: paired_collection
        fastq_input1:
          $link: fastq_inputs
      reference:
        $link: fasta_input
    outputs:
      out_file1:
        # Wish it was qualified for conditionals but it doesn't seem to be. -John
        # rename: "#{fastq_input.fastq_input1 | basename} suffix"
        rename: "#{fastq_input1} suffix"
""",
                test_data="""
fasta_input:
  value: 1.fasta
  type: File
  name: fasta1
  file_type: fasta
fastq_inputs:
  collection_type: list
  name: the_dataset_pair
  elements:
    - identifier: forward
      value: 1.fastq
      type: File
    - identifier: reverse
      value: 1.fastq
      type: File
""",
                history_id=history_id,
            )
            content = self.dataset_populator.get_history_dataset_details(history_id, wait=True, assert_ok=True)
            name = content["name"]
            assert name == "the_dataset_pair suffix", name

    @skip_without_tool("collection_creates_pair")
    def test_run_hide_on_collection_output(self):
        with self.dataset_populator.test_history() as history_id:
            self._run_jobs(
                """
class: GalaxyWorkflow
inputs:
  input1: data
steps:
  create_pair:
    tool_id: collection_creates_pair
    state:
      input1:
        $link: input1
    outputs:
      paired_output:
        hide: true
""",
                test_data="""
input1:
  value: 1.fasta
  type: File
  name: fasta1
""",
                history_id=history_id,
            )
            details1 = self.dataset_populator.get_history_collection_details(
                history_id, hid=4, wait=True, assert_ok=True
            )

            assert details1["history_content_type"] == "dataset_collection"
            assert not details1["visible"], details1

    @skip_without_tool("cat")
    def test_run_hide_on_mapped_over_collection(self):
        with self.dataset_populator.test_history() as history_id:
            self._run_jobs(
                """
class: GalaxyWorkflow
inputs:
  - id: input1
    type: data_collection_input
    collection_type: list
steps:
  first_cat:
    tool_id: cat
    in:
      input1: input1
    outputs:
      out_file1:
        hide: true
""",
                test_data="""
input1:
  collection_type: list
  name: the_dataset_list
  elements:
    - identifier: el1
      value: 1.fastq
      type: File
""",
                history_id=history_id,
            )

            content = self.dataset_populator.get_history_dataset_details(history_id, hid=4, wait=True, assert_ok=True)
            assert content["history_content_type"] == "dataset"
            assert not content["visible"]

            content = self.dataset_populator.get_history_collection_details(
                history_id, hid=3, wait=True, assert_ok=True
            )
            assert content["history_content_type"] == "dataset_collection", content
            assert not content["visible"]

    @skip_without_tool("cat")
    def test_tag_auto_propagation(self):
        with self.dataset_populator.test_history() as history_id:
            self._run_jobs(
                """
class: GalaxyWorkflow
inputs:
  input1: data
steps:
  first_cat:
    tool_id: cat
    in:
      input1: input1
    outputs:
      out_file1:
        add_tags:
            - "name:treated1fb"
            - "group:condition:treated"
            - "group:type:single-read"
            - "machine:illumina"
  second_cat:
    tool_id: cat
    in:
      input1: first_cat/out_file1
""",
                test_data="""
input1:
  value: 1.fasta
  type: File
  name: fasta1
""",
                history_id=history_id,
                round_trip_format_conversion=True,
            )

            details0 = self.dataset_populator.get_history_dataset_details(history_id, hid=2, wait=True, assert_ok=True)
            tags = details0["tags"]
            assert len(tags) == 4, details0
            assert "name:treated1fb" in tags, tags
            assert "group:condition:treated" in tags, tags
            assert "group:type:single-read" in tags, tags
            assert "machine:illumina" in tags, tags

            details1 = self.dataset_populator.get_history_dataset_details(history_id, hid=3, wait=True, assert_ok=True)
            tags = details1["tags"]
            assert len(tags) == 1, details1
            assert "name:treated1fb" in tags, tags

    @skip_without_tool("collection_creates_pair")
    def test_run_add_tag_on_collection_output(self):
        with self.dataset_populator.test_history() as history_id:
            self._run_jobs(
                """
class: GalaxyWorkflow
inputs:
  input1: data
steps:
  create_pair:
    tool_id: collection_creates_pair
    in:
      input1: input1
    outputs:
      paired_output:
        add_tags:
            - "name:foo"
""",
                test_data="""
input1:
  value: 1.fasta
  type: File
  name: fasta1
""",
                history_id=history_id,
                round_trip_format_conversion=True,
            )
            details1 = self.dataset_populator.get_history_collection_details(
                history_id, hid=4, wait=True, assert_ok=True
            )

            assert details1["history_content_type"] == "dataset_collection"
            assert details1["tags"][0] == "name:foo", details1

    @skip_without_tool("cat")
    def test_run_add_tag_on_mapped_over_collection(self):
        with self.dataset_populator.test_history() as history_id:
            self._run_jobs(
                """
class: GalaxyWorkflow
inputs:
  input1:
    type: collection
    collection_type: list
steps:
  first_cat:
    tool_id: cat
    in:
      input1: input1
    outputs:
      out_file1:
        add_tags:
            - "name:foo"
""",
                test_data="""
input1:
  collection_type: list
  name: the_dataset_list
  elements:
    - identifier: el1
      value: 1.fastq
      type: File
""",
                history_id=history_id,
                round_trip_format_conversion=True,
            )
            details1 = self.dataset_populator.get_history_collection_details(
                history_id, hid=3, wait=True, assert_ok=True
            )

            assert details1["history_content_type"] == "dataset_collection"
            assert details1["tags"][0] == "name:foo", details1

    @skip_without_tool("collection_creates_pair")
    @skip_without_tool("cat")
    def test_run_remove_tag_on_collection_output(self):
        with self.dataset_populator.test_history() as history_id:
            self._run_jobs(
                """
class: GalaxyWorkflow
inputs:
  input1: data
steps:
  first_cat:
    tool_id: cat
    in:
      input1: input1
    outputs:
      out_file1:
        add_tags:
          - "name:foo"
  create_pair:
    tool_id: collection_creates_pair
    in:
      input1: first_cat/out_file1
    outputs:
      paired_output:
        remove_tags:
          - "name:foo"
""",
                test_data="""
input1:
  value: 1.fasta
  type: File
  name: fasta1
""",
                history_id=history_id,
                round_trip_format_conversion=True,
            )
            details_dataset_with_tag = self.dataset_populator.get_history_dataset_details(
                history_id, hid=2, wait=True, assert_ok=True
            )

            assert details_dataset_with_tag["history_content_type"] == "dataset", details_dataset_with_tag
            assert details_dataset_with_tag["tags"][0] == "name:foo", details_dataset_with_tag

            details_collection_without_tag = self.dataset_populator.get_history_collection_details(
                history_id, hid=5, wait=True, assert_ok=True
            )
            assert (
                details_collection_without_tag["history_content_type"] == "dataset_collection"
            ), details_collection_without_tag
            assert len(details_collection_without_tag["tags"]) == 0, details_collection_without_tag

    @skip_without_tool("cat1")
    def test_run_with_runtime_pja(self):
        workflow = self.workflow_populator.load_workflow(name="test_for_pja_runtime")
        uuid0, uuid1, uuid2 = str(uuid4()), str(uuid4()), str(uuid4())
        workflow["steps"]["0"]["uuid"] = uuid0
        workflow["steps"]["1"]["uuid"] = uuid1
        workflow["steps"]["2"]["uuid"] = uuid2
        workflow_request, history_id, workflow_id = self._setup_workflow_run(workflow, inputs_by="step_index")
        workflow_request["replacement_params"] = dumps(dict(replaceme="was replaced"))
        pja_map = {
            "RenameDatasetActionout_file1": dict(
                action_type="RenameDatasetAction",
                output_name="out_file1",
                action_arguments=dict(newname="foo ${replaceme}"),
            )
        }
        workflow_request["parameters"] = dumps({uuid2: {"__POST_JOB_ACTIONS__": pja_map}})

        self.workflow_populator.invoke_workflow_and_wait(workflow_id, request=workflow_request)
        content = self.dataset_populator.get_history_dataset_details(history_id, wait=True, assert_ok=True)
        assert content["name"] == "foo was replaced", content["name"]

        # Test for regression of previous behavior where runtime post job actions
        # would be added to the original workflow post job actions.
        downloaded_workflow = self._download_workflow(workflow_id)
        pjas = list(downloaded_workflow["steps"]["2"]["post_job_actions"].values())
        assert len(pjas) == 0, len(pjas)

    @skip_without_tool("cat1")
    def test_run_with_delayed_runtime_pja(self):
        workflow_id = self._upload_yaml_workflow(
            """
class: GalaxyWorkflow
inputs:
  test_input: data
steps:
  first_cat:
    tool_id: cat1
    in:
      input1: test_input
  the_pause:
    type: pause
    in:
      input: first_cat/out_file1
  second_cat:
    tool_id: cat1
    in:
      input1: the_pause
""",
            round_trip_format_conversion=True,
        )
        downloaded_workflow = self._download_workflow(workflow_id)
        uuid_dict = {int(index): step["uuid"] for index, step in downloaded_workflow["steps"].items()}
        with self.dataset_populator.test_history() as history_id:
            hda = self.dataset_populator.new_dataset(history_id, content="1 2 3")
            self.dataset_populator.wait_for_history(history_id)
            inputs = {
                "0": self._ds_entry(hda),
            }
            uuid2 = uuid_dict[3]
            workflow_request = {}
            workflow_request["replacement_params"] = dumps(dict(replaceme="was replaced"))
            pja_map = {
                "RenameDatasetActionout_file1": dict(
                    action_type="RenameDatasetAction",
                    output_name="out_file1",
                    action_arguments=dict(newname="foo ${replaceme}"),
                )
            }
            workflow_request["parameters"] = dumps({uuid2: {"__POST_JOB_ACTIONS__": pja_map}})
            invocation_id = self.__invoke_workflow(
                workflow_id, inputs=inputs, request=workflow_request, history_id=history_id
            )

            time.sleep(2)
            self.dataset_populator.wait_for_history(history_id)
            self.__review_paused_steps(workflow_id, invocation_id, order_index=2, action=True)

            self.workflow_populator.wait_for_workflow(workflow_id, invocation_id, history_id)
            time.sleep(1)
            content = self.dataset_populator.get_history_dataset_details(history_id)
            assert content["name"] == "foo was replaced", content["name"]

    @skip_without_tool("cat1")
    def test_delete_intermediate_datasets_pja_1(self):
        with self.dataset_populator.test_history() as history_id:
            self._run_jobs(
                """
class: GalaxyWorkflow
inputs:
  input1: data
outputs:
  wf_output_1:
    outputSource: third_cat/out_file1
steps:
  first_cat:
    tool_id: cat1
    in:
      input1: input1
  second_cat:
    tool_id: cat1
    in:
      input1: first_cat/out_file1
  third_cat:
    tool_id: cat1
    in:
      input1: second_cat/out_file1
    outputs:
      out_file1:
        delete_intermediate_datasets: true
""",
                test_data={"input1": "hello world"},
                history_id=history_id,
            )
            hda1 = self.dataset_populator.get_history_dataset_details(history_id, hid=1)
            hda2 = self.dataset_populator.get_history_dataset_details(history_id, hid=2)
            hda3 = self.dataset_populator.get_history_dataset_details(history_id, hid=3)
            hda4 = self.dataset_populator.get_history_dataset_details(history_id, hid=4)
            assert not hda1["deleted"]
            assert hda2["deleted"]
            # I think hda3 should be deleted, but the inputs to
            # steps with workflow outputs are not deleted.
            # assert hda3["deleted"]
            print(hda3["deleted"])
            assert not hda4["deleted"]

    @skip_without_tool("cat1")
    def test_validated_post_job_action_validated(self):
        with self.dataset_populator.test_history() as history_id:
            self._run_jobs(
                """
class: GalaxyWorkflow
inputs:
  input1: data
outputs:
  wf_output_1:
    outputSource: first_cat/out_file1
steps:
  first_cat:
    tool_id: cat1
    in:
      input1: input1
    post_job_actions:
      ValidateOutputsAction:
        action_type: ValidateOutputsAction
""",
                test_data={"input1": {"type": "File", "file_type": "fastqsanger", "value": "1.fastqsanger"}},
                history_id=history_id,
            )
            hda2 = self.dataset_populator.get_history_dataset_details(history_id, hid=2)
            assert hda2["validated_state"] == "ok"

    @skip_without_tool("cat1")
    def test_validated_post_job_action_unvalidated_default(self):
        with self.dataset_populator.test_history() as history_id:
            self._run_jobs(
                WORKFLOW_SIMPLE,
                test_data={"input1": {"type": "File", "file_type": "fastqsanger", "value": "1.fastqsanger"}},
                history_id=history_id,
            )
            hda2 = self.dataset_populator.get_history_dataset_details(history_id, hid=2)
            assert hda2["validated_state"] == "unknown"

    @skip_without_tool("cat1")
    def test_validated_post_job_action_invalid(self):
        with self.dataset_populator.test_history() as history_id:
            self._run_jobs(
                """
class: GalaxyWorkflow
inputs:
  input1: data
outputs:
  wf_output_1:
    outputSource: first_cat/out_file1
steps:
  first_cat:
    tool_id: cat1
    in:
      input1: input1
    post_job_actions:
      ValidateOutputsAction:
        action_type: ValidateOutputsAction
""",
                test_data={"input1": {"type": "File", "file_type": "fastqcssanger", "value": "1.fastqsanger"}},
                history_id=history_id,
            )
            hda2 = self.dataset_populator.get_history_dataset_details(history_id, hid=2)
            assert hda2["validated_state"] == "invalid"

    def test_value_restriction_with_select_and_text_param(self):
        workflow_id = self.workflow_populator.upload_yaml_workflow(
            """
class: GalaxyWorkflow
inputs:
  select_text:
     type: text
     restrictOnConnections: true
steps:
  select:
    tool_id: multi_select
    in:
      select_ex: select_text
  tool_with_text_input:
    tool_id: param_text_option
    in:
      text_param: select_text
"""
        )
        with self.dataset_populator.test_history() as history_id:
            run_workflow = self._download_workflow(workflow_id, style="run", history_id=history_id)
        options = run_workflow["steps"][0]["inputs"][0]["options"]
        assert len(options) == 5
        assert options[0] == ["Ex1", "--ex1", False]

    @skip_without_tool("random_lines1")
    def test_run_replace_params_by_tool(self):
        workflow_request, history_id, workflow_id = self._setup_random_x2_workflow("test_for_replace_tool_params")
        workflow_request["parameters"] = dumps(dict(random_lines1=dict(num_lines=5)))
        self.workflow_populator.invoke_workflow_and_wait(workflow_id, request=workflow_request)
        # Would be 8 and 6 without modification
        self.__assert_lines_hid_line_count_is(history_id, 2, 5)
        self.__assert_lines_hid_line_count_is(history_id, 3, 5)

    @skip_without_tool("random_lines1")
    def test_run_replace_params_by_uuid(self):
        workflow_request, history_id, workflow_id = self._setup_random_x2_workflow("test_for_replace_")
        workflow_request["parameters"] = dumps(
            {
                "58dffcc9-bcb7-4117-a0e1-61513524b3b1": dict(num_lines=4),
                "58dffcc9-bcb7-4117-a0e1-61513524b3b2": dict(num_lines=3),
            }
        )
        self.workflow_populator.invoke_workflow_and_wait(workflow_id, request=workflow_request)
        # Would be 8 and 6 without modification
        self.__assert_lines_hid_line_count_is(history_id, 2, 4)
        self.__assert_lines_hid_line_count_is(history_id, 3, 3)

    @skip_without_tool("cat1")
    @skip_without_tool("addValue")
    def test_run_batch(self):
        workflow = self.workflow_populator.load_workflow_from_resource("test_workflow_batch")
        workflow_id = self.workflow_populator.create_workflow(workflow)
        with self.dataset_populator.test_history() as history_id:
            hda1 = self.dataset_populator.new_dataset(history_id, content="1 2 3", wait=True)
            hda2 = self.dataset_populator.new_dataset(history_id, content="4 5 6", wait=True)
            hda3 = self.dataset_populator.new_dataset(history_id, content="7 8 9", wait=True)
            hda4 = self.dataset_populator.new_dataset(history_id, content="10 11 12", wait=True)
            parameters = {
                "0": {
                    "input": {
                        "batch": True,
                        "values": [
                            {"id": hda1.get("id"), "hid": hda1.get("hid"), "src": "hda"},
                            {"id": hda2.get("id"), "hid": hda2.get("hid"), "src": "hda"},
                            {"id": hda3.get("id"), "hid": hda2.get("hid"), "src": "hda"},
                            {"id": hda4.get("id"), "hid": hda2.get("hid"), "src": "hda"},
                        ],
                    }
                },
                "1": {
                    "input": {"batch": False, "values": [{"id": hda1.get("id"), "hid": hda1.get("hid"), "src": "hda"}]},
                    "exp": "2",
                },
            }
            workflow_request = {
                "history_id": history_id,
                "batch": True,
                "parameters_normalized": True,
                "parameters": dumps(parameters),
            }
            invocation_response = self._post(f"workflows/{workflow_id}/usage", data=workflow_request)
            self._assert_status_code_is(invocation_response, 200)
            time.sleep(5)
            self.dataset_populator.wait_for_history(history_id, assert_ok=True)
            r1 = "1 2 3\t1\n1 2 3\t2\n"
            r2 = "4 5 6\t1\n1 2 3\t2\n"
            r3 = "7 8 9\t1\n1 2 3\t2\n"
            r4 = "10 11 12\t1\n1 2 3\t2\n"
            t1 = self.dataset_populator.get_history_dataset_content(history_id, hid=7)
            t2 = self.dataset_populator.get_history_dataset_content(history_id, hid=10)
            t3 = self.dataset_populator.get_history_dataset_content(history_id, hid=13)
            t4 = self.dataset_populator.get_history_dataset_content(history_id, hid=16)
            assert r1 == t1
            assert r2 == t2
            assert r3 == t3
            assert r4 == t4

    @skip_without_tool("cat1")
    @skip_without_tool("addValue")
    def test_run_batch_inputs(self):
        workflow = self.workflow_populator.load_workflow_from_resource("test_workflow_batch")
        workflow_id = self.workflow_populator.create_workflow(workflow)
        with self.dataset_populator.test_history() as history_id:
            hda1 = self.dataset_populator.new_dataset(history_id, content="1 2 3")
            hda2 = self.dataset_populator.new_dataset(history_id, content="4 5 6")
            hda3 = self.dataset_populator.new_dataset(history_id, content="7 8 9")
            hda4 = self.dataset_populator.new_dataset(history_id, content="10 11 12")
            inputs = {
                "coolinput": {
                    "batch": True,
                    "values": [
                        {"id": hda1.get("id"), "hid": hda1.get("hid"), "src": "hda"},
                        {"id": hda2.get("id"), "hid": hda2.get("hid"), "src": "hda"},
                        {"id": hda3.get("id"), "hid": hda2.get("hid"), "src": "hda"},
                        {"id": hda4.get("id"), "hid": hda2.get("hid"), "src": "hda"},
                    ],
                }
            }
            parameters = {
                "1": {
                    "input": {"batch": False, "values": [{"id": hda1.get("id"), "hid": hda1.get("hid"), "src": "hda"}]},
                    "exp": "2",
                }
            }
            workflow_request = {
                "history_id": history_id,
                "batch": True,
                "inputs": dumps(inputs),
                "inputs_by": "name",
                "parameters_normalized": True,
                "parameters": dumps(parameters),
            }
            invocation_response = self._post(f"workflows/{workflow_id}/usage", data=workflow_request)
            self._assert_status_code_is(invocation_response, 200)
            time.sleep(5)
            self.dataset_populator.wait_for_history(history_id, assert_ok=True)
            r1 = "1 2 3\t1\n1 2 3\t2\n"
            r2 = "4 5 6\t1\n1 2 3\t2\n"
            r3 = "7 8 9\t1\n1 2 3\t2\n"
            r4 = "10 11 12\t1\n1 2 3\t2\n"
            t1 = self.dataset_populator.get_history_dataset_content(history_id, hid=7)
            t2 = self.dataset_populator.get_history_dataset_content(history_id, hid=10)
            t3 = self.dataset_populator.get_history_dataset_content(history_id, hid=13)
            t4 = self.dataset_populator.get_history_dataset_content(history_id, hid=16)
            assert r1 == t1
            assert r2 == t2
            assert r3 == t3
            assert r4 == t4

    @skip_without_tool("validation_default")
    def test_parameter_substitution_sanitization(self):
        substitions = dict(input1='" ; echo "moo')
        run_workflow_response, history_id = self._run_validation_workflow_with_substitions(substitions)

        self.dataset_populator.wait_for_history(history_id, assert_ok=True)
        assert "__dq__ X echo __dq__moo\n" == self.dataset_populator.get_history_dataset_content(history_id, hid=1)

    @skip_without_tool("validation_repeat")
    def test_parameter_substitution_validation_value_errors_0(self):
        with self.dataset_populator.test_history() as history_id:
            workflow_id = self._upload_yaml_workflow(
                """
class: GalaxyWorkflow
steps:
  validation:
    tool_id: validation_repeat
    state:
      r2:
        - text: "abd"
"""
            )
            workflow_request = dict(
                history=f"hist_id={history_id}", parameters=dumps(dict(validation_repeat={"r2_0|text": ""}))
            )
            url = f"workflows/{workflow_id}/invocations"
            invocation_response = self._post(url, data=workflow_request)
            # Take a valid stat and make it invalid, assert workflow won't run.
            self._assert_status_code_is(invocation_response, 400)

    @skip_without_tool("validation_default")
    def test_parameter_substitution_validation_value_errors_1(self):
        substitions = dict(select_param='" ; echo "moo')
        run_workflow_response, history_id = self._run_validation_workflow_with_substitions(substitions)

        self._assert_status_code_is(run_workflow_response, 400)

    @skip_without_tool("validation_repeat")
    def test_workflow_import_state_validation_1(self):
        with self.dataset_populator.test_history() as history_id:
            self._run_jobs(
                """
class: GalaxyWorkflow
steps:
  validation:
    tool_id: validation_repeat
    state:
      r2:
      - text: ""
""",
                history_id=history_id,
                wait=False,
                expected_response=400,
                assert_ok=False,
            )

    def _run_validation_workflow_with_substitions(self, substitions):
        workflow = self.workflow_populator.load_workflow_from_resource("test_workflow_validation_1")
        uploaded_workflow_id = self.workflow_populator.create_workflow(workflow)
        history_id = self.dataset_populator.new_history()
        workflow_request = dict(
            history=f"hist_id={history_id}",
            workflow_id=uploaded_workflow_id,
            parameters=dumps(dict(validation_default=substitions)),
        )
        run_workflow_response = self.workflow_populator.invoke_workflow_raw(uploaded_workflow_id, workflow_request)
        return run_workflow_response, history_id

    @skip_without_tool("random_lines1")
    def test_run_replace_params_by_steps(self):
        workflow_request, history_id, workflow_id, steps = self._setup_random_x2_workflow_steps(
            "test_for_replace_step_params"
        )
        params = dumps({str(steps[1]["id"]): dict(num_lines=5)})
        workflow_request["parameters"] = params
        self.workflow_populator.invoke_workflow_and_wait(workflow_id, request=workflow_request)
        # Would be 8 and 6 without modification
        self.__assert_lines_hid_line_count_is(history_id, 2, 8)
        self.__assert_lines_hid_line_count_is(history_id, 3, 5)

    @skip_without_tool("random_lines1")
    def test_run_replace_params_nested(self):
        workflow_request, history_id, workflow_id, steps = self._setup_random_x2_workflow_steps(
            "test_for_replace_step_params_nested"
        )
        seed_source = dict(
            seed_source_selector="set_seed",
            seed="moo",
        )
        params = dumps(
            {
                str(steps[0]["id"]): dict(num_lines=1, seed_source=seed_source),
                str(steps[1]["id"]): dict(num_lines=1, seed_source=seed_source),
            }
        )
        workflow_request["parameters"] = params
        self.workflow_populator.invoke_workflow_and_wait(workflow_id, request=workflow_request)
        assert "2\n" == self.dataset_populator.get_history_dataset_content(history_id)

    @skip_without_tool("random_lines1")
    def test_run_replace_params_nested_normalized(self):
        workflow_request, history_id, workflow_id, steps = self._setup_random_x2_workflow_steps(
            "test_for_replace_step_normalized_params_nested"
        )
        parameters = {
            "num_lines": 1,
            "seed_source|seed_source_selector": "set_seed",
            "seed_source|seed": "moo",
        }
        params = dumps({str(steps[0]["id"]): parameters, str(steps[1]["id"]): parameters})
        workflow_request["parameters"] = params
        workflow_request["parameters_normalized"] = False
        self.workflow_populator.invoke_workflow_and_wait(workflow_id, request=workflow_request)
        assert "2\n" == self.dataset_populator.get_history_dataset_content(history_id)

    @skip_without_tool("random_lines1")
    def test_run_replace_params_over_default(self):
        with self.dataset_populator.test_history() as history_id:
            self._run_jobs(
                WORKFLOW_ONE_STEP_DEFAULT,
                test_data="""
step_parameters:
  '1':
    num_lines: 4
input:
  value: 1.bed
  type: File
""",
                history_id=history_id,
                wait=True,
                assert_ok=True,
                round_trip_format_conversion=True,
            )
            result = self.dataset_populator.get_history_dataset_content(history_id)
            assert result.count("\n") == 4

    @skip_without_tool("random_lines1")
    def test_defaults_editor(self):
        workflow_id = self._upload_yaml_workflow(WORKFLOW_ONE_STEP_DEFAULT, publish=True)
        workflow_object = self._download_workflow(workflow_id, style="editor")
        put_response = self._update_workflow(workflow_id, workflow_object)
        assert put_response.status_code == 200

    @skip_without_tool("random_lines1")
    def test_run_replace_params_over_default_delayed(self):
        with self.dataset_populator.test_history() as history_id:
            run_summary = self._run_workflow(
                """
class: GalaxyWorkflow
inputs:
  input: data
steps:
  first_cat:
    tool_id: cat1
    in:
      input1: input
  the_pause:
    type: pause
    in:
      input: first_cat/out_file1
  randomlines:
    tool_id: random_lines1
    in:
      input: the_pause
      num_lines:
        default: 6
""",
                test_data="""
step_parameters:
  '3':
    num_lines: 4
input:
  value: 1.bed
  type: File
""",
                history_id=history_id,
                wait=False,
            )
            wait_on(lambda: len(self._history_jobs(history_id)) >= 2 or None, "history jobs")
            self.dataset_populator.wait_for_history(history_id, assert_ok=True)

            workflow_id = run_summary.workflow_id
            invocation_id = run_summary.invocation_id

            self.__review_paused_steps(workflow_id, invocation_id, order_index=2, action=True)
            self.workflow_populator.wait_for_invocation_and_jobs(history_id, workflow_id, invocation_id)

            result = self.dataset_populator.get_history_dataset_content(history_id)
            assert result.count("\n") == 4

    def test_pja_import_export(self):
        workflow = self.workflow_populator.load_workflow(name="test_for_pja_import", add_pja=True)
        uploaded_workflow_id = self.workflow_populator.create_workflow(workflow)
        downloaded_workflow = self._download_workflow(uploaded_workflow_id)
        self._assert_has_keys(downloaded_workflow["steps"], "0", "1", "2")
        pjas = list(downloaded_workflow["steps"]["2"]["post_job_actions"].values())
        assert len(pjas) == 1, len(pjas)
        pja = pjas[0]
        self._assert_has_keys(pja, "action_type", "output_name", "action_arguments")

    def test_invocation_filtering(self):
        with self._different_user(email=f"{uuid4()}@test.com"):
            # new user, start with no invocations
            assert not self._assert_invocation_for_url_is("invocations")
            self._run_jobs(
                """
class: GalaxyWorkflow
inputs:
  input:
    type: data
    optional: true
steps: []
""",
                wait=False,
            )
            first_invocation = self._assert_invocation_for_url_is("invocations")
            new_history_id = self.dataset_populator.new_history()
            # new history has no invocations
            assert not self._assert_invocation_for_url_is(f"invocations?history_id={new_history_id}")
            self._run_jobs(
                """
class: GalaxyWorkflow
inputs:
  input:
    type: data
    optional: true
steps: []
""",
                history_id=new_history_id,
                wait=False,
            )
            # new history has one invocation now
            new_invocation = self._assert_invocation_for_url_is(f"invocations?history_id={new_history_id}")
            # filter invocation by workflow instance id
            self._assert_invocation_for_url_is(
                f"invocations?workflow_id={first_invocation['workflow_id']}&instance=true", first_invocation
            )
            # limit to 1, newest invocation first by default
            self._assert_invocation_for_url_is("invocations?limit=1", target_invocation=new_invocation)
            # limit to 1, descending sort on date
            self._assert_invocation_for_url_is(
                "invocations?limit=1&sort_by=create_time&sort_desc=true", target_invocation=new_invocation
            )
            # limit to 1, ascending sort on date
            self._assert_invocation_for_url_is(
                "invocations?limit=1&sort_by=create_time&sort_desc=false", target_invocation=first_invocation
            )
            # limit to 1, ascending sort on date, offset 1
            self._assert_invocation_for_url_is(
                "invocations?limit=1&sort_by=create_time&sort_desc=false&offset=1", target_invocation=new_invocation
            )

    def _assert_invocation_for_url_is(self, route, target_invocation=None):
        response = self._get(route)
        self._assert_status_code_is(response, 200)
        invocations = response.json()
        if target_invocation:
            assert len(invocations) == 1
            assert invocations[0]["id"] == target_invocation["id"]
        if invocations:
            assert len(invocations) == 1
            return invocations[0]

    @skip_without_tool("cat1")
    def test_only_own_invocations_indexed_and_accessible(self):
        workflow_id, usage = self._run_workflow_once_get_invocation("test_usage_accessiblity")
        with self._different_user():
            usage_details_response = self._get(f"workflows/{workflow_id}/usage/{usage['id']}")
            self._assert_status_code_is(usage_details_response, 403)
            index_response = self._get(f"workflows/{workflow_id}/invocations")
            self._assert_status_code_is(index_response, 200)
            assert len(index_response.json()) == 0

        invocation_ids = self._all_user_invocation_ids()
        assert usage["id"] in invocation_ids

        with self._different_user():
            invocation_ids = self._all_user_invocation_ids()
            assert usage["id"] not in invocation_ids

    @skip_without_tool("cat1")
    def test_invocation_usage(self):
        workflow_id, usage = self._run_workflow_once_get_invocation("test_usage")
        invocation_id = usage["id"]
        usage_details = self._invocation_details(workflow_id, invocation_id)
        # Assert some high-level things about the structure of data returned.
        self._assert_has_keys(usage_details, "inputs", "steps", "workflow_id", "history_id")

        # Check invocations for this workflow invocation by history and regardless of history.
        history_invocations_response = self._get("invocations", {"history_id": usage_details["history_id"]})
        self._assert_status_code_is(history_invocations_response, 200)
        assert len(history_invocations_response.json()) == 1
        assert history_invocations_response.json()[0]["id"] == invocation_id

        # Check history invocations for this workflow invocation.
        invocation_ids = self._all_user_invocation_ids()
        assert invocation_id in invocation_ids

        # Wait for the invocation to be fully scheduled, so we have details on all steps.
        self._wait_for_invocation_state(workflow_id, invocation_id, "scheduled")
        usage_details = self._invocation_details(workflow_id, invocation_id)

        invocation_steps = usage_details["steps"]
        invocation_input_step, invocation_tool_step = {}, {}
        for invocation_step in invocation_steps:
            self._assert_has_keys(invocation_step, "workflow_step_id", "order_index", "id")
            order_index = invocation_step["order_index"]
            assert order_index in [0, 1, 2], order_index
            if order_index == 0:
                invocation_input_step = invocation_step
            elif order_index == 2:
                invocation_tool_step = invocation_step

        # Tool steps have non-null job_ids (deprecated though they may be)
        assert invocation_input_step.get("job_id", None) is None
        job_id = invocation_tool_step.get("job_id", None)
        assert job_id is not None

        invocation_tool_step_id = invocation_tool_step["id"]
        invocation_tool_step_response = self._get(
            f"workflows/{workflow_id}/invocations/{invocation_id}/steps/{invocation_tool_step_id}"
        )
        self._assert_status_code_is(invocation_tool_step_response, 200)
        self._assert_has_keys(invocation_tool_step_response.json(), "id", "order_index", "job_id")

        assert invocation_tool_step_response.json()["job_id"] == job_id

    def test_invocation_with_collection_mapping(self):
        workflow_id, invocation_id = self._run_mapping_workflow()

        usage_details = self._invocation_details(workflow_id, invocation_id)
        # Assert some high-level things about the structure of data returned.
        self._assert_has_keys(usage_details, "inputs", "steps", "workflow_id")

        invocation_steps = usage_details["steps"]
        invocation_input_step, invocation_tool_step = None, None
        for invocation_step in invocation_steps:
            self._assert_has_keys(invocation_step, "workflow_step_id", "order_index", "id")
            order_index = invocation_step["order_index"]
            assert order_index in [0, 1]
            if invocation_step["order_index"] == 0:
                assert invocation_input_step is None
                invocation_input_step = invocation_step
            else:
                assert invocation_tool_step is None
                invocation_tool_step = invocation_step

        assert invocation_input_step
        assert invocation_tool_step

        # Tool steps have non-null job_ids (deprecated though they may be)
        assert invocation_input_step.get("job_id", None) is None
        assert invocation_tool_step.get("job_id", None) is None
        assert invocation_tool_step["state"] == "scheduled"

        usage_details = self._invocation_details(workflow_id, invocation_id, legacy_job_state="true")
        # Assert some high-level things about the structure of data returned.
        self._assert_has_keys(usage_details, "inputs", "steps", "workflow_id")

        invocation_steps = usage_details["steps"]
        invocation_input_step = None
        invocation_tool_steps = []
        for invocation_step in invocation_steps:
            self._assert_has_keys(invocation_step, "workflow_step_id", "order_index", "id")
            order_index = invocation_step["order_index"]
            assert order_index in [0, 1]
            if invocation_step["order_index"] == 0:
                assert invocation_input_step is None
                invocation_input_step = invocation_step
            else:
                invocation_tool_steps.append(invocation_step)

        assert len(invocation_tool_steps) == 2
        assert invocation_tool_steps[0]["state"] == "ok"

    def _run_mapping_workflow(self):
        history_id = self.dataset_populator.new_history()
        summary = self._run_workflow(
            """
class: GalaxyWorkflow
inputs:
  input_c: collection
steps:
  cat1:
    tool_id: cat1
    in:
       input1: input_c
""",
            test_data="""
input_c:
  collection_type: list
  elements:
    - identifier: i1
      content: "0"
    - identifier: i2
      content: "1"
""",
            history_id=history_id,
            wait=True,
            assert_ok=True,
        )
        workflow_id = summary.workflow_id
        invocation_id = summary.invocation_id
        return workflow_id, invocation_id

    @skip_without_tool("cat1")
    def test_invocations_accessible_imported_workflow(self):
        workflow_id = self.workflow_populator.simple_workflow("test_usage", publish=True)
        with self._different_user():
            other_import_response = self.__import_workflow(workflow_id)
            self._assert_status_code_is(other_import_response, 200)
            other_id = other_import_response.json()["id"]
            workflow_request, history_id, _ = self._setup_workflow_run(workflow_id=other_id)
            response = self._get(f"workflows/{other_id}/usage")
            self._assert_status_code_is(response, 200)
            assert len(response.json()) == 0
            run_workflow_response = self.workflow_populator.invoke_workflow_raw(
                workflow_id, workflow_request, assert_ok=True
            )
            run_workflow_dict = run_workflow_response.json()
            invocation_id = run_workflow_dict["id"]
            usage_details_response = self._get(f"workflows/{other_id}/usage/{invocation_id}")
            self._assert_status_code_is(usage_details_response, 200)

    @skip_without_tool("cat1")
    def test_invocations_accessible_published_workflow(self):
        workflow_id = self.workflow_populator.simple_workflow("test_usage", publish=True)
        with self._different_user():
            workflow_request, history_id, _ = self._setup_workflow_run(workflow_id=workflow_id)
            response = self._get(f"workflows/{workflow_id}/usage")
            self._assert_status_code_is(response, 200)
            assert len(response.json()) == 0
            run_workflow_response = self.workflow_populator.invoke_workflow_raw(
                workflow_id, workflow_request, assert_ok=True
            )
            run_workflow_dict = run_workflow_response.json()
            invocation_id = run_workflow_dict["id"]
            usage_details_response = self._get(f"workflows/{workflow_id}/usage/{invocation_id}")
            self._assert_status_code_is(usage_details_response, 200)

    @skip_without_tool("cat1")
    def test_invocations_not_accessible_by_different_user_for_published_workflow(self):
        workflow_id = self.workflow_populator.simple_workflow("test_usage", publish=True)
        workflow_request, history_id, _ = self._setup_workflow_run(workflow_id=workflow_id)
        response = self._get(f"workflows/{workflow_id}/usage")
        self._assert_status_code_is(response, 200)
        assert len(response.json()) == 0
        run_workflow_response = self.workflow_populator.invoke_workflow_raw(
            workflow_id, workflow_request, assert_ok=True
        )
        run_workflow_dict = run_workflow_response.json()
        invocation_id = run_workflow_dict["id"]
        with self._different_user():
            usage_details_response = self._get(f"workflows/{workflow_id}/usage/{invocation_id}")
            self._assert_status_code_is(usage_details_response, 403)

    def test_workflow_publishing(self):
        workflow_id = self.workflow_populator.simple_workflow("dummy")
        response = self._show_workflow(workflow_id)
        assert not response["published"]
        assert not response["importable"]
        published_worklow = self._put(f"workflows/{workflow_id}", data={"published": True}, json=True).json()
        assert published_worklow["published"]
        importable_worklow = self._put(f"workflows/{workflow_id}", data={"importable": True}, json=True).json()
        assert importable_worklow["importable"]
        unpublished_worklow = self._put(f"workflows/{workflow_id}", data={"published": False}, json=True).json()
        assert not unpublished_worklow["published"]
        unimportable_worklow = self._put(f"workflows/{workflow_id}", data={"importable": False}, json=True).json()
        assert not unimportable_worklow["importable"]

    def test_workflow_from_path_requires_admin(self):
        # There are two ways to import workflows from paths, just verify both require an admin.
        workflow_directory = mkdtemp()
        try:
            workflow_path = os.path.join(workflow_directory, "workflow.yml")
            with open(workflow_path, "w") as f:
                f.write(WORKFLOW_NESTED_REPLACEMENT_PARAMETER)
            import_response = self.workflow_populator.import_workflow_from_path_raw(workflow_path)
            self._assert_status_code_is(import_response, 403)
            self._assert_error_code_is(import_response, error_codes.error_codes_by_name["ADMIN_REQUIRED"])

            path_as_uri = f"file://{workflow_path}"
            import_data = dict(archive_source=path_as_uri)
            import_response = self._post("workflows", data=import_data)
            self._assert_status_code_is(import_response, 403)
            self._assert_error_code_is(import_response, error_codes.error_codes_by_name["ADMIN_REQUIRED"])
        finally:
            shutil.rmtree(workflow_directory)

    def _invoke_paused_workflow(self, history_id):
        workflow = self.workflow_populator.load_workflow_from_resource("test_workflow_pause")
        workflow_id = self.workflow_populator.create_workflow(workflow)
        hda1 = self.dataset_populator.new_dataset(history_id, content="1 2 3")
        index_map = {
            "0": self._ds_entry(hda1),
        }
        invocation_id = self.__invoke_workflow(
            workflow_id,
            history_id=history_id,
            inputs=index_map,
        )
        return workflow_id, invocation_id

    def _wait_for_invocation_non_new(self, workflow_id, invocation_id):
        target_state_reached = False
        for _ in range(50):
            invocation = self._invocation_details(workflow_id, invocation_id)
            if invocation["state"] != "new":
                target_state_reached = True
                break

            time.sleep(0.25)

        return target_state_reached

    def _assert_invocation_non_terminal(self, workflow_id, invocation_id):
        invocation = self._invocation_details(workflow_id, invocation_id)
        assert invocation["state"] in ["ready", "new"], invocation

    def _wait_for_invocation_state(self, workflow_id, invocation_id, target_state):
        target_state_reached = False
        for _ in range(25):
            invocation = self._invocation_details(workflow_id, invocation_id)
            if invocation["state"] == target_state:
                target_state_reached = True
                break

            time.sleep(0.5)

        return target_state_reached

    def _update_workflow(self, workflow_id, workflow_object):
        return self.workflow_populator.update_workflow(workflow_id, workflow_object)

    def _invocation_step_details(self, workflow_id, invocation_id, step_id):
        invocation_step_response = self._get(f"workflows/{workflow_id}/usage/{invocation_id}/steps/{step_id}")
        self._assert_status_code_is(invocation_step_response, 200)
        invocation_step_details = invocation_step_response.json()
        return invocation_step_details

    def _execute_invocation_step_action(self, workflow_id, invocation_id, step_id, action):
        raw_url = f"workflows/{workflow_id}/usage/{invocation_id}/steps/{step_id}"
        url = self._api_url(raw_url, use_key=True)
        payload = dumps(dict(action=action))
        action_response = put(url, data=payload)
        self._assert_status_code_is(action_response, 200)
        invocation_step_details = action_response.json()
        return invocation_step_details

    def _setup_random_x2_workflow_steps(self, name: str):
        workflow_request, history_id, workflow_id = self._setup_random_x2_workflow(name)
        random_line_steps = self._random_lines_steps(workflow_request, workflow_id)
        return workflow_request, history_id, workflow_id, random_line_steps

    def _random_lines_steps(self, workflow_request: dict, workflow_id: str):
        workflow_summary_response = self._get(f"workflows/{workflow_id}")
        self._assert_status_code_is(workflow_summary_response, 200)
        steps = workflow_summary_response.json()["steps"]
        return sorted(
            (step for step in steps.values() if step["tool_id"] == "random_lines1"), key=lambda step: step["id"]
        )

    def _setup_random_x2_workflow(self, name: str):
        workflow = self.workflow_populator.load_random_x2_workflow(name)
        uploaded_workflow_id = self.workflow_populator.create_workflow(workflow)
        workflow_inputs = self.workflow_populator.workflow_inputs(uploaded_workflow_id)
        key = next(iter(workflow_inputs.keys()))
        history_id = self.dataset_populator.new_history()
        ten_lines = "\n".join(str(_) for _ in range(10))
        hda1 = self.dataset_populator.new_dataset(history_id, content=ten_lines)
        workflow_request = dict(
            history=f"hist_id={history_id}",
            ds_map=dumps(
                {
                    key: self._ds_entry(hda1),
                }
            ),
        )
        return workflow_request, history_id, uploaded_workflow_id

    def __review_paused_steps(self, uploaded_workflow_id, invocation_id, order_index, action=True):
        invocation = self._invocation_details(uploaded_workflow_id, invocation_id)
        invocation_steps = invocation["steps"]
        pause_steps = [s for s in invocation_steps if s["order_index"] == order_index]
        for pause_step in pause_steps:
            pause_step_id = pause_step["id"]

            self._execute_invocation_step_action(uploaded_workflow_id, invocation_id, pause_step_id, action=action)

    def __assert_lines_hid_line_count_is(self, history, hid, lines):
        contents_url = f"histories/{history}/contents"
        history_contents = self.__history_contents(history)
        hda_summary = next(hc for hc in history_contents if hc["hid"] == hid)
        hda_info_response = self._get(f"{contents_url}/{hda_summary['id']}")
        self._assert_status_code_is(hda_info_response, 200)
        assert hda_info_response.json()["metadata_data_lines"] == lines

    def __history_contents(self, history_id):
        contents_url = f"histories/{history_id}/contents"
        history_contents_response = self._get(contents_url)
        self._assert_status_code_is(history_contents_response, 200)
        return history_contents_response.json()

    def __invoke_workflow(self, *args, **kwds) -> str:
        return self.workflow_populator.invoke_workflow_and_assert_ok(*args, **kwds)

    def __import_workflow(self, workflow_id, deprecated_route=False):
        if deprecated_route:
            route = "workflows/import"
            import_data = dict(
                workflow_id=workflow_id,
            )
        else:
            route = "workflows"
            import_data = dict(
                shared_workflow_id=workflow_id,
            )
        return self._post(route, import_data)

    def _show_workflow(self, workflow_id):
        show_response = self._get(f"workflows/{workflow_id}")
        self._assert_status_code_is(show_response, 200)
        return show_response.json()

    def _assert_looks_like_instance_workflow_representation(self, workflow):
        self._assert_has_keys(workflow, "url", "owner", "inputs", "annotation", "steps")
        for step in workflow["steps"].values():
            self._assert_has_keys(
                step,
                "id",
                "type",
                "tool_id",
                "tool_version",
                "annotation",
                "tool_inputs",
                "input_steps",
            )

    def _all_user_invocation_ids(self):
        all_invocations_for_user = self._get("invocations")
        self._assert_status_code_is(all_invocations_for_user, 200)
        invocation_ids = [i["id"] for i in all_invocations_for_user.json()]
        return invocation_ids


class AdminWorkflowsApiTestCase(BaseWorkflowsApiTestCase):

    require_admin_user = True

    def test_import_export_dynamic_tools(self):
        workflow_id = self._upload_yaml_workflow(
            """
class: GalaxyWorkflow
steps:
  - type: input
    label: input1
  - tool_id: cat1
    label: first_cat
    state:
      input1:
        $link: 0
  - label: embed1
    run:
      class: GalaxyTool
      command: echo 'hello world 2' > $output1
      outputs:
        output1:
          format: txt
  - tool_id: cat1
    state:
      input1:
        $link: first_cat/out_file1
      queries:
      - input2:
          $link: embed1/output1
test_data:
  input1: "hello world"
"""
        )
        downloaded_workflow = self._download_workflow(workflow_id)
        response = self.workflow_populator.create_workflow_response(downloaded_workflow)
        workflow_id = response.json()["id"]
        history_id = self.dataset_populator.new_history()
        hda1 = self.dataset_populator.new_dataset(history_id, content="Hello World Second!")
        workflow_request = dict(
            inputs_by="name",
            inputs=json.dumps({"input1": self._ds_entry(hda1)}),
        )
        self.workflow_populator.invoke_workflow_and_wait(workflow_id, history_id=history_id, request=workflow_request)
        assert self.dataset_populator.get_history_dataset_content(history_id) == "Hello World Second!\nhello world 2\n"<|MERGE_RESOLUTION|>--- conflicted
+++ resolved
@@ -2034,12 +2034,8 @@
         """
                 summary = self._run_workflow(workflow_text, test_data=test_data, history_id=history_id)
                 jobs = summary.jobs
-<<<<<<< HEAD
                 num_jobs = len(jobs)
                 assert num_jobs == 2, f"2 jobs expected, got {num_jobs} jobs"
-=======
-                assert len(jobs) == 4, f"4 jobs expected, got {len(jobs)} jobs"
->>>>>>> 955815ca
 
                 content = self.dataset_populator.get_history_dataset_content(history_id)
                 assert (

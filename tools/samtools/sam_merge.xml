--- conflicted
+++ resolved
@@ -3,22 +3,13 @@
   <requirements>
     <requirement type="package">picard</requirement>
   </requirements>
-<<<<<<< HEAD
-  <command interpreter="python">hide_stderr.py 
-java -Xmx2G -jar ${GALAXY_DATA_INDEX_DIR}/shared/jars/MergeSamFiles.jar MSD=$mergeSD VALIDATION_STRINGENCY=LENIENT O=$output1 I=$input1 I=$input2 TMP_DIR=$__new_file_path__
-      #for $i in $inputs
-        I=${i.input}
-      #end for 
-      &gt; $outlog
-=======
   <command>
-java -Xmx2G -jar ${GALAXY_DATA_INDEX_DIR}/shared/jars/picard/MergeSamFiles.jar MSD=$mergeSD VALIDATION_STRINGENCY=LENIENT O=$output1 I=$input1 I=$input2 
+java -Xmx2G -jar ${GALAXY_DATA_INDEX_DIR}/shared/jars/picard/MergeSamFiles.jar MSD=$mergeSD VALIDATION_STRINGENCY=LENIENT O=$output1 I=$input1 I=$input2 TMP_DIR=$__new_file_path__
       #for $i in $inputs
         I=${i.input}
       #end for 
     2&gt; $outlog
     || echo "Error running Picard MergeSamFiles" >&amp;2
->>>>>>> c4047296
   </command>
   <inputs>
     <param name="title" label="Name for the output merged bam file" type="text" default="Merged.bam"

--- conflicted
+++ resolved
@@ -80,11 +80,7 @@
     for data_dict in job_params['output_data']:
         cur_filename = data_dict.get('file_name', filename)
         cur_URL = params.get('%s|%s|URL' % (GALAXY_PARAM_PREFIX, data_dict['out_data_name']), URL)
-<<<<<<< HEAD
-        if not cur_URL:
-=======
         if not cur_URL or urlparse(cur_URL).scheme not in ('http', 'https', 'ftp'):
->>>>>>> 2f2acb98
             open(cur_filename, 'w').write("")
             stop_err('The remote data source application has not sent back a URL parameter in the request.')
 

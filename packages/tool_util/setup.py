#!/usr/bin/env python

import ast
import os
import re

try:
    from setuptools import setup
except ImportError:
    from distutils.core import setup

SOURCE_DIR = "galaxy"

_version_re = re.compile(r"__version__\s+=\s+(.*)")

project_short_name = os.path.basename(os.path.dirname(os.path.realpath(__file__)))
with open(f"{SOURCE_DIR}/project_galaxy_{project_short_name}.py") as f:
    init_contents = f.read()


def get_var(var_name):
    pattern = re.compile(rf"{var_name}\s+=\s+(.*)")
    match = pattern.search(init_contents)
    assert match
    return str(ast.literal_eval(match.group(1)))


version = get_var("__version__")
PROJECT_NAME = get_var("PROJECT_NAME")
PROJECT_URL = get_var("PROJECT_URL")
PROJECT_AUTHOR = get_var("PROJECT_AUTHOR")
PROJECT_EMAIL = get_var("PROJECT_EMAIL")
PROJECT_DESCRIPTION = get_var("PROJECT_DESCRIPTION")

TEST_DIR = "tests"
PACKAGES = [
<<<<<<< HEAD
    "galaxy",
    "galaxy.tool_util",
    "galaxy.tool_util.client",
    "galaxy.tool_util.cwl",
    "galaxy.tool_util.deps",
    "galaxy.tool_util.deps.container_resolvers",
    "galaxy.tool_util.deps.mulled",
    "galaxy.tool_util.deps.resolvers",
    "galaxy.tool_util.linters",
    "galaxy.tool_util.locations",
    "galaxy.tool_util.ontologies",
    "galaxy.tool_util.parser",
    "galaxy.tool_util.toolbox",
    "galaxy.tool_util.toolbox.filters",
    "galaxy.tool_util.toolbox.lineages",
    "galaxy.tool_util.toolbox.views",
    "galaxy.tool_util.verify",
    "galaxy.tool_util.verify.asserts",
=======
    'galaxy',
    'galaxy.tool_util',
    'galaxy.tool_util.biotools',
    'galaxy.tool_util.client',
    'galaxy.tool_util.cwl',
    'galaxy.tool_util.deps',
    'galaxy.tool_util.deps.container_resolvers',
    'galaxy.tool_util.deps.mulled',
    'galaxy.tool_util.deps.resolvers',
    'galaxy.tool_util.linters',
    'galaxy.tool_util.locations',
    'galaxy.tool_util.parser',
    'galaxy.tool_util.toolbox',
    'galaxy.tool_util.toolbox.filters',
    'galaxy.tool_util.toolbox.lineages',
    'galaxy.tool_util.toolbox.views',
    'galaxy.tool_util.verify',
    'galaxy.tool_util.verify.asserts',
>>>>>>> 6a00e754
]
ENTRY_POINTS = """
        [console_scripts]
        galaxy-tool-test=galaxy.tool_util.verify.script:main
        mulled-build=galaxy.tool_util.deps.mulled.mulled_build:main
        mulled-build-channel=galaxy.tool_util.deps.mulled.mulled_build_channel:main
        mulled-search=galaxy.tool_util.deps.mulled.mulled_search:main
        mulled-build-tool=galaxy.tool_util.deps.mulled.mulled_build_tool:main
        mulled-build-files=galaxy.tool_util.deps.mulled.mulled_build_files:main
        mulled-list=galaxy.tool_util.deps.mulled.mulled_list:main
        mulled-update-singularity-containers=galaxy.tool_util.deps.mulled.mulled_update_singularity_containers:main
        mulled-hash=galaxy.tool_util.deps.mulled.mulled_hash:main
"""
PACKAGE_DATA = {
    # Be sure to update MANIFEST.in for source dist.
    "galaxy": [
        "tool_util/deps/mulled/invfile.lua",
        "tool_util/deps/resolvers/default_conda_mapping.yml",
        "tool_util/xsd/galaxy.xsd",
    ],
}
PACKAGE_DIR = {
    SOURCE_DIR: SOURCE_DIR,
}

readme = open("README.rst").read()
history = open("HISTORY.rst").read().replace(".. :changelog:", "")

if os.path.exists("requirements.txt"):
    requirements = open("requirements.txt").read().split("\n")
else:
    # In tox, it will cover them anyway.
    requirements = []


test_requirements = open("test-requirements.txt").read().split("\n")


setup(
    name=PROJECT_NAME,
    version=version,
    description=PROJECT_DESCRIPTION,
    long_description=readme + "\n\n" + history,
    long_description_content_type="text/x-rst",
    author=PROJECT_AUTHOR,
    author_email=PROJECT_EMAIL,
    url=PROJECT_URL,
    packages=PACKAGES,
    entry_points=ENTRY_POINTS,
    package_data=PACKAGE_DATA,
    package_dir=PACKAGE_DIR,
    include_package_data=True,
    install_requires=requirements,
    extras_require={
        "cwl": [
            "cwltool==3.1.20211107152837",
        ],
        "mulled": [
            "jinja2",
            "Whoosh",
        ],
        "edam": [
            "edam-ontology",
        ],
    },
    license="AFL",
    zip_safe=False,
    keywords="galaxy",
    classifiers=[
        "Development Status :: 5 - Production/Stable",
        "Intended Audience :: Developers",
        "Environment :: Console",
        "License :: OSI Approved :: Academic Free License (AFL)",
        "Operating System :: POSIX",
        "Topic :: Software Development",
        "Topic :: Software Development :: Code Generators",
        "Topic :: Software Development :: Testing",
        "Natural Language :: English",
        "Programming Language :: Python :: 3",
        "Programming Language :: Python :: 3.7",
        "Programming Language :: Python :: 3.8",
        "Programming Language :: Python :: 3.9",
        "Programming Language :: Python :: 3.10",
    ],
    test_suite=TEST_DIR,
    tests_require=test_requirements,
)<|MERGE_RESOLUTION|>--- conflicted
+++ resolved
@@ -34,9 +34,9 @@
 
 TEST_DIR = "tests"
 PACKAGES = [
-<<<<<<< HEAD
     "galaxy",
     "galaxy.tool_util",
+    "galaxy.tool_util.biotools",
     "galaxy.tool_util.client",
     "galaxy.tool_util.cwl",
     "galaxy.tool_util.deps",
@@ -53,26 +53,6 @@
     "galaxy.tool_util.toolbox.views",
     "galaxy.tool_util.verify",
     "galaxy.tool_util.verify.asserts",
-=======
-    'galaxy',
-    'galaxy.tool_util',
-    'galaxy.tool_util.biotools',
-    'galaxy.tool_util.client',
-    'galaxy.tool_util.cwl',
-    'galaxy.tool_util.deps',
-    'galaxy.tool_util.deps.container_resolvers',
-    'galaxy.tool_util.deps.mulled',
-    'galaxy.tool_util.deps.resolvers',
-    'galaxy.tool_util.linters',
-    'galaxy.tool_util.locations',
-    'galaxy.tool_util.parser',
-    'galaxy.tool_util.toolbox',
-    'galaxy.tool_util.toolbox.filters',
-    'galaxy.tool_util.toolbox.lineages',
-    'galaxy.tool_util.toolbox.views',
-    'galaxy.tool_util.verify',
-    'galaxy.tool_util.verify.asserts',
->>>>>>> 6a00e754
 ]
 ENTRY_POINTS = """
         [console_scripts]

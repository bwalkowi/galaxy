--- conflicted
+++ resolved
@@ -713,10 +713,7 @@
         help: _l(
             "If this is set, all rows with the same collection name will be joined into a collection and it is possible to create multiple collections at once."
         ),
-<<<<<<< HEAD
-        modes: ["raw", "ftp"], // TODO: allow this in datasets mode & tool builder modes
-=======
->>>>>>> 1d5d83fe
+        modes: ["raw", "ftp", "datasets", "library_datasets"],
         importType: "collections"
     },
     name: {

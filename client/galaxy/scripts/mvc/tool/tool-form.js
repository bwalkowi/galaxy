--- conflicted
+++ resolved
@@ -1,13 +1,10 @@
 /**
     This is the regular tool form.
 */
-<<<<<<< HEAD
 define([ 'utils/utils', 'mvc/ui/ui-misc', 'mvc/ui/ui-modal', 'mvc/tool/tool-form-base' ],
     function( Utils, Ui, Modal, ToolFormBase ) {
-=======
 define([ 'utils/utils', 'mvc/ui/ui-misc', 'mvc/tool/tool-form-base', 'mvc/webhooks' ],
     function( Utils, Ui, ToolFormBase, Webhooks ) {
->>>>>>> b98e49f2
     var View = ToolFormBase.extend({
         initialize: function( options ) {
             var self = this;
@@ -82,11 +79,8 @@
                 data    : job_def,
                 success : function( response ) {
                     callback && callback();
-<<<<<<< HEAD
                     self.$el.children().hide();
                     self.$el.append( self._templateSuccess( response ) );
-=======
-                    self.$el.empty().append( self._templateSuccess( response ) );
 
                     // Show Webhook if job is running
                     if ( response.jobs && response.jobs.length > 0 ) {
@@ -96,7 +90,6 @@
                         });
                     }
 
->>>>>>> b98e49f2
                     parent.Galaxy && parent.Galaxy.currHistoryPanel && parent.Galaxy.currHistoryPanel.refreshContents();
                 },
                 error   : function( response ) {

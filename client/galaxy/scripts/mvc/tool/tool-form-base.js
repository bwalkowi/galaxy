--- conflicted
+++ resolved
@@ -138,7 +138,6 @@
             versions_button.$el.hide();
         }
 
-<<<<<<< HEAD
         // button for options e.g. search, help
         var menu_button = new Ui.ButtonMenu({
             icon: "fa-caret-down",
@@ -182,42 +181,6 @@
                 title: "Download",
                 onclick: function() {
                     window.location.href = `${Galaxy.root}api/tools/${options.id}/download`;
-                }
-            });
-            menu_button.addMenu({
-                icon: "fa-refresh",
-                title: "Reload XML",
-                onclick: function() {
-                    Utils.get({
-                        url: `${Galaxy.root}api/tools/${options.id}/reload`,
-                        success: function(response) {
-                            self.message.update({
-                                persistent: false,
-                                message: "Tool XML has been reloaded.",
-                                status: "success"
-                            });
-                        },
-                        error: function(response) {
-                            self.message.update({
-                                persistent: false,
-                                message: response.err_msg,
-                                status: "danger"
-                            });
-=======
-                // add admin operations
-                if (Galaxy.user && Galaxy.user.get("is_admin")) {
-                    menu_button.addMenu({
-                        icon: "fa-download",
-                        title: "Download",
-                        onclick: function() {
-                            window.location.href =
-                                Galaxy.root +
-                                "api/tools/" +
-                                options.id +
-                                "/download";
->>>>>>> 605b2272
-                        }
-                    });
                 }
             });
         }

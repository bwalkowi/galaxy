/**
    This class creates input elements. New input parameter types should be added to the types dictionary.
*/
<<<<<<< HEAD
define(['utils/utils',
        'mvc/ui/ui-misc',
        'mvc/ui/ui-select-content',
        'mvc/ui/ui-select-library',
        'mvc/ui/ui-select-ftp',
        'mvc/ui/ui-select-genomespace',
        'mvc/ui/ui-color-picker'],
    function( Utils, Ui, SelectContent, SelectLibrary, SelectFtp, SelectGenomeSpace, ColorPicker ) {

    // create form view
    return Backbone.Model.extend({
        /** Available parameter types */
        types: {
            'text'              : '_fieldText',
            'password'          : '_fieldText',
            'select'            : '_fieldSelect',
            'data_column'       : '_fieldSelect',
            'genomebuild'       : '_fieldSelect',
            'data'              : '_fieldData',
            'data_collection'   : '_fieldData',
            'integer'           : '_fieldSlider',
            'float'             : '_fieldSlider',
            'boolean'           : '_fieldBoolean',
            'drill_down'        : '_fieldDrilldown',
            'color'             : '_fieldColor',
            'hidden'            : '_fieldHidden',
            'hidden_data'       : '_fieldHidden',
            'baseurl'           : '_fieldHidden',
            'library_data'      : '_fieldLibrary',
            'ftpfile'           : '_fieldFtp',
            'upload'            : '_fieldUpload',
            'genomespacefile'   : '_fieldGenomeSpace'
        },

        /** Returns an input field for a given field type */
        create: function( input_def ) {
            var fieldClass = this.types[ input_def.type ];
            var field = typeof( this[ fieldClass ] ) === 'function' ? this[ fieldClass ].call( this, input_def ) : null;
            if ( !field ) {
                field = input_def.options ? this._fieldSelect( input_def ) : this._fieldText( input_def );
                Galaxy.emit.debug('form-parameters::_addRow()', 'Auto matched field type (' + input_def.type + ').');
            }
            input_def.value === undefined && ( input_def.value = null );
            field.value( input_def.value );
            return field;
        },

        /** Data input field */
        _fieldData: function( input_def ) {
            return new SelectContent.View({
                id          : 'field-' + input_def.id,
                extensions  : input_def.extensions,
                optional    : input_def.optional,
                multiple    : input_def.multiple,
                type        : input_def.type,
                flavor      : input_def.flavor,
                data        : input_def.options,
                onchange    : input_def.onchange
            });
        },

        /** Select/Checkbox/Radio options field */
        _fieldSelect: function ( input_def ) {
            // show text field e.g. in workflow editor
            if( input_def.is_workflow ) {
                return this._fieldText( input_def );
            }
=======
define(
    [
        "utils/utils",
        "mvc/ui/ui-misc",
        "mvc/ui/ui-select-content",
        "mvc/ui/ui-select-library",
        "mvc/ui/ui-select-ftp",
        "mvc/ui/ui-select-genomespace",
        "mvc/ui/ui-color-picker"
    ],
    function(
        Utils,
        Ui,
        SelectContent,
        SelectLibrary,
        SelectFtp,
        SelectGenomeSpace,
        ColorPicker
    ) {
        // create form view
        return Backbone.Model.extend({
            /** Available parameter types */
            types: {
                text: "_fieldText",
                password: "_fieldText",
                select: "_fieldSelect",
                data_column: "_fieldSelect",
                genomebuild: "_fieldSelect",
                data: "_fieldData",
                data_collection: "_fieldData",
                integer: "_fieldSlider",
                float: "_fieldSlider",
                boolean: "_fieldBoolean",
                drill_down: "_fieldDrilldown",
                color: "_fieldColor",
                hidden: "_fieldHidden",
                hidden_data: "_fieldHidden",
                baseurl: "_fieldHidden",
                library_data: "_fieldLibrary",
                ftpfile: "_fieldFtp",
                upload: "_fieldUpload",
                genomespacefile: "_fieldGenomeSpace"
            },
>>>>>>> 2f2acb98

            /** Returns an input field for a given field type */
            create: function(input_def) {
                var fieldClass = this.types[input_def.type];
                var field =
                    typeof this[fieldClass] === "function"
                        ? this[fieldClass].call(this, input_def)
                        : null;
                if (!field) {
                    field = input_def.options
                        ? this._fieldSelect(input_def)
                        : this._fieldText(input_def);
                    Galaxy.emit.debug(
                        "form-parameters::_addRow()",
                        "Auto matched field type (" + input_def.type + ")."
                    );
                }
                input_def.value === undefined && (input_def.value = null);
                field.value(input_def.value);
                return field;
            },

            /** Data input field */
            _fieldData: function(input_def) {
                return new SelectContent.View({
                    id: "field-" + input_def.id,
                    extensions: input_def.extensions,
                    optional: input_def.optional,
                    multiple: input_def.multiple,
                    type: input_def.type,
                    flavor: input_def.flavor,
                    data: input_def.options,
                    onchange: input_def.onchange
                });
            },

            /** Select/Checkbox/Radio options field */
            _fieldSelect: function(input_def) {
                // show text field e.g. in workflow editor
                if (input_def.is_workflow) {
                    return this._fieldText(input_def);
                }

<<<<<<< HEAD
            // create select field
            return new SelectClass.View({
                id          : 'field-' + input_def.id,
                data        : data,
                error_text  : input_def.error_text || 'No options available',
                multiple    : input_def.multiple,
                optional    : input_def.optional,
                onchange    : input_def.onchange,
                individual  : input_def.individual,
                searchable  : input_def.flavor !== 'workflow'
            });
        },

        /** Drill down options field */
        _fieldDrilldown: function ( input_def ) {
            // show text field e.g. in workflow editor
            if( input_def.is_workflow ) {
                return this._fieldText( input_def );
            }
=======
                // customize properties
                if (input_def.type == "data_column") {
                    input_def.error_text =
                        "Missing columns in referenced dataset.";
                }

                // identify available options
                var data = input_def.data;
                if (!data) {
                    data = [];
                    _.each(input_def.options, function(option) {
                        data.push({ label: option[0], value: option[1] });
                    });
                }

                // identify display type
                var SelectClass = Ui.Select;
                switch (input_def.display) {
                    case "checkboxes":
                        SelectClass = Ui.Checkbox;
                        break;
                    case "radio":
                        SelectClass = Ui.Radio;
                        break;
                    case "radiobutton":
                        SelectClass = Ui.RadioButton;
                        break;
                }

                // create select field
                return new SelectClass.View({
                    id: "field-" + input_def.id,
                    data: data,
                    error_text: input_def.error_text || "No options available",
                    readonly: input_def.readonly,
                    multiple: input_def.multiple,
                    optional: input_def.optional,
                    onchange: input_def.onchange,
                    individual: input_def.individual,
                    searchable: input_def.flavor !== "workflow"
                });
            },

            /** Drill down options field */
            _fieldDrilldown: function(input_def) {
                // show text field e.g. in workflow editor
                if (input_def.is_workflow) {
                    return this._fieldText(input_def);
                }

                // create drill down field
                return new Ui.Drilldown.View({
                    id: "field-" + input_def.id,
                    data: input_def.options,
                    display: input_def.display,
                    optional: input_def.optional,
                    onchange: input_def.onchange
                });
            },
>>>>>>> 2f2acb98

            /** Text input field */
            _fieldText: function(input_def) {
                // field replaces e.g. a select field
                if (input_def.options && input_def.data) {
                    input_def.area = input_def.multiple;
                    if (Utils.isEmpty(input_def.value)) {
                        input_def.value = null;
                    } else {
                        if ($.isArray(input_def.value)) {
                            var str_value = "";
                            for (var i in input_def.value) {
                                str_value += String(input_def.value[i]);
                                if (!input_def.multiple) {
                                    break;
                                }
                                str_value += "\n";
                            }
                            input_def.value = str_value;
                        }
                    }
                }
                // create input element
                return new Ui.Input({
                    id: "field-" + input_def.id,
                    type: input_def.type,
                    area: input_def.area,
                    readonly: input_def.readonly,
                    placeholder: input_def.placeholder,
                    datalist: input_def.datalist,
                    onchange: input_def.onchange
                });
            },

            /** Slider field */
            _fieldSlider: function(input_def) {
                return new Ui.Slider.View({
                    id: "field-" + input_def.id,
                    precise: input_def.type == "float",
                    is_workflow: input_def.is_workflow,
                    min: input_def.min,
                    max: input_def.max,
                    onchange: input_def.onchange
                });
            },

            /** Hidden field */
            _fieldHidden: function(input_def) {
                return new Ui.Hidden({
                    id: "field-" + input_def.id,
                    info: input_def.info
                });
            },

            /** Boolean field */
            _fieldBoolean: function(input_def) {
                return new Ui.RadioButton.View({
                    id: "field-" + input_def.id,
                    data: [
                        { label: "Yes", value: "true" },
                        { label: "No", value: "false" }
                    ],
                    onchange: input_def.onchange
                });
            },

            /** Color picker field */
            _fieldColor: function(input_def) {
                return new ColorPicker({
                    id: "field-" + input_def.id,
                    onchange: input_def.onchange
                });
            },

            /** Library dataset field */
            _fieldLibrary: function(input_def) {
                return new SelectLibrary.View({
                    id: "field-" + input_def.id,
                    optional: input_def.optional,
                    multiple: input_def.multiple,
                    onchange: input_def.onchange
                });
            },

            /** FTP file field */
            _fieldFtp: function(input_def) {
                return new SelectFtp.View({
                    id: "field-" + input_def.id,
                    optional: input_def.optional,
                    multiple: input_def.multiple,
                    onchange: input_def.onchange
                });
            },

            /** GenomeSpace file select field
         */
            _fieldGenomeSpace: function(input_def) {
                var self = this;
                return new SelectGenomeSpace.View({
                    id: "field-" + input_def.id,
                    onchange: function() {
                        self.app.trigger("change");
                    }
                });
            },

            /** Upload file field */
            _fieldUpload: function(input_def) {
                return new Ui.Upload({
                    id: "field-" + input_def.id,
                    onchange: input_def.onchange
                });
            }
<<<<<<< HEAD
            // create input element
            return new Ui.Input({
                id          : 'field-' + input_def.id,
                type        : input_def.type,
                area        : input_def.area,
                readonly    : input_def.readonly,
                placeholder : input_def.placeholder,
                datalist    : input_def.datalist,
                onchange    : input_def.onchange
            });
        },

        /** Slider field */
        _fieldSlider: function( input_def ) {
            return new Ui.Slider.View({
                id          : 'field-' + input_def.id,
                precise     : input_def.type == 'float',
                is_workflow : input_def.is_workflow,
                min         : input_def.min,
                max         : input_def.max,
                onchange    : input_def.onchange
            });
        },

        /** Hidden field */
        _fieldHidden: function( input_def ) {
            return new Ui.Hidden({
                id          : 'field-' + input_def.id,
                info        : input_def.info
            });
        },

        /** Boolean field */
        _fieldBoolean: function( input_def ) {
            return new Ui.RadioButton.View({
                id          : 'field-' + input_def.id,
                data        : [ { label : 'Yes', value : 'true'  },
                                { label : 'No',  value : 'false' }],
                onchange    : input_def.onchange
            });
        },

        /** Color picker field */
        _fieldColor: function( input_def ) {
            return new ColorPicker({
                id          : 'field-' + input_def.id,
                onchange    : input_def.onchange
            });
        },

        /** Library dataset field */
        _fieldLibrary: function( input_def ) {
            return new SelectLibrary.View({
                id          : 'field-' + input_def.id,
                optional    : input_def.optional,
                multiple    : input_def.multiple,
                onchange    : input_def.onchange
            });
        },

        /** FTP file field */
        _fieldFtp: function( input_def ) {
            return new SelectFtp.View({
                id          : 'field-' + input_def.id,
                optional    : input_def.optional,
                multiple    : input_def.multiple,
                onchange    : input_def.onchange
            });
        },

        /** GenomeSpace file select field
         */
        _fieldGenomeSpace: function( input_def ) {
             var self = this;
             return new SelectGenomeSpace.View({
                 id          : 'field-' + input_def.id,
                 onchange    : function() {
                     self.app.trigger( 'change' );
                 }
             });
         },

        /** Upload file field */
        _fieldUpload: function( input_def ) {
            return new Ui.Upload({
                id          : 'field-' + input_def.id,
                onchange    : input_def.onchange
            });
        }
    });

    return {
        View: View
    };
});
=======
        });
    }
);
>>>>>>> 2f2acb98
<|MERGE_RESOLUTION|>--- conflicted
+++ resolved
@@ -1,75 +1,6 @@
 /**
     This class creates input elements. New input parameter types should be added to the types dictionary.
 */
-<<<<<<< HEAD
-define(['utils/utils',
-        'mvc/ui/ui-misc',
-        'mvc/ui/ui-select-content',
-        'mvc/ui/ui-select-library',
-        'mvc/ui/ui-select-ftp',
-        'mvc/ui/ui-select-genomespace',
-        'mvc/ui/ui-color-picker'],
-    function( Utils, Ui, SelectContent, SelectLibrary, SelectFtp, SelectGenomeSpace, ColorPicker ) {
-
-    // create form view
-    return Backbone.Model.extend({
-        /** Available parameter types */
-        types: {
-            'text'              : '_fieldText',
-            'password'          : '_fieldText',
-            'select'            : '_fieldSelect',
-            'data_column'       : '_fieldSelect',
-            'genomebuild'       : '_fieldSelect',
-            'data'              : '_fieldData',
-            'data_collection'   : '_fieldData',
-            'integer'           : '_fieldSlider',
-            'float'             : '_fieldSlider',
-            'boolean'           : '_fieldBoolean',
-            'drill_down'        : '_fieldDrilldown',
-            'color'             : '_fieldColor',
-            'hidden'            : '_fieldHidden',
-            'hidden_data'       : '_fieldHidden',
-            'baseurl'           : '_fieldHidden',
-            'library_data'      : '_fieldLibrary',
-            'ftpfile'           : '_fieldFtp',
-            'upload'            : '_fieldUpload',
-            'genomespacefile'   : '_fieldGenomeSpace'
-        },
-
-        /** Returns an input field for a given field type */
-        create: function( input_def ) {
-            var fieldClass = this.types[ input_def.type ];
-            var field = typeof( this[ fieldClass ] ) === 'function' ? this[ fieldClass ].call( this, input_def ) : null;
-            if ( !field ) {
-                field = input_def.options ? this._fieldSelect( input_def ) : this._fieldText( input_def );
-                Galaxy.emit.debug('form-parameters::_addRow()', 'Auto matched field type (' + input_def.type + ').');
-            }
-            input_def.value === undefined && ( input_def.value = null );
-            field.value( input_def.value );
-            return field;
-        },
-
-        /** Data input field */
-        _fieldData: function( input_def ) {
-            return new SelectContent.View({
-                id          : 'field-' + input_def.id,
-                extensions  : input_def.extensions,
-                optional    : input_def.optional,
-                multiple    : input_def.multiple,
-                type        : input_def.type,
-                flavor      : input_def.flavor,
-                data        : input_def.options,
-                onchange    : input_def.onchange
-            });
-        },
-
-        /** Select/Checkbox/Radio options field */
-        _fieldSelect: function ( input_def ) {
-            // show text field e.g. in workflow editor
-            if( input_def.is_workflow ) {
-                return this._fieldText( input_def );
-            }
-=======
 define(
     [
         "utils/utils",
@@ -113,7 +44,6 @@
                 upload: "_fieldUpload",
                 genomespacefile: "_fieldGenomeSpace"
             },
->>>>>>> 2f2acb98
 
             /** Returns an input field for a given field type */
             create: function(input_def) {
@@ -157,27 +87,6 @@
                     return this._fieldText(input_def);
                 }
 
-<<<<<<< HEAD
-            // create select field
-            return new SelectClass.View({
-                id          : 'field-' + input_def.id,
-                data        : data,
-                error_text  : input_def.error_text || 'No options available',
-                multiple    : input_def.multiple,
-                optional    : input_def.optional,
-                onchange    : input_def.onchange,
-                individual  : input_def.individual,
-                searchable  : input_def.flavor !== 'workflow'
-            });
-        },
-
-        /** Drill down options field */
-        _fieldDrilldown: function ( input_def ) {
-            // show text field e.g. in workflow editor
-            if( input_def.is_workflow ) {
-                return this._fieldText( input_def );
-            }
-=======
                 // customize properties
                 if (input_def.type == "data_column") {
                     input_def.error_text =
@@ -237,7 +146,6 @@
                     onchange: input_def.onchange
                 });
             },
->>>>>>> 2f2acb98
 
             /** Text input field */
             _fieldText: function(input_def) {
@@ -351,104 +259,6 @@
                     onchange: input_def.onchange
                 });
             }
-<<<<<<< HEAD
-            // create input element
-            return new Ui.Input({
-                id          : 'field-' + input_def.id,
-                type        : input_def.type,
-                area        : input_def.area,
-                readonly    : input_def.readonly,
-                placeholder : input_def.placeholder,
-                datalist    : input_def.datalist,
-                onchange    : input_def.onchange
-            });
-        },
-
-        /** Slider field */
-        _fieldSlider: function( input_def ) {
-            return new Ui.Slider.View({
-                id          : 'field-' + input_def.id,
-                precise     : input_def.type == 'float',
-                is_workflow : input_def.is_workflow,
-                min         : input_def.min,
-                max         : input_def.max,
-                onchange    : input_def.onchange
-            });
-        },
-
-        /** Hidden field */
-        _fieldHidden: function( input_def ) {
-            return new Ui.Hidden({
-                id          : 'field-' + input_def.id,
-                info        : input_def.info
-            });
-        },
-
-        /** Boolean field */
-        _fieldBoolean: function( input_def ) {
-            return new Ui.RadioButton.View({
-                id          : 'field-' + input_def.id,
-                data        : [ { label : 'Yes', value : 'true'  },
-                                { label : 'No',  value : 'false' }],
-                onchange    : input_def.onchange
-            });
-        },
-
-        /** Color picker field */
-        _fieldColor: function( input_def ) {
-            return new ColorPicker({
-                id          : 'field-' + input_def.id,
-                onchange    : input_def.onchange
-            });
-        },
-
-        /** Library dataset field */
-        _fieldLibrary: function( input_def ) {
-            return new SelectLibrary.View({
-                id          : 'field-' + input_def.id,
-                optional    : input_def.optional,
-                multiple    : input_def.multiple,
-                onchange    : input_def.onchange
-            });
-        },
-
-        /** FTP file field */
-        _fieldFtp: function( input_def ) {
-            return new SelectFtp.View({
-                id          : 'field-' + input_def.id,
-                optional    : input_def.optional,
-                multiple    : input_def.multiple,
-                onchange    : input_def.onchange
-            });
-        },
-
-        /** GenomeSpace file select field
-         */
-        _fieldGenomeSpace: function( input_def ) {
-             var self = this;
-             return new SelectGenomeSpace.View({
-                 id          : 'field-' + input_def.id,
-                 onchange    : function() {
-                     self.app.trigger( 'change' );
-                 }
-             });
-         },
-
-        /** Upload file field */
-        _fieldUpload: function( input_def ) {
-            return new Ui.Upload({
-                id          : 'field-' + input_def.id,
-                onchange    : input_def.onchange
-            });
-        }
-    });
-
-    return {
-        View: View
-    };
-});
-=======
         });
     }
-);
->>>>>>> 2f2acb98
+);
var jQuery = require( 'jquery' ),
    $ = jQuery,
    GalaxyApp = require( 'galaxy' ).GalaxyApp,
    Router = require( 'layout/router' ),
    ToolPanel = require( './panels/tool-panel' ),
    HistoryPanel = require( './panels/history-panel' ),
    Page = require( 'layout/page' ),
    ToolForm = require( 'mvc/tool/tool-form' ),
    FormWrapper = require( 'mvc/form/form-wrapper' ),
    UserPreferences = require( 'mvc/user/user-preferences' ),
    CustomBuilds = require( 'mvc/user/user-custom-builds' ),
    Tours = require( 'mvc/tours' ),
    GridView = require( 'mvc/grid/grid-view' ),
    GridShared = require( 'mvc/grid/grid-shared' ),
    Workflows = require( 'mvc/workflow/workflow' ),
    HistoryList = require( 'mvc/history/history-list' ),
    ToolFormComposite = require( 'mvc/tool/tool-form-composite' ),
    Utils = require( 'utils/utils' ),
    Ui = require( 'mvc/ui/ui-misc' ),
    DatasetError = require( 'mvc/dataset/dataset-error' ),
    DatasetEditAttributes = require('mvc/dataset/dataset-edit-attributes');

/** define the 'Analyze Data'/analysis/main/home page for Galaxy
 *  * has a masthead
 *  * a left tool menu to allow the user to load tools in the center panel
 *  * a right history menu that shows the user's current data
 *  * a center panel
 *  Both panels (generally) persist while the center panel shows any
 *  UI needed for the current step of an analysis, like:
 *      * tool forms to set tool parameters,
 *      * tables showing the contents of datasets
 *      * etc.
 */
window.app = function app( options, bootstrapped ){
    window.Galaxy = new GalaxyApp( options, bootstrapped );
    Galaxy.debug( 'analysis app' );

<<<<<<< HEAD
=======
    var routingMessage = Backbone.View.extend({
        initialize: function(options) {
            this.message = options.message || "Undefined Message";
            this.msg_status = options.type || 'info';
            this.render();
        },
        render: function(){
            this.$el.html(_.escape(this.message)).addClass(this.msg_status + "message");
        }
    });

>>>>>>> 583765c7
    /** Routes */
    var AnalysisRouter = Router.extend({
        routes : {
            '(/)' : 'home',
            '(/)root*' : 'home',
            '(/)tours(/)(:tour_id)' : 'show_tours',
            '(/)user(/)' : 'show_user',
            '(/)user(/)(:form_id)' : 'show_user_form',
            '(/)workflow(/)' : 'show_workflows',
            '(/)workflow/run(/)' : 'show_run',
            '(/)pages(/)(:action_id)' : 'show_pages',
            '(/)visualizations/(:action_id)' : 'show_visualizations',
            '(/)workflows/list_published(/)' : 'show_workflows_published',
            '(/)histories(/)(:action_id)' : 'show_histories',
            '(/)datasets(/)list(/)' : 'show_datasets',
            '(/)workflow/import_workflow' : 'show_import_workflow',
            '(/)custom_builds' : 'show_custom_builds',
            '(/)datasets/edit': 'show_dataset_edit_attributes',
            '(/)datasets/error': 'show_dataset_error'
        },

        require_login: [
            'show_user',
            'show_user_form',
            'show_workflows'
        ],

        authenticate: function( args, name ) {
            return ( Galaxy.user && Galaxy.user.id ) || this.require_login.indexOf( name ) == -1;
        },

        show_tours : function( tour_id ){
            if ( tour_id ){
                Tours.giveTour( tour_id );
            } else {
                this.page.display( new Tours.ToursView() );
            }
        },

        show_user : function(){
            this.page.display( new UserPreferences.View() );
        },

        show_user_form : function( form_id ) {
            var model = new UserPreferences.Model( { user_id: Galaxy.params.id } );
            this.page.display( new FormWrapper.View ( model.get( form_id ) ) );
        },

        show_visualizations : function( action_id ) {
            this.page.display( new GridShared.View( { action_id: action_id, plural: 'Visualizations', item: 'visualization' } ) );
        },

        show_workflows_published : function() {
            this.page.display( new GridView( { url_base: Galaxy.root + 'workflow/list_published', dict_format: true } ) );
        },

        show_histories : function( action_id ) {
            this.page.display( new HistoryList.View( { action_id: action_id } ) );
        },

        show_datasets : function() {
            this.page.display( new GridView( { url_base: Galaxy.root + 'dataset/list', dict_format: true } ) );
        },

        show_pages : function( action_id ) {
            this.page.display( new GridShared.View( { action_id: action_id, plural: 'Pages', item: 'page' } ) );
        },

        show_workflows : function(){
            this.page.display( new Workflows.View() );
        },

        show_run : function() {
            this._loadWorkflow();
        },

        show_import_workflow : function() {
            this.page.display( new Workflows.ImportWorkflowView() );
        },

        show_custom_builds : function() {
            var self = this;
            var historyPanel = this.page.historyPanel.historyView;
            if ( !historyPanel || !historyPanel.model || !historyPanel.model.id ) {
                window.setTimeout(function() { self.show_custom_builds() }, 500)
                return;
            }
            this.page.display( new CustomBuilds.View() );
        },

        show_dataset_edit_attributes : function() {
            this.page.display( new DatasetEditAttributes.View() );
        },

        show_dataset_error : function() {
            this.page.display( new DatasetError.View() );
        },

        /**  */
        home : function( params ){
            // TODO: to router, remove Globals
            // load a tool by id (tool_id) or rerun a previous tool execution (job_id)
            if( params.tool_id || params.job_id ) {
                if ( params.tool_id === 'upload1' ) {
                    this.page.toolPanel.upload.show();
                    this._loadCenterIframe( 'welcome' );
                } else {
                    this._loadToolForm( params );
                }
            } else {
                // show the workflow run form
                if( params.workflow_id ){
                    this._loadWorkflow();
                // load the center iframe with controller.action: galaxy.org/?m_c=history&m_a=list -> history/list
                } else if( params.m_c ){
                    this._loadCenterIframe( params.m_c + '/' + params.m_a );
                // show the workflow run form
                } else {
                    this._loadCenterIframe( 'welcome' );
                }
            }
        },

        /** load the center panel with a tool form described by the given params obj */
        _loadToolForm : function( params ){
            //TODO: load tool form code async
            params.id = decodeURIComponent( params.tool_id );
            this.page.display( new ToolForm.View( params ) );
        },

        /** load the center panel iframe using the given url */
        _loadCenterIframe : function( url, root ){
            root = root || Galaxy.root;
            url = root + url;
            this.page.$( '#galaxy_main' ).prop( 'src', url );
        },

        /** load workflow by its url in run mode */
        _loadWorkflow: function() {
            var self = this;
            Utils.get({
                url: Galaxy.root + 'api/workflows/' + Utils.getQueryString( 'id' ) + '/download',
                data: { 'style': 'run' },
                success: function( response ) {
                    self.page.display( new ToolFormComposite.View( response ) );
                },
                error: function( response ) {
                    var error_msg = "Error occurred while loading the resource.",
                        options = { 'message': error_msg, 'status': 'error', 'persistent': true, 'cls': 'errormessage' };
                    self.page.display( new Ui.Message( options ) );
                }
            });
        }
    });

    // render and start the router
    $(function(){
        Galaxy.page = new Page.View( _.extend( options, {
            Left   : ToolPanel,
            Right  : HistoryPanel,
            Router : AnalysisRouter
        } ) );
    });
};<|MERGE_RESOLUTION|>--- conflicted
+++ resolved
@@ -35,20 +35,6 @@
     window.Galaxy = new GalaxyApp( options, bootstrapped );
     Galaxy.debug( 'analysis app' );
 
-<<<<<<< HEAD
-=======
-    var routingMessage = Backbone.View.extend({
-        initialize: function(options) {
-            this.message = options.message || "Undefined Message";
-            this.msg_status = options.type || 'info';
-            this.render();
-        },
-        render: function(){
-            this.$el.html(_.escape(this.message)).addClass(this.msg_status + "message");
-        }
-    });
-
->>>>>>> 583765c7
     /** Routes */
     var AnalysisRouter = Router.extend({
         routes : {

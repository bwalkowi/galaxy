--- conflicted
+++ resolved
@@ -149,14 +149,10 @@
         bcoLink: function () {
             return getUrl(`workflows/invocations/report?id=${this.invocationId}`);
         },
-<<<<<<< HEAD
         bcoLink: function() {
             return getUrl(`workflows/invocations/report?id=${this.invocationId}`);
         },
         invocationPdfLink: function() {
-=======
-        invocationPdfLink: function () {
->>>>>>> 56700649
             return getUrl(`api/invocations/${this.invocationId}/report.pdf`);
         },
         invocationSchedulingTerminal: function () {

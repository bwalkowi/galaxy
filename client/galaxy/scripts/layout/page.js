--- conflicted
+++ resolved
@@ -13,41 +13,6 @@
                 show_inactivity_warning : false,
                 inactivity_box_content  : ''
             });
-<<<<<<< HEAD
-
-            // attach global objects, build mastheads
-            Galaxy.modal = this.modal = new Modal.View();
-            Galaxy.display = this.display = function( view ) { self.center.display( view ) };
-            Galaxy.router = this.router = options.Router && new options.Router( self, options );
-            this.masthead = new Masthead.View( this.config );
-
-            // build page template
-            this.$el.attr( 'scroll', 'no' );
-            this.$el.html( this._template() );
-            this.$( '#masthead' ).replaceWith( this.masthead.$el );
-            this.$el.append( this.masthead.frame.$el );
-            this.$el.append( this.modal.$el );
-            this.$messagebox = this.$( '#messagebox' );
-            this.$inactivebox = this.$( '#inactivebox' );
-
-            // build panels
-            this.center = new Panel.CenterPanel();
-            this.panels = {};
-            _.each( this._panelids, function( panel_id ) {
-                var panel_class_name = panel_id.charAt( 0 ).toUpperCase() + panel_id.slice( 1 );
-                var panel_class = options[ panel_class_name ];
-                if ( panel_class ) {
-                    var panel_instance = new panel_class( self, options );
-                    self[ panel_instance.toString() ] = panel_instance;
-                    self.panels[ panel_id ] = new Panel.SidePanel({
-                        id      : panel_id,
-                        el      : self.$( '#' + panel_id ),
-                        view    : panel_instance
-                    });
-                }
-            });
-            this.render();
-=======
 
             // attach global objects, build mastheads
             Galaxy.modal = this.modal = new Modal.View();
@@ -88,7 +53,6 @@
                 root        : Galaxy.root,
                 pushState   : true,
             });
->>>>>>> 696a1eda
         },
 
         render : function() {
@@ -141,21 +105,12 @@
         /** Render panels */
         renderPanels : function() {
             var self = this;
-<<<<<<< HEAD
-            this.center.setElement( '#center' );
-            this.center.render();
-=======
->>>>>>> 696a1eda
             _.each( this._panelids, function( panel_id ) {
                 var panel = self.panels[ panel_id ];
                 if ( panel ) {
                     panel.render();
                 } else {
-<<<<<<< HEAD
-                    self.center.$el.css( panel_id, 0 );
-=======
                     self.$( '#center' ).css( panel_id, 0 );
->>>>>>> 696a1eda
                     self.$( '#' + panel_id ).hide();
                 }
             });

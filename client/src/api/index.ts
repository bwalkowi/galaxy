--- conflicted
+++ resolved
@@ -107,11 +107,7 @@
 /**
  * Represents a HistoryDatasetAssociation with either summary or detailed information.
  */
-<<<<<<< HEAD
-export type DatasetEntry = HDASummary | HDADetailed;
-=======
-export type DatasetEntry = DatasetSummary | DatasetDetails | HDAInaccessible;
->>>>>>> 316eb5bf
+export type DatasetEntry = HDASummary | HDADetailed | HDAInaccessible;
 
 /**
  * Contains summary information about a DCE (DatasetCollectionElement).

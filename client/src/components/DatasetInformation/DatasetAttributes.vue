<template>
    <div aria-labelledby="dataset-attributes-heading">
        <h1 id="dataset-attributes-heading" v-localize class="h-lg">Edit Dataset Attributes</h1>
        <b-alert v-if="messageText" class="dataset-attributes-alert" :variant="messageVariant" show>
            {{ messageText | l }}
        </b-alert>
        <DatasetAttributesProvider :id="datasetId" v-slot="{ result, loading }" @error="onError">
            <div v-if="!loading" class="mt-3">
                <b-tabs>
                    <b-tab v-if="!result['attribute_disable']">
                        <template v-slot:title>
                            <FontAwesomeIcon icon="bars" class="mr-1" />{{ "Attributes" | l }}
                        </template>
                        <FormDisplay :inputs="result['attribute_inputs']" @onChange="onAttribute" />
                        <div class="mt-2">
                            <b-button
                                id="dataset-attributes-default-save"
                                variant="primary"
                                class="mr-1"
                                @click="submit('attribute', 'attributes')">
                                <FontAwesomeIcon icon="save" class="mr-1" />{{ "Save" | l }}
                            </b-button>
                            <b-button v-if="!result['metadata_disable']" @click="submit('attribute', 'autodetect')">
                                <FontAwesomeIcon icon="redo" class="mr-1" />{{ "Auto-detect" | l }}
                            </b-button>
                        </div>
                    </b-tab>
                    <b-tab
                        v-if="
                            (!result['conversion_disable'] || !result['datatype_disable']) &&
                            !result['metadata_disable']
                        ">
                        <template v-slot:title>
<<<<<<< HEAD
                            <span v-if="!result['conversion_disable']">
                                <FontAwesomeIcon icon="cog" class="mr-1" />{{ "Convert" | l }}
                            </span>
                            <span v-else> <FontAwesomeIcon icon="database" class="mr-1" />{{ "Datatypes" | l }} </span>
=======
                            <font-awesome-icon icon="database" class="mr-1" />{{ "Datatypes" | l }}
>>>>>>> e3023492
                        </template>
                        <div v-if="!result['datatype_disable']" class="ui-portlet-section">
                            <div class="portlet-header">
                                <div class="portlet-title">
<<<<<<< HEAD
                                    <FontAwesomeIcon icon="cog" class="portlet-title-icon fa-fw mr-1" />
=======
                                    <font-awesome-icon icon="database" class="portlet-title-icon fa-fw mr-1" />
>>>>>>> e3023492
                                    <span class="portlet-title-text">
                                        <b itemprop="name">{{ "Assign Datatype" | l }}</b>
                                    </span>
                                </div>
                            </div>
                            <div class="portlet-content">
                                <FormDisplay :inputs="result['datatype_inputs']" @onChange="onDatatype" />
                                <div class="mt-2">
<<<<<<< HEAD
                                    <b-button variant="primary" @click="submit('conversion', 'conversion')">
                                        <FontAwesomeIcon icon="exchange-alt" class="mr-1" />{{ "Create Dataset" | l }}
=======
                                    <b-button variant="primary" class="mr-1" @click="submit('datatype', 'datatype')">
                                        <font-awesome-icon icon="save" class="mr-1" />{{ "Save" | l }}
                                    </b-button>
                                    <b-button @click="submit('datatype', 'datatype_detect')">
                                        <font-awesome-icon icon="redo" class="mr-1" />{{ "Auto-detect" | l }}
>>>>>>> e3023492
                                    </b-button>
                                </div>
                            </div>
                        </div>
                        <div v-if="!result['conversion_disable']" class="ui-portlet-section">
                            <div class="portlet-header">
                                <div class="portlet-title">
<<<<<<< HEAD
                                    <FontAwesomeIcon icon="database" class="portlet-title-icon fa-fw mr-1" />
=======
                                    <font-awesome-icon icon="cog" class="portlet-title-icon fa-fw mr-1" />
>>>>>>> e3023492
                                    <span class="portlet-title-text">
                                        <b itemprop="name">{{ "Convert to Datatype" | l }}</b>
                                    </span>
                                </div>
                            </div>
                            <div class="portlet-content">
                                <FormDisplay :inputs="result['conversion_inputs']" @onChange="onConversion" />
                                <div class="mt-2">
<<<<<<< HEAD
                                    <b-button variant="primary" class="mr-1" @click="submit('datatype', 'datatype')">
                                        <FontAwesomeIcon icon="save" class="mr-1" />{{ "Save" | l }}
                                    </b-button>
                                    <b-button @click="submit('datatype', 'datatype_detect')">
                                        <FontAwesomeIcon icon="redo" class="mr-1" />{{ "Auto-detect" | l }}
=======
                                    <b-button variant="primary" @click="submit('conversion', 'conversion')">
                                        <font-awesome-icon icon="exchange-alt" class="mr-1" />{{ "Create Dataset" | l }}
>>>>>>> e3023492
                                    </b-button>
                                </div>
                            </div>
                        </div>
                    </b-tab>
                    <b-tab v-if="!result['permission_disable']">
                        <template v-slot:title>
                            <FontAwesomeIcon icon="user" class="mr-1" />{{ "Permissions" | l }}
                        </template>
                        <FormDisplay :inputs="result['permission_inputs']" @onChange="onPermission" />
                        <div class="mt-2">
                            <b-button variant="primary" @click="submit('permission', 'permission')">
                                <FontAwesomeIcon icon="save" class="mr-1" />{{ "Save" | l }}
                            </b-button>
                        </div>
                    </b-tab>
                </b-tabs>
            </div>
        </DatasetAttributesProvider>
    </div>
</template>

<script>
import { library } from "@fortawesome/fontawesome-svg-core";
import { faBars, faCog, faDatabase, faExchangeAlt, faRedo, faSave, faUser } from "@fortawesome/free-solid-svg-icons";
import { FontAwesomeIcon } from "@fortawesome/vue-fontawesome";
import { getGalaxyInstance } from "app";
import FormDisplay from "components/Form/FormDisplay";
import { DatasetAttributesProvider } from "components/providers/DatasetProvider";

import { setAttributes } from "./services";

library.add(faBars, faCog, faDatabase, faExchangeAlt, faRedo, faSave, faUser);

export default {
    components: {
        DatasetAttributesProvider,
        FontAwesomeIcon,
        FormDisplay,
    },
    props: {
        datasetId: {
            type: String,
            required: true,
        },
    },
    data() {
        return {
            messageText: null,
            messageVariant: null,
            formData: {},
        };
    },
    methods: {
        onAttribute(data) {
            this.formData["attribute"] = data;
        },
        onConversion(data) {
            this.formData["conversion"] = data;
        },
        onDatatype(data) {
            this.formData["datatype"] = data;
        },
        onPermission(data) {
            this.formData["permission"] = data;
        },
        onError(messageText) {
            this.messageText = messageText;
            this.messageVariant = "danger";
        },
        submit(key, operation) {
            setAttributes(this.datasetId, this.formData[key], operation).then((response) => {
                this.messageText = response.message;
                this.messageVariant = response.status;
                this._reloadHistory();
            }, this.onError);
        },
        /** reload Galaxy's history after updating dataset's attributes */
        _reloadHistory: function () {
            const Galaxy = getGalaxyInstance();
            if (Galaxy) {
                Galaxy.currHistoryPanel.loadCurrentHistory();
            }
        },
    },
};
</script><|MERGE_RESOLUTION|>--- conflicted
+++ resolved
@@ -31,23 +31,12 @@
                             !result['metadata_disable']
                         ">
                         <template v-slot:title>
-<<<<<<< HEAD
-                            <span v-if="!result['conversion_disable']">
-                                <FontAwesomeIcon icon="cog" class="mr-1" />{{ "Convert" | l }}
-                            </span>
-                            <span v-else> <FontAwesomeIcon icon="database" class="mr-1" />{{ "Datatypes" | l }} </span>
-=======
-                            <font-awesome-icon icon="database" class="mr-1" />{{ "Datatypes" | l }}
->>>>>>> e3023492
+                            <FontAwesomeIcon icon="database" class="mr-1" />{{ "Datatypes" | l }}
                         </template>
                         <div v-if="!result['datatype_disable']" class="ui-portlet-section">
                             <div class="portlet-header">
                                 <div class="portlet-title">
-<<<<<<< HEAD
-                                    <FontAwesomeIcon icon="cog" class="portlet-title-icon fa-fw mr-1" />
-=======
-                                    <font-awesome-icon icon="database" class="portlet-title-icon fa-fw mr-1" />
->>>>>>> e3023492
+                                    <FontAwesomeIcon icon="database" class="portlet-title-icon fa-fw mr-1" />
                                     <span class="portlet-title-text">
                                         <b itemprop="name">{{ "Assign Datatype" | l }}</b>
                                     </span>
@@ -56,16 +45,11 @@
                             <div class="portlet-content">
                                 <FormDisplay :inputs="result['datatype_inputs']" @onChange="onDatatype" />
                                 <div class="mt-2">
-<<<<<<< HEAD
-                                    <b-button variant="primary" @click="submit('conversion', 'conversion')">
-                                        <FontAwesomeIcon icon="exchange-alt" class="mr-1" />{{ "Create Dataset" | l }}
-=======
                                     <b-button variant="primary" class="mr-1" @click="submit('datatype', 'datatype')">
-                                        <font-awesome-icon icon="save" class="mr-1" />{{ "Save" | l }}
+                                        <FontAwesomeIcon icon="save" class="mr-1" />{{ "Save" | l }}
                                     </b-button>
                                     <b-button @click="submit('datatype', 'datatype_detect')">
-                                        <font-awesome-icon icon="redo" class="mr-1" />{{ "Auto-detect" | l }}
->>>>>>> e3023492
+                                        <FontAwesomeIcon icon="redo" class="mr-1" />{{ "Auto-detect" | l }}
                                     </b-button>
                                 </div>
                             </div>
@@ -73,11 +57,7 @@
                         <div v-if="!result['conversion_disable']" class="ui-portlet-section">
                             <div class="portlet-header">
                                 <div class="portlet-title">
-<<<<<<< HEAD
-                                    <FontAwesomeIcon icon="database" class="portlet-title-icon fa-fw mr-1" />
-=======
-                                    <font-awesome-icon icon="cog" class="portlet-title-icon fa-fw mr-1" />
->>>>>>> e3023492
+                                    <FontAwesomeIcon icon="cog" class="portlet-title-icon fa-fw mr-1" />
                                     <span class="portlet-title-text">
                                         <b itemprop="name">{{ "Convert to Datatype" | l }}</b>
                                     </span>
@@ -86,16 +66,8 @@
                             <div class="portlet-content">
                                 <FormDisplay :inputs="result['conversion_inputs']" @onChange="onConversion" />
                                 <div class="mt-2">
-<<<<<<< HEAD
-                                    <b-button variant="primary" class="mr-1" @click="submit('datatype', 'datatype')">
-                                        <FontAwesomeIcon icon="save" class="mr-1" />{{ "Save" | l }}
-                                    </b-button>
-                                    <b-button @click="submit('datatype', 'datatype_detect')">
-                                        <FontAwesomeIcon icon="redo" class="mr-1" />{{ "Auto-detect" | l }}
-=======
                                     <b-button variant="primary" @click="submit('conversion', 'conversion')">
-                                        <font-awesome-icon icon="exchange-alt" class="mr-1" />{{ "Create Dataset" | l }}
->>>>>>> e3023492
+                                        <FontAwesomeIcon icon="exchange-alt" class="mr-1" />{{ "Create Dataset" | l }}
                                     </b-button>
                                 </div>
                             </div>

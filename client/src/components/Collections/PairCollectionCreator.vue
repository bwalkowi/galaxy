--- conflicted
+++ resolved
@@ -82,12 +82,8 @@
                     @onUpdateHideSourceItems="onUpdateHideSourceItems"
                     @clicked-create="clickedCreate"
                     @remove-extensions-toggle="removeExtensionsToggle"
-<<<<<<< HEAD
                     :renderExtensionsToggle="true"
-                    :creationFn="creationFn"
                     :suggestedName="initialSuggestedName"
-=======
->>>>>>> f4e1d2c6
                 >
                     <template v-slot:help-content>
                         <p>

<script setup>
import draggable from "vuedraggable";
import { ref } from "vue";
import { useUserStore } from "@/stores/userStore";
import { useActivityStore } from "@/stores/activityStore";
import ContextMenu from "@/components/Common/ContextMenu.vue";
import FlexPanel from "@/components/Panels/FlexPanel.vue";
<<<<<<< HEAD
import ToolBox from "@/components/Panels/ProviderAwareToolBox.vue";
import ActivityItem from "./ActivityItem.vue";
import ActivitySettings from "./ActivitySettings.vue";
import UploadItem from "./Items/UploadItem.vue";
=======
import WorkflowBox from "@/components/Panels/WorkflowBox.vue";
import ActivityItem from "./ActivityItem";
>>>>>>> 51a17f20

const activityStore = useActivityStore();
const userStore = useUserStore();

const contextMenuVisible = ref(false);
const contextMenuX = ref(0);
const contextMenuY = ref(0);

const activities = ref(activityStore.getAll());
const isDragging = ref(false);

function sidebarIsActive(menuKey) {
    return userStore.toggledSideBar === menuKey;
}

function onToggleSidebar(toggle) {
    userStore.toggleSideBar(toggle);
}

function onChange() {
    activityStore.saveAll(activities);
}

function toggleContextMenu(evt) {
    if (evt && !contextMenuVisible.value) {
        evt.preventDefault();
        contextMenuVisible.value = true;
        contextMenuX.value = evt.x;
        contextMenuY.value = evt.y;
    } else {
        contextMenuVisible.value = false;
    }
}
</script>

<template>
    <div class="d-flex" @contextmenu="toggleContextMenu">
        <div class="activity-bar d-flex flex-column no-highlight">
            <b-nav vertical class="flex-nowrap p-1 h-100 vertical-overflow">
<<<<<<< HEAD
                <draggable
                    :list="activities"
                    :class="{ 'activity-popper-disabled': isDragging }"
                    :force-fallback="true"
                    chosen-class="activity-chosen-class"
                    drag-class="activity-drag-class"
                    ghost-class="activity-chosen-class"
                    @change="onChange"
                    @start="isDragging = true"
                    @end="isDragging = false">
                    <div v-for="(activity, activityIndex) in activities" :key="activityIndex">
                        <div v-if="activity.visible">
                            <upload-item
                                v-if="activity.id === 'upload'"
                                :id="`activity-${activity.id}`"
                                :key="activity.id"
                                :icon="activity.icon"
                                :title="activity.title"
                                :tooltip="activity.tooltip" />
                            <ActivityItem
                                v-if="activity.id === 'tools'"
                                :id="`activity-${activity.id}`"
                                :key="activity.id"
                                :icon="activity.icon"
                                :title="activity.title"
                                :tooltip="activity.tooltip"
                                :is-active="sidebarIsActive('search')"
                                @click="onToggleSidebar('search')" />
                            <ActivityItem
                                v-if="activity.to"
                                :id="`activity-${activity.id}`"
                                :key="activity.id"
                                :title="activity.title"
                                :icon="activity.icon"
                                :tooltip="activity.tooltip"
                                :to="activity.to" />
                        </div>
                    </div>
                </draggable>
=======
                <upload-item />
                <ActivityItem
                    id="activity-tools"
                    icon="wrench"
                    title="Tools"
                    tooltip="Search and run tools"
                    :is-active="sidebarIsActive('tools')"
                    @click="onToggleSidebar('tools')" />
                <ActivityItem
                    id="activity-workflow"
                    title="Workflow"
                    icon="sitemap"
                    tooltip="Chain tools into workflows"
                    :is-active="sidebarIsActive('workflows')"
                    @click="onToggleSidebar('workflows')" />
                <ActivityItem
                    id="activity-visualization"
                    icon="chart-bar"
                    title="Visualize"
                    tooltip="Visualize datasets"
                    to="/visualizations" />
>>>>>>> 51a17f20
            </b-nav>
            <b-nav vertical class="flex-nowrap p-1">
                <ActivityItem
                    id="activity-settings"
                    icon="cog"
                    title="Settings"
                    tooltip="Edit preferences"
                    to="/user" />
            </b-nav>
        </div>
        <FlexPanel v-if="sidebarIsActive('tools')" key="tools" side="left" :collapsible="false">
            <ToolBox />
        </FlexPanel>
<<<<<<< HEAD
        <ContextMenu :visible="contextMenuVisible" :x="contextMenuX" :y="contextMenuY" @hide="toggleContextMenu">
            <ActivitySettings />
        </ContextMenu>
=======
        <FlexPanel v-else-if="sidebarIsActive('workflows')" key="workflows" side="left" :collapsible="false">
            <WorkflowBox />
        </FlexPanel>
>>>>>>> 51a17f20
    </div>
</template>

<style lang="scss">
@import "theme/blue.scss";

.activity-bar {
    background: $panel-bg-color;
    border-right: $border-default;
}

.activity-bar::-webkit-scrollbar {
    display: none;
}

.activity-chosen-class {
    background: $brand-secondary;
    border-radius: $border-radius-extralarge;
}

.activity-drag-class {
    display: none;
}

.activity-popper-disabled {
    .popper-element {
        display: none;
    }
}

.panels-enter-active,
.panels-leave-active {
    transition: all 0.3s;
}

.panels-enter,
.panels-leave-to {
    transform: translateX(-100%);
}

.vertical-overflow {
    overflow-y: auto;
    overflow-x: hidden;
}
</style><|MERGE_RESOLUTION|>--- conflicted
+++ resolved
@@ -5,15 +5,11 @@
 import { useActivityStore } from "@/stores/activityStore";
 import ContextMenu from "@/components/Common/ContextMenu.vue";
 import FlexPanel from "@/components/Panels/FlexPanel.vue";
-<<<<<<< HEAD
 import ToolBox from "@/components/Panels/ProviderAwareToolBox.vue";
 import ActivityItem from "./ActivityItem.vue";
 import ActivitySettings from "./ActivitySettings.vue";
 import UploadItem from "./Items/UploadItem.vue";
-=======
 import WorkflowBox from "@/components/Panels/WorkflowBox.vue";
-import ActivityItem from "./ActivityItem";
->>>>>>> 51a17f20
 
 const activityStore = useActivityStore();
 const userStore = useUserStore();
@@ -53,7 +49,6 @@
     <div class="d-flex" @contextmenu="toggleContextMenu">
         <div class="activity-bar d-flex flex-column no-highlight">
             <b-nav vertical class="flex-nowrap p-1 h-100 vertical-overflow">
-<<<<<<< HEAD
                 <draggable
                     :list="activities"
                     :class="{ 'activity-popper-disabled': isDragging }"
@@ -83,6 +78,15 @@
                                 :is-active="sidebarIsActive('search')"
                                 @click="onToggleSidebar('search')" />
                             <ActivityItem
+                                v-if="activity.id === 'workflow'"
+                                :id="`activity-${activity.id}`"
+                                :key="activity.id"
+                                :icon="activity.icon"
+                                :title="activity.title"
+                                :tooltip="activity.tooltip"
+                                :is-active="sidebarIsActive('workflows')"
+                                @click="onToggleSidebar('workflows')" />
+                            <ActivityItem
                                 v-if="activity.to"
                                 :id="`activity-${activity.id}`"
                                 :key="activity.id"
@@ -93,29 +97,6 @@
                         </div>
                     </div>
                 </draggable>
-=======
-                <upload-item />
-                <ActivityItem
-                    id="activity-tools"
-                    icon="wrench"
-                    title="Tools"
-                    tooltip="Search and run tools"
-                    :is-active="sidebarIsActive('tools')"
-                    @click="onToggleSidebar('tools')" />
-                <ActivityItem
-                    id="activity-workflow"
-                    title="Workflow"
-                    icon="sitemap"
-                    tooltip="Chain tools into workflows"
-                    :is-active="sidebarIsActive('workflows')"
-                    @click="onToggleSidebar('workflows')" />
-                <ActivityItem
-                    id="activity-visualization"
-                    icon="chart-bar"
-                    title="Visualize"
-                    tooltip="Visualize datasets"
-                    to="/visualizations" />
->>>>>>> 51a17f20
             </b-nav>
             <b-nav vertical class="flex-nowrap p-1">
                 <ActivityItem
@@ -129,15 +110,12 @@
         <FlexPanel v-if="sidebarIsActive('tools')" key="tools" side="left" :collapsible="false">
             <ToolBox />
         </FlexPanel>
-<<<<<<< HEAD
+        <FlexPanel v-else-if="sidebarIsActive('workflows')" key="workflows" side="left" :collapsible="false">
+            <WorkflowBox />
+        </FlexPanel>
         <ContextMenu :visible="contextMenuVisible" :x="contextMenuX" :y="contextMenuY" @hide="toggleContextMenu">
             <ActivitySettings />
         </ContextMenu>
-=======
-        <FlexPanel v-else-if="sidebarIsActive('workflows')" key="workflows" side="left" :collapsible="false">
-            <WorkflowBox />
-        </FlexPanel>
->>>>>>> 51a17f20
     </div>
 </template>
 

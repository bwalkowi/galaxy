<template>
    <CurrentUser v-slot="{ user }">
        <ToolCard
            v-if="hasData"
            :id="configForm.id"
            :user="user"
            :version="configForm.version"
            :title="configForm.name"
            :description="configForm.description"
            :options="configForm"
            :message-text="messageText"
            :message-variant="messageVariant"
            @onChangeVersion="onChangeVersion"
            @onUpdateFavorites="onUpdateFavorites">
            <template v-slot:body>
                <FormElement
                    id="__label"
                    :value="nodeLabel"
                    title="Label"
                    help="Add a step label."
                    :error="errorLabel"
                    @input="onLabel" />
                <FormElement
                    id="__annotation"
                    :value="nodeAnnotation"
                    title="Step Annotation"
                    :area="true"
                    help="Add an annotation or notes to this step. Annotations are available when a workflow is viewed."
                    @input="onAnnotation" />
<<<<<<< HEAD
                <ToolCardSection title="Tool Parameters">
                    <FormDisplay
                        :id="id"
                        :inputs="inputs"
                        :errors="errors"
                        text-enable="Set in Advance"
                        text-disable="Set at Runtime"
                        @onChange="onChange" />
                </ToolCardSection>
                <ToolCardSection title="Additional Options">
                    <FormSection
                        :id="nodeId"
                        :node-inputs="nodeInputs"
                        :node-outputs="nodeOutputs"
                        :node-active-outputs="nodeActiveOutputs"
                        :datatypes="datatypes"
                        :post-job-actions="postJobActions"
                        @onChange="onChangePostJobActions" />
                </ToolCardSection>
=======
                <FormDisplay
                    :id="id"
                    :inputs="inputs"
                    :errors="errors"
                    text-enable="Set in Advance"
                    text-disable="Set at Runtime"
                    :workflow-building-mode="true"
                    @onChange="onChange" />
                <FormSection
                    :id="nodeId"
                    :node-inputs="nodeInputs"
                    :node-outputs="nodeOutputs"
                    :node-active-outputs="nodeActiveOutputs"
                    :datatypes="datatypes"
                    :post-job-actions="postJobActions"
                    @onChange="onChangePostJobActions" />
>>>>>>> b2f0bf10
            </template>
        </ToolCard>
    </CurrentUser>
</template>

<script>
import CurrentUser from "components/providers/CurrentUser";
import FormDisplay from "components/Form/FormDisplay";
import ToolCard from "components/Tool/ToolCard";
import ToolCardSection from "components/Tool/ToolCardSection";
import FormSection from "./FormSection";
import FormElement from "components/Form/FormElement";
import { checkLabels } from "components/Workflow/Editor/modules/utilities";
import Utils from "utils/utils";

export default {
    components: {
        CurrentUser,
        FormDisplay,
        ToolCard,
        ToolCardSection,
        FormElement,
        FormSection,
    },
    props: {
        nodeId: {
            type: String,
            required: true,
        },
        nodeAnnotation: {
            type: String,
            required: true,
        },
        nodeLabel: {
            type: String,
            required: true,
        },
        nodeInputs: {
            type: Array,
            required: true,
        },
        nodeOutputs: {
            type: Array,
            required: true,
        },
        nodeActiveOutputs: {
            type: Object,
            required: true,
        },
        configForm: {
            type: Object,
            required: true,
        },
        datatypes: {
            type: Array,
            required: true,
        },
        getManager: {
            type: Function,
            required: true,
        },
        postJobActions: {
            type: Object,
            required: true,
        },
    },
    data() {
        return {
            mainValues: {},
            messageText: "",
            messageVariant: "success",
        };
    },
    computed: {
        workflow() {
            return this.getManager();
        },
        id() {
            return `${this.nodeId}:${this.configForm.id}`;
        },
        hasData() {
            return !!this.configForm;
        },
        errorLabel() {
            return checkLabels(this.nodeId, this.nodeLabel, this.workflow.nodes);
        },
        inputs() {
            const inputs = this.configForm.inputs;
            Utils.deepeach(inputs, (input) => {
                if (input.type) {
                    if (["data", "data_collection"].indexOf(input.type) != -1) {
                        input.titleonly = true;
                        input.info = `Data input '${input.name}' (${Utils.textify(input.extensions)})`;
                        input.value = { __class__: "RuntimeValue" };
                    } else {
                        input.connectable = ["rules"].indexOf(input.type) == -1;
                        input.collapsible_value = {
                            __class__: "RuntimeValue",
                        };
                        input.is_workflow =
                            (input.options && input.options.length === 0) ||
                            ["integer", "float"].indexOf(input.type) != -1;
                    }
                }
            });
            Utils.deepeach(inputs, (input) => {
                if (input.type === "conditional") {
                    input.connectable = false;
                    input.test_param.collapsible_value = undefined;
                }
            });
            return inputs;
        },
        errors() {
            return this.configForm.errors;
        },
    },
    methods: {
        onAnnotation(newAnnotation) {
            this.$emit("onAnnotation", this.nodeId, newAnnotation);
        },
        onLabel(newLabel) {
            this.$emit("onLabel", this.nodeId, newLabel);
        },
        onChange(values) {
            this.mainValues = values;
            this.postChanges();
        },
        onChangePostJobActions(postJobActions) {
            this.$emit("onChangePostJobActions", this.nodeId, postJobActions);
        },
        onChangeVersion(newVersion) {
            this.messageText = `Now you are using '${this.configForm.name}' version ${newVersion}.`;
            this.postChanges(newVersion);
        },
        onUpdateFavorites(user, newFavorites) {
            user.preferences["favorites"] = newFavorites;
        },
        postChanges(newVersion) {
            const payload = Object.assign({}, this.mainValues);
            console.debug("FormTool - Posting changes.", payload);
            const options = this.configForm;
            let toolId = options.id;
            let toolVersion = options.version;
            if (newVersion) {
                toolId = toolId.replace(toolVersion, newVersion);
                toolVersion = newVersion;
                console.debug("FormTool - Tool version changed.", toolId, toolVersion);
            }
            this.$emit("onSetData", this.nodeId, {
                tool_id: toolId,
                tool_version: toolVersion,
                type: "tool",
                inputs: payload,
            });
        },
    },
};
</script><|MERGE_RESOLUTION|>--- conflicted
+++ resolved
@@ -27,7 +27,6 @@
                     :area="true"
                     help="Add an annotation or notes to this step. Annotations are available when a workflow is viewed."
                     @input="onAnnotation" />
-<<<<<<< HEAD
                 <ToolCardSection title="Tool Parameters">
                     <FormDisplay
                         :id="id"
@@ -35,6 +34,7 @@
                         :errors="errors"
                         text-enable="Set in Advance"
                         text-disable="Set at Runtime"
+                        :workflow-building-mode="true"
                         @onChange="onChange" />
                 </ToolCardSection>
                 <ToolCardSection title="Additional Options">
@@ -47,24 +47,6 @@
                         :post-job-actions="postJobActions"
                         @onChange="onChangePostJobActions" />
                 </ToolCardSection>
-=======
-                <FormDisplay
-                    :id="id"
-                    :inputs="inputs"
-                    :errors="errors"
-                    text-enable="Set in Advance"
-                    text-disable="Set at Runtime"
-                    :workflow-building-mode="true"
-                    @onChange="onChange" />
-                <FormSection
-                    :id="nodeId"
-                    :node-inputs="nodeInputs"
-                    :node-outputs="nodeOutputs"
-                    :node-active-outputs="nodeActiveOutputs"
-                    :datatypes="datatypes"
-                    :post-job-actions="postJobActions"
-                    @onChange="onChangePostJobActions" />
->>>>>>> b2f0bf10
             </template>
         </ToolCard>
     </CurrentUser>

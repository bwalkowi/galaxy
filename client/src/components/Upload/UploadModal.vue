<!--
Temporary modal wrapper until I replace the entire UploadModal which desperately needs a rewrite.
Provides user and current history to modal because it currently has initialization sequence issues
-->

<template>
    <CurrentUser v-slot="{ user }">
        <UserHistories v-if="user" :user="user" v-slot="{ currentHistoryId }">
            <b-modal
                :id="id"
                v-model="modalShow"
                :static="modalStatic"
                ref="uploadModal"
                header-class="no-separator"
                modal-class="ui-modal"
                dialog-class="upload-dialog"
                body-class="upload-dialog-body"
                no-enforce-focus
                hide-footer
            >
                <template v-slot:modal-header>
                    <h4 class="title" tabindex="0">{{ title | localize }}</h4>
                </template>

                <UploadModalContent
                    v-if="currentHistoryId"
                    :current-user-id="user.id"
                    :current-history-id="currentHistoryId"
                    v-bind="{ ...$props, ...$attrs }"
                    @dismiss="dismiss"
                    @hide="hide"
                    @cancel="cancel"
                />
            </b-modal>
        </UserHistories>
    </CurrentUser>
</template>

<script>
import CurrentUser from "../providers/CurrentUser";
import UserHistories from "../History/providers/UserHistories";
import UploadModalContent from "./UploadModalContent";
import { commonProps } from "./helpers";

export default {
    components: {
        CurrentUser,
        UserHistories,
        UploadModalContent,
    },
    props: {
        title: { type: String, default: "Download from web or upload from disk" },
        modalStatic: { type: Boolean, default: true },
        ...commonProps,
    },
    data() {
        return {
<<<<<<< HEAD
            id: "",
            title: _l("Download from web or upload from disk"),
            listGenomes: [],
            listExtensions: [],
            genomesSet: false,
            extensionsSet: false,
            datatypesMapper: null,
            datatypesMapperReady: true,
            URI_PREFIXES: ["http", "https", "ftp", "file", "gxfiles", "gximport", "gxuserimport", "gxftp"],
        };
    },
    created() {
        this.model = new Backbone.Model({
            label: "Load Data",
            percentage: 0,
            status: "",
            onunload: function () {},
            onclick: function () {},
        });

        // load extensions`
        UploadUtils.getUploadDatatypes(
            (listExtensions) => {
                this.extensionsSet = true;
                this.listExtensions = listExtensions;
            },
            this.datatypesDisableAuto,
            this.auto
        );

        // load genomes
        UploadUtils.getUploadGenomes((listGenomes) => {
            this.genomesSet = true;
            this.listGenomes = listGenomes;
        }, this.defaultGenome);

        if (this.formats !== null) {
            this.datatypesMapperReady = false;
            getDatatypesMapper().then((datatypesMapper) => {
                this.datatypesMapper = datatypesMapper;
                this.datatypesMapperReady = true;
            });
        } else {
            this.datatypesMapperReady = true;
        }
    },
    beforeDestroy() {
        const modelUnload = this.model.get("onunload");
        modelUnload();
    },
    computed: {
        ...mapState("user", {
            currentUserId: (state) => state.currentUser.id,
        }),

        // go straight to "state" instead of getter because the getter would filter out a current id
        // that wasn't in the list
        ...mapState("betaHistory", {
            currentHistoryId: (state) => state.currentHistoryId,
        }),

        historyAvailable() {
            return Boolean(this.currentHistoryId);
        },

        ready() {
            return this.genomesSet && this.extensionsSet && this.historyAvailable && this.datatypesMapperReady;
        },

        unrestricted() {
            return this.formats === null && this.multiple;
        },

        effectiveExtensions() {
            if (this.formats === null || !this.datatypesMapperReady) {
                return this.listExtensions;
            }
            const effectiveExtensions = [];
            this.listExtensions.forEach((extension) => {
                if (extension && extension.id == "auto") {
                    effectiveExtensions.push(extension);
                } else if (this.datatypesMapper.isSubTypeOfAny(extension.id, this.formats)) {
                    effectiveExtensions.push(extension);
                }
            });
            return effectiveExtensions;
        },
        formatRestricted() {
            return this.formats !== null;
        },
        showComposite() {
            if (!this.formatRestricted) {
                return true;
            }
            return this.effectiveExtensions.some((extension) => !!extension.composite_files);
        },
        showRegular() {
            if (!this.formatRestricted) {
                return true;
            }
            return this.effectiveExtensions.some((extension) => !extension.composite_files);
        },
        showCollection() {
            if (this.unrestricted) {
                return true;
            }
            return false;
        },
        showRules() {
            if (this.unrestricted) {
                return true;
            }
            return this.multiple;
        },
    },
    mounted() {
        this.id = String(this._uid);
    },
=======
            id: null,
            modalShow: false,
        };
    },
>>>>>>> 7cb575d6
    methods: {
        show() {
            this.modalShow = true;
            this.$nextTick(this.tryMountingTabs);
        },
        hide() {
            this.modalShow = false;
        },
        cancel() {
            this.hide();
            this.$nextTick(() => {
                this.$bvModal.hide(this.id, "cancel");
            });
        },
        dismiss() {
            // hide or cancel based on whether this is a singleton
            if (this.callback) {
                this.cancel();
            } else {
                this.hide();
            }
        },
<<<<<<< HEAD
        currentFtp: function () {
            return this.currentUserId && this.ftpUploadSite;
        },
        toData: function (items, history_id) {
            var data = {
                fetchRequest: null,
                uploadRequest: null,
            };
            if (items && items.length > 0) {
                var split = this.preprocess(items);
                if (split.urls.length > 0) {
                    data.fetchRequest = this.toFetchData(split.urls, history_id);
                }
                if (split.files.length > 0) {
                    data.uploadRequest = this.toFileUploadData(split.files, history_id);
                }
            }
            return data;
        },
        preprocess: function (items) {
            var data = {
                urls: [],
                files: [],
            };
            for (var index in items) {
                var it = items[index];
                if (it.get("file_mode") != "new" || !this.itemIsURL(it)) {
                    data.files.push(it);
                } else {
                    data.urls.push(it);
                }
            }
            return data;
        },
        itemIsURL: function (item) {
            for (var index in this.URI_PREFIXES) {
                if (item.get("url_paste").startsWith(this.URI_PREFIXES[index])) {
                    return true;
                }
            }
            return false;
        },
        /**
         * Package API data from array of models
         * @param{Array} items - Upload items/rows filtered from a collection
         */
        toFileUploadData: function (items, history_id) {
            // create dictionary for data submission
            var data = {
                payload: {
                    tool_id: "upload1",
                    history_id: history_id || this.currentHistoryId,
                    inputs: {},
                },
                files: [],
                error_message: null,
            };
            // add upload tools input data
            if (items && items.length > 0) {
                var inputs = {
                    file_count: items.length,
                    dbkey: items[0].get("genome", "?"),
                    // sometimes extension set to "" in automated testing after first upload of
                    // a session. https://github.com/galaxyproject/galaxy/issues/5169
                    file_type: items[0].get("extension") || "auto",
                };
                for (var index in items) {
                    var it = items[index];
                    it.set("status", "running");
                    if (it.get("file_size") > 0) {
                        var prefix = `files_${index}|`;
                        inputs[`${prefix}type`] = "upload_dataset";
                        if (it.get("file_name") != "New File") {
                            inputs[`${prefix}NAME`] = it.get("file_name");
                        }
                        inputs[`${prefix}space_to_tab`] = (it.get("space_to_tab") && "Yes") || null;
                        inputs[`${prefix}to_posix_lines`] = (it.get("to_posix_lines") && "Yes") || null;
                        inputs[`${prefix}dbkey`] = it.get("genome", null);
                        inputs[`${prefix}file_type`] = it.get("extension", null);
                        let uri;
                        let how;
                        switch (it.get("file_mode")) {
                            case "new":
                                inputs[`${prefix}url_paste`] = it.get("url_paste");
                                break;
                            case "ftp":
                                uri = it.get("file_path");
                                how = "ftp_files";
                                if (uri.indexOf("://") >= 0) {
                                    how = "url_paste";
                                }
                                inputs[`${prefix}${how}`] = uri;
                                break;
                            case "local":
                                data.files.push({
                                    name: `${prefix}file_data`,
                                    file: it.get("file_data"),
                                });
                        }
                    } else if (it.get("optional")) {
                        continue;
                    } else {
                        data.error_message = "Upload content incomplete.";
                        it.set("status", "error");
                        it.set("info", data.error_message);
                        break;
                    }
                }
                data.payload.inputs = JSON.stringify(inputs);
            }

            return data;
        },
        toFetchData: function (items, history_id) {
            var data = {
                history_id: history_id,
                targets: [
                    {
                        destination: { type: "hdas" },
                        elements: [],
                        name: "",
                    },
                ],
                auto_decompress: true,
            };

            // Composite does not use the fetch API, so we can just
            // index into the first element of items
            const urls = items[0].get("url_paste").split("\n");
            const dbkey = items[0].get("genome", "?");
            const ext = items[0].get("extension", "auto");
            for (var index in urls) {
                var url = urls[index].trim();
                if (url != "") {
                    var element = {
                        url: urls[index].trim(),
                        src: "url",
                        dbkey: dbkey,
                        ext: ext,
                    };
                    data.targets[0].elements.push(element);
                }
            }
            return data;
        },
=======
    },
    mounted() {
        this.eventHub.$on("upload:open", this.show);
        this.id = String(this._uid);
>>>>>>> 7cb575d6
    },
};
</script><|MERGE_RESOLUTION|>--- conflicted
+++ resolved
@@ -55,131 +55,10 @@
     },
     data() {
         return {
-<<<<<<< HEAD
-            id: "",
-            title: _l("Download from web or upload from disk"),
-            listGenomes: [],
-            listExtensions: [],
-            genomesSet: false,
-            extensionsSet: false,
-            datatypesMapper: null,
-            datatypesMapperReady: true,
-            URI_PREFIXES: ["http", "https", "ftp", "file", "gxfiles", "gximport", "gxuserimport", "gxftp"],
-        };
-    },
-    created() {
-        this.model = new Backbone.Model({
-            label: "Load Data",
-            percentage: 0,
-            status: "",
-            onunload: function () {},
-            onclick: function () {},
-        });
-
-        // load extensions`
-        UploadUtils.getUploadDatatypes(
-            (listExtensions) => {
-                this.extensionsSet = true;
-                this.listExtensions = listExtensions;
-            },
-            this.datatypesDisableAuto,
-            this.auto
-        );
-
-        // load genomes
-        UploadUtils.getUploadGenomes((listGenomes) => {
-            this.genomesSet = true;
-            this.listGenomes = listGenomes;
-        }, this.defaultGenome);
-
-        if (this.formats !== null) {
-            this.datatypesMapperReady = false;
-            getDatatypesMapper().then((datatypesMapper) => {
-                this.datatypesMapper = datatypesMapper;
-                this.datatypesMapperReady = true;
-            });
-        } else {
-            this.datatypesMapperReady = true;
-        }
-    },
-    beforeDestroy() {
-        const modelUnload = this.model.get("onunload");
-        modelUnload();
-    },
-    computed: {
-        ...mapState("user", {
-            currentUserId: (state) => state.currentUser.id,
-        }),
-
-        // go straight to "state" instead of getter because the getter would filter out a current id
-        // that wasn't in the list
-        ...mapState("betaHistory", {
-            currentHistoryId: (state) => state.currentHistoryId,
-        }),
-
-        historyAvailable() {
-            return Boolean(this.currentHistoryId);
-        },
-
-        ready() {
-            return this.genomesSet && this.extensionsSet && this.historyAvailable && this.datatypesMapperReady;
-        },
-
-        unrestricted() {
-            return this.formats === null && this.multiple;
-        },
-
-        effectiveExtensions() {
-            if (this.formats === null || !this.datatypesMapperReady) {
-                return this.listExtensions;
-            }
-            const effectiveExtensions = [];
-            this.listExtensions.forEach((extension) => {
-                if (extension && extension.id == "auto") {
-                    effectiveExtensions.push(extension);
-                } else if (this.datatypesMapper.isSubTypeOfAny(extension.id, this.formats)) {
-                    effectiveExtensions.push(extension);
-                }
-            });
-            return effectiveExtensions;
-        },
-        formatRestricted() {
-            return this.formats !== null;
-        },
-        showComposite() {
-            if (!this.formatRestricted) {
-                return true;
-            }
-            return this.effectiveExtensions.some((extension) => !!extension.composite_files);
-        },
-        showRegular() {
-            if (!this.formatRestricted) {
-                return true;
-            }
-            return this.effectiveExtensions.some((extension) => !extension.composite_files);
-        },
-        showCollection() {
-            if (this.unrestricted) {
-                return true;
-            }
-            return false;
-        },
-        showRules() {
-            if (this.unrestricted) {
-                return true;
-            }
-            return this.multiple;
-        },
-    },
-    mounted() {
-        this.id = String(this._uid);
-    },
-=======
             id: null,
             modalShow: false,
         };
     },
->>>>>>> 7cb575d6
     methods: {
         show() {
             this.modalShow = true;
@@ -202,158 +81,10 @@
                 this.hide();
             }
         },
-<<<<<<< HEAD
-        currentFtp: function () {
-            return this.currentUserId && this.ftpUploadSite;
-        },
-        toData: function (items, history_id) {
-            var data = {
-                fetchRequest: null,
-                uploadRequest: null,
-            };
-            if (items && items.length > 0) {
-                var split = this.preprocess(items);
-                if (split.urls.length > 0) {
-                    data.fetchRequest = this.toFetchData(split.urls, history_id);
-                }
-                if (split.files.length > 0) {
-                    data.uploadRequest = this.toFileUploadData(split.files, history_id);
-                }
-            }
-            return data;
-        },
-        preprocess: function (items) {
-            var data = {
-                urls: [],
-                files: [],
-            };
-            for (var index in items) {
-                var it = items[index];
-                if (it.get("file_mode") != "new" || !this.itemIsURL(it)) {
-                    data.files.push(it);
-                } else {
-                    data.urls.push(it);
-                }
-            }
-            return data;
-        },
-        itemIsURL: function (item) {
-            for (var index in this.URI_PREFIXES) {
-                if (item.get("url_paste").startsWith(this.URI_PREFIXES[index])) {
-                    return true;
-                }
-            }
-            return false;
-        },
-        /**
-         * Package API data from array of models
-         * @param{Array} items - Upload items/rows filtered from a collection
-         */
-        toFileUploadData: function (items, history_id) {
-            // create dictionary for data submission
-            var data = {
-                payload: {
-                    tool_id: "upload1",
-                    history_id: history_id || this.currentHistoryId,
-                    inputs: {},
-                },
-                files: [],
-                error_message: null,
-            };
-            // add upload tools input data
-            if (items && items.length > 0) {
-                var inputs = {
-                    file_count: items.length,
-                    dbkey: items[0].get("genome", "?"),
-                    // sometimes extension set to "" in automated testing after first upload of
-                    // a session. https://github.com/galaxyproject/galaxy/issues/5169
-                    file_type: items[0].get("extension") || "auto",
-                };
-                for (var index in items) {
-                    var it = items[index];
-                    it.set("status", "running");
-                    if (it.get("file_size") > 0) {
-                        var prefix = `files_${index}|`;
-                        inputs[`${prefix}type`] = "upload_dataset";
-                        if (it.get("file_name") != "New File") {
-                            inputs[`${prefix}NAME`] = it.get("file_name");
-                        }
-                        inputs[`${prefix}space_to_tab`] = (it.get("space_to_tab") && "Yes") || null;
-                        inputs[`${prefix}to_posix_lines`] = (it.get("to_posix_lines") && "Yes") || null;
-                        inputs[`${prefix}dbkey`] = it.get("genome", null);
-                        inputs[`${prefix}file_type`] = it.get("extension", null);
-                        let uri;
-                        let how;
-                        switch (it.get("file_mode")) {
-                            case "new":
-                                inputs[`${prefix}url_paste`] = it.get("url_paste");
-                                break;
-                            case "ftp":
-                                uri = it.get("file_path");
-                                how = "ftp_files";
-                                if (uri.indexOf("://") >= 0) {
-                                    how = "url_paste";
-                                }
-                                inputs[`${prefix}${how}`] = uri;
-                                break;
-                            case "local":
-                                data.files.push({
-                                    name: `${prefix}file_data`,
-                                    file: it.get("file_data"),
-                                });
-                        }
-                    } else if (it.get("optional")) {
-                        continue;
-                    } else {
-                        data.error_message = "Upload content incomplete.";
-                        it.set("status", "error");
-                        it.set("info", data.error_message);
-                        break;
-                    }
-                }
-                data.payload.inputs = JSON.stringify(inputs);
-            }
-
-            return data;
-        },
-        toFetchData: function (items, history_id) {
-            var data = {
-                history_id: history_id,
-                targets: [
-                    {
-                        destination: { type: "hdas" },
-                        elements: [],
-                        name: "",
-                    },
-                ],
-                auto_decompress: true,
-            };
-
-            // Composite does not use the fetch API, so we can just
-            // index into the first element of items
-            const urls = items[0].get("url_paste").split("\n");
-            const dbkey = items[0].get("genome", "?");
-            const ext = items[0].get("extension", "auto");
-            for (var index in urls) {
-                var url = urls[index].trim();
-                if (url != "") {
-                    var element = {
-                        url: urls[index].trim(),
-                        src: "url",
-                        dbkey: dbkey,
-                        ext: ext,
-                    };
-                    data.targets[0].elements.push(element);
-                }
-            }
-            return data;
-        },
-=======
     },
     mounted() {
         this.eventHub.$on("upload:open", this.show);
         this.id = String(this._uid);
->>>>>>> 7cb575d6
     },
 };
 </script>
<script setup lang="ts">
import { computed } from "vue";

import { bytesToString } from "@/utils/utils";

import type { DataValuePoint } from "./Charts";
<<<<<<< HEAD
=======
import { computed } from "vue";
import { faArchive } from "@fortawesome/free-solid-svg-icons";
import { FontAwesomeIcon } from "@fortawesome/vue-fontawesome";
import { library } from "@fortawesome/fontawesome-svg-core";

library.add(faArchive);
>>>>>>> e3023492

interface RecoverableItemSizeTooltipProps {
    data: DataValuePoint;
    isRecoverable: boolean;
    isArchived?: boolean;
}

const props = withDefaults(defineProps<RecoverableItemSizeTooltipProps>(), {
    isArchived: false,
});

const label = computed(() => props.data?.label ?? "No data");
const prettySize = computed(() => bytesToString(props.data?.value ?? 0));
</script>
<template>
    <div>
        <div class="h-md mx-2">{{ label }}</div>
        <b class="h-md m-2">{{ prettySize }}</b>
        <div v-if="isArchived" class="text-muted mx-2"><FontAwesomeIcon icon="archive" /> This item is archived</div>
        <div v-if="isRecoverable" class="text-muted mx-2">Recoverable storage space</div>
    </div>
</template><|MERGE_RESOLUTION|>--- conflicted
+++ resolved
@@ -1,18 +1,14 @@
 <script setup lang="ts">
+import { library } from "@fortawesome/fontawesome-svg-core";
+import { faArchive } from "@fortawesome/free-solid-svg-icons";
+import { FontAwesomeIcon } from "@fortawesome/vue-fontawesome";
 import { computed } from "vue";
 
 import { bytesToString } from "@/utils/utils";
 
 import type { DataValuePoint } from "./Charts";
-<<<<<<< HEAD
-=======
-import { computed } from "vue";
-import { faArchive } from "@fortawesome/free-solid-svg-icons";
-import { FontAwesomeIcon } from "@fortawesome/vue-fontawesome";
-import { library } from "@fortawesome/fontawesome-svg-core";
 
 library.add(faArchive);
->>>>>>> e3023492
 
 interface RecoverableItemSizeTooltipProps {
     data: DataValuePoint;

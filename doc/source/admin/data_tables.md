--- conflicted
+++ resolved
@@ -31,21 +31,13 @@
 
 In order to make tool data usable from Galaxy tools so called `loc` files are used. 
 Those are tabular (by default tab separated) files with the extension `.loc`.
-<<<<<<< HEAD
-Besides the actual paths the entries can contain, e.g. IDs, names, or other metadata
-=======
-Besides the actual paths, the entries can contain IDs, names, or other information
->>>>>>> f15426c5
+Besides the actual paths, the entries can contain IDs, names, or other metadata
 that can be used in tools to select reference data. The paths should be given as absolute paths,
 but can also be given relative to the Galaxy root dir.
 By default `loc` files are installed in `tool_data_path` (where also built-in `loc` files
 are stored). By setting `shed_tool_data_path` this can be separated.
 
-<<<<<<< HEAD
 ## Tool data tables
-=======
-## Tool data table config files
->>>>>>> f15426c5
 
 The tool data tables that should be used in a Galaxy instance are listed
 in tool data table config files. In addition these contain some

--- conflicted
+++ resolved
@@ -45,12 +45,8 @@
 cloudauthz = "==0.6.0"
 cloudbridge = "*"
 circus = "*"
-<<<<<<< HEAD
 cwltool = "==3.1.20221109155812"
-=======
 conda-package-streaming = "*"
-cwltool = "==3.1.20211107152837"
->>>>>>> dd2468a6
 dictobj = "*"
 dnspython = "*"
 docutils = "!=0.17, !=0.17.1"
